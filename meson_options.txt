option('tensorflow_include', 
       type: 'array',
       value: ['/usr/local/include/tensorflow/'],
       description: 'Paths to tensorflow include directories')

option('protobuf_include',
       type: 'array',
       value: ['/usr/local/include/'],
       description: 'Paths to protobuf include directories')

option('openblas_include',
       type: 'array',
       value: ['/usr/include/openblas/'],
       description: 'Paths to openblas include directories')

option('opencl_include',
<<<<<<< HEAD
       type: 'array',
       description: 'Paths to OpenCL include directories')
=======
       type: 'string',
       value: '/usr/include/',
       description: 'Path to OpenCL include directory')
>>>>>>> 65e13d86

option('tensorflow_libdir',
       type: 'array',
       value: ['/usr/local/lib/tensorflow_cc/'],
       description: 'Paths to tensorflow libraries')

option('protobuf_libdir',
       type: 'array',
       value: ['/usr/lib/x86_64-linux-gnu/'],
       description: 'Paths to protobuf libraries')

option('openblas_libdirs',
       type: 'array',
       value: ['/usr/lib/'],
       description: 'Paths to OpenBLAS libraries')

option('opencl_libdirs',
       type: 'array',
       value: ['/opt/cuda/lib64/', '/usr/local/cuda/lib64/'],
       description: 'Paths to OpenCL libraries')

option('cudnn_libdirs',
       type: 'array',
       value: ['/opt/cuda/lib64/', '/usr/local/cuda/lib64/'],
       description: 'Paths to Cuda/cudnn libraries')

option('mkl_libdirs',
       type: 'array',
       value: ['/opt/intel/lib/intel64', '/opt/intel/mkl/lib/intel64', '/opt/intel/mkl/lib'],
       description: 'Paths to MKL libraries')

option('mkl_include',
       type: 'array',
       value: ['/opt/intel/mkl/include'],
       description: 'Paths to MKL libraries')

option('dnnl_dir',
       type: 'string',
       value: '',
       description: 'Paths to DNNL install directory')

option('cudnn_include', 
       type: 'array',
       value: ['/opt/cuda/include/', '/usr/local/cuda/include/'],
       description: 'Paths to cudnn include directory')

option('build_backends',
       type: 'boolean',
       value: true,
       description: 'Build backends for NN computation')

option('blas',
       type: 'boolean',
       value: true,
       description: 'Enable BLAS backend')

option('ispc',
       type: 'boolean',
       value: true,
       description: 'use ispc')

option('ispc_native_only',
       type: 'boolean',
       value: true,
       description: 'use ispc and enable native arch only')

option('cudnn',
       type: 'boolean',
       value: true,
       description: 'Enable cuDNN backend')

option('opencl',
       type: 'boolean',
       value: true,
       description: 'Enable OpenCL backend')

option('tensorflow',
       type: 'boolean',
       value: false,
       description: 'Enable TensorFlow backend')

option('openblas',
       type: 'boolean',
       value: true,
       description: 'Enable OpenBLAS support')

option('mkl',
       type: 'boolean',
       value: true,
       description: 'Enable MKL BLAS support')

option('dnnl',
       type: 'boolean',
       value: false,
       description: 'Enable DNNL BLAS support')

option('eigen',
       type: 'boolean',
       value: false,
       description: 'Use EIGEN as a BLAS alternative')

option('accelerate',
       type: 'boolean',
       value: true,
       description: 'Enable Accelerate BLAS support')

option('popcnt',
       type: 'boolean',
       value: true,
       description: 'Use the popcnt instruction')

option('pext',
       type: 'boolean',
       value: false,
       description: 'Use the pext instruction')

option('gtest',
       type: 'boolean',
       value: true,
       description: 'Build gtest tests')

option('protobuf-3-6-0',
       type: 'boolean',
       value: false,
       description: 'Use the protobuf 3.6.0 subproject')<|MERGE_RESOLUTION|>--- conflicted
+++ resolved
@@ -14,14 +14,8 @@
        description: 'Paths to openblas include directories')
 
 option('opencl_include',
-<<<<<<< HEAD
        type: 'array',
        description: 'Paths to OpenCL include directories')
-=======
-       type: 'string',
-       value: '/usr/include/',
-       description: 'Path to OpenCL include directory')
->>>>>>> 65e13d86
 
 option('tensorflow_libdir',
        type: 'array',
