--- conflicted
+++ resolved
@@ -15,13 +15,8 @@
 # along with Leela Chess.  If not, see <http://www.gnu.org/licenses/>.
 
 project('lc0', 'cpp',
-<<<<<<< HEAD
-        default_options : ['cpp_std=c++14', 'b_ndebug=if-release', 'b_lto=true'],
-        meson_version: '>=0.45')
-=======
         default_options : ['cpp_std=c++17', 'b_ndebug=if-release', 'warning_level=3'],
         meson_version: '>=0.52')
->>>>>>> c55883e9
 
 cc = meson.get_compiler('cpp')
 
@@ -42,10 +37,6 @@
   add_project_arguments('-Wthread-safety', language : 'cpp')
 endif
 if cc.get_id() == 'clang' or cc.get_id() == 'gcc'
-<<<<<<< HEAD
-  add_project_arguments('-Wextra', language : 'cpp')
-  add_project_arguments('-pedantic', language : 'cpp')
-
   if cc.get_id() == 'gcc'
     add_project_arguments('-ffast-math', language : 'cpp')
     add_project_arguments('-ftrapping-math', language : 'cpp')
@@ -57,23 +48,17 @@
     add_project_arguments('-fassociative-math', language : 'cpp')
     add_project_arguments('-freciprocal-math', language : 'cpp')
   endif
-
-=======
->>>>>>> c55883e9
   if get_option('buildtype') == 'release'
     add_project_arguments(cc.get_supported_arguments(['-march=native']), language : 'cpp')
   endif
 endif
 if cc.get_id() == 'msvc'
-<<<<<<< HEAD
   add_project_arguments('/fp:fast', language : 'cpp')
-=======
   # Silence some zlib warnings.
   add_global_arguments('/wd4131', '/wd4267', '/wd4127', '/wd4244', '/wd4245', language : 'c')
 endif
 if host_machine.system() == 'windows'
   add_project_arguments('-DNOMINMAX', language : 'cpp')
->>>>>>> c55883e9
 endif
 
 # Files to compile.
