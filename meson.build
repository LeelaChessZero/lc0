--- conflicted
+++ resolved
@@ -28,14 +28,12 @@
     add_project_arguments('-march=native', language : 'cpp')
   endif
 endif
-<<<<<<< HEAD
 if cc.get_id() == 'msvc'
   # Silence some zlib warnings.
   add_global_arguments('/wd4131', '/wd4267', '/wd4127', '/wd4244', '/wd4245', language : 'c')
-=======
+endif
 if host_machine.system() == 'windows'
   add_project_arguments('-DNOMINMAX', language : 'cpp')
->>>>>>> 39383977
 endif
 
 # Files to compile.
