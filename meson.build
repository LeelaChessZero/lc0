--- conflicted
+++ resolved
@@ -45,30 +45,6 @@
 # Third party files.
 includes += include_directories('third_party', is_system: true)
 
-<<<<<<< HEAD
-# Both protobuf and protoc must be the same version, so couple them together.
-protobuf_lib = cc.find_library('libprotobuf', dirs : '/home/crem/tmp/protobuf.git/src/.libs', required : false)
-if not protobuf_lib.found()
-  protobuf_dep = dependency('protobuf', required : false)
-else
-  protobuf_dep = protobuf_lib
-endif
-protoc = find_program('/home/crem/tmp/protobuf.git/src/.libs/protoc', required : false)
-# For tensorflow skip system protobuf, chances are it will not work.
-if get_option('protobuf-3-6-0')
-  protobuf_dep = subproject('protobuf-3.6.0').get_variable('protobuf_dep')
-  protoc = subproject('protobuf-3.6.0').get_variable('protoc')
-elif not protobuf_dep.found() or not protoc.found() or get_option('tensorflow')
-  protobuf_dep = subproject('protobuf').get_variable('protobuf_dep')
-  protoc = subproject('protobuf').get_variable('protoc')
-elif protobuf_lib.found()
-  includes += include_directories('/home/crem/tmp/protobuf.git/src/', is_system:true)
-endif
-deps += protobuf_dep
-
-gen = generator(protoc, output: ['@BASENAME@.pb.cc', '@BASENAME@.pb.h'],
-  arguments : ['--proto_path=@CURRENT_SOURCE_DIR@/libs/lczero-common', '--cpp_out=@BUILD_DIR@', '@INPUT@'])
-=======
 # Compiling protobufs.
 compile_proto = find_program('scripts/compile_proto.py')
 gen = generator(compile_proto, output: ['@BASENAME@.pb.h'],
@@ -76,7 +52,6 @@
     '--proto_path=@CURRENT_SOURCE_DIR@/libs/lczero-common',
     '--cpp_out=@BUILD_DIR@',
     '@INPUT@'])
->>>>>>> 05b35c6f
 
 # Handle submodules.
 git = find_program('git', required: false)
