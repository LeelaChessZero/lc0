--- conflicted
+++ resolved
@@ -230,7 +230,6 @@
     'src/search/dag_classic/search.cc',
     'src/search/dag_classic/wrapper.cc',
   ]
-<<<<<<< HEAD
 
   ## ~~~~~~~~~~
   ## Transposition table
@@ -240,13 +239,6 @@
     # Change transposition table to a fixed size one.
     add_project_arguments('-DFIX_TT', language : 'cpp')
   endif
-
-  deps += dependency('absl_flat_hash_map',
-                     include_type: 'system',
-                     fallback: ['abseil-cpp', 'absl_container_dep'],
-                     default_options : ['warning_level=0', 'cpp_std=c++20'])
-=======
->>>>>>> a50aad3e
 endif
 
 #############################################################################
