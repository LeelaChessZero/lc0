--- conflicted
+++ resolved
@@ -39,12 +39,8 @@
             ninja -j 4
   "mac":
     macos:
-<<<<<<< HEAD
       xcode: 14.3.1
-=======
-      xcode: 14.1.0
     resource_class: macos.m1.medium.gen1
->>>>>>> fc0abdc9
     steps:
       - checkout
       - run:
@@ -75,11 +71,7 @@
           command: lipo -create -o /tmp/lc0 build/lc0 build-arm/lc0
       - store_artifacts:
           path: /tmp/lc0
-<<<<<<< HEAD
           destination: lc0-macos_13.2.1
-=======
-          destination: lc0-macos_12.6.1
->>>>>>> fc0abdc9
 workflows:
   version: 2
   builds:
