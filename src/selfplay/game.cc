/*
  This file is part of Leela Chess Zero.
  Copyright (C) 2018 The LCZero Authors

  Leela Chess is free software: you can redistribute it and/or modify
  it under the terms of the GNU General Public License as published by
  the Free Software Foundation, either version 3 of the License, or
  (at your option) any later version.

  Leela Chess is distributed in the hope that it will be useful,
  but WITHOUT ANY WARRANTY; without even the implied warranty of
  MERCHANTABILITY or FITNESS FOR A PARTICULAR PURPOSE.  See the
  GNU General Public License for more details.

  You should have received a copy of the GNU General Public License
  along with Leela Chess.  If not, see <http://www.gnu.org/licenses/>.

  Additional permission under GNU GPL version 3 section 7

  If you modify this Program, or any covered work, by linking or
  combining it with NVIDIA Corporation's libraries from the NVIDIA CUDA
  Toolkit and the NVIDIA CUDA Deep Neural Network library (or a
  modified version of those libraries), containing parts covered by the
  terms of the respective license agreement, the licensors of this
  Program grant you additional permission to convey the resulting work.
*/

#include "selfplay/game.h"

#include <algorithm>

#include "mcts/stoppers/common.h"
#include "mcts/stoppers/factory.h"
#include "mcts/stoppers/stoppers.h"
#include "neural/writer.h"

namespace lczero {

namespace {
const OptionId kReuseTreeId{"reuse-tree", "ReuseTree",
                            "Reuse the search tree between moves."};
const OptionId kResignPercentageId{
    "resign-percentage", "ResignPercentage",
    "Resign when win percentage drops below specified value."};
const OptionId kResignWDLStyleId{
    "resign-wdlstyle", "ResignWDLStyle",
    "If set, resign percentage applies to any output state being above "
    "100% minus the percentage instead of winrate being below."};
const OptionId kResignEarliestMoveId{"resign-earliest-move",
                                     "ResignEarliestMove",
                                     "Earliest move that resign is allowed."};
const OptionId kMinimumAllowedVistsId{
    "minimum-allowed-visits", "MinimumAllowedVisits",
    "Unless the selected move is the best move, temperature based selection "
    "will be retried until visits of selected move is greater than or equal to "
    "this threshold."};
const OptionId kUciChess960{
    "chess960", "UCI_Chess960",
    "Castling moves are encoded as \"king takes rook\"."};
}  // namespace

void SelfPlayGame::PopulateUciParams(OptionsParser* options) {
  options->Add<BoolOption>(kReuseTreeId) = false;
  options->Add<BoolOption>(kResignWDLStyleId) = false;
  options->Add<FloatOption>(kResignPercentageId, 0.0f, 100.0f) = 0.0f;
  options->Add<IntOption>(kResignEarliestMoveId, 0, 1000) = 0;
  options->Add<IntOption>(kMinimumAllowedVistsId, 0, 1000000) = 0;
  options->Add<BoolOption>(kUciChess960) = false;
  PopulateTimeManagementOptions(RunType::kSelfplay, options);
}

<<<<<<< HEAD
PolicySelfPlayGames::PolicySelfPlayGames(PlayerOptions player1,
                                         PlayerOptions player2,
                                         const std::vector<Opening>& openings,
                                         SyzygyTablebase* syzygy_tb)
    : options_{player1, player2}, syzygy_tb_(syzygy_tb) {
  trees_.reserve(openings.size());
  for (auto opening : openings) {
    trees_.push_back(std::make_shared<NodeTree>());
    trees_.back()->ResetToPosition(opening.start_fen, {});
    results_.push_back(GameResult::UNDECIDED);

    for (Move m : opening.moves) {
      trees_.back()->MakeMove(m);
    }
  }
}

void PolicySelfPlayGames::Abort() {
  std::lock_guard<std::mutex> lock(mutex_);
  abort_ = true;
}

void PolicySelfPlayGames::Play() {
  while (true) {
    {
      std::lock_guard<std::mutex> lock(mutex_);
      if (abort_) break;
    }
    bool all_done = true;
    bool blacks_move = false;
    for (int i = 0; i < trees_.size(); i++) {
      const auto& tree = trees_[i];
      if (results_[i] == GameResult::UNDECIDED) {
        if (tree->GetPositionHistory().ComputeGameResult() !=
            GameResult::UNDECIDED) {
          results_[i] = tree->GetPositionHistory().ComputeGameResult();
          continue;
        }
        if (syzygy_tb_ != nullptr) {
          auto board = tree->GetPositionHistory().Last().GetBoard();
          if (board.castlings().no_legal_castle() &&
              (board.ours() | board.theirs()).count() <=
                  syzygy_tb_->max_cardinality()) {
            auto tb_side_black = (tree->GetPlyCount() % 2) == 1;
            ProbeState state;
            const WDLScore wdl = syzygy_tb_->probe_wdl(
                tree->GetPositionHistory().Last(), &state);
            // Only fail state means the WDL is wrong, probe_wdl may produce
            // correct result with a stat other than OK.
            if (state != FAIL) {
              if (wdl == WDL_WIN) {
                results_[i] = tb_side_black ? GameResult::BLACK_WON
                                            : GameResult::WHITE_WON;
              } else if (wdl == WDL_LOSS) {
                results_[i] = tb_side_black ? GameResult::WHITE_WON
                                            : GameResult::BLACK_WON;
              } else {  // Cursed wins and blessed losses count as draws.
                results_[i] = GameResult::DRAW;
              }
              continue;
            }
          }
        }
        if (all_done) {
          all_done = false;
          blacks_move = (tree->GetPlyCount() % 2) == 1;
          // Don't break as we need to update result state for everything.
        }
      }
    }
    if (all_done) break;
    const int idx = blacks_move ? 1 : 0;
    auto comp = options_[idx].network->NewComputation();
    std::vector<int> transforms;
    transforms.reserve(trees_.size());
    for (int i = 0; i < trees_.size(); i++) {
      const auto& tree = trees_[i];
      if (results_[i] != GameResult::UNDECIDED) {
        continue;
      }
      if (((tree->GetPlyCount() % 2) == 1) != blacks_move) continue;
      const auto& board = tree->GetPositionHistory().Last().GetBoard();
      auto legal_moves = board.GenerateLegalMoves();
      tree->GetCurrentHead()->CreateEdges(legal_moves);
      int transform;
      auto planes = EncodePositionForNN(
          options_[idx].network->GetCapabilities().input_format,
          tree->GetPositionHistory(), 8, FillEmptyHistory::FEN_ONLY,
          &transform);
      transforms[i] = transform;
      comp->AddInput(std::move(planes));
    }
    comp->ComputeBlocking();
    int comp_idx = 0;
    for (int i = 0; i < trees_.size(); i++) {
      const auto& tree = trees_[i];
      if (results_[i] != GameResult::UNDECIDED) {
        continue;
      }
      if (((tree->GetPlyCount() % 2) == 1) != blacks_move) continue;
      Move best;
      float max_p = std::numeric_limits<float>::lowest();
      for (auto edge : tree->GetCurrentHead()->Edges()) {
        float p =
            comp->GetPVal(comp_idx, edge.GetMove().as_nn_index(transforms[i]));
        if (p >= max_p) {
          max_p = p;
          best = edge.GetMove(tree->GetPositionHistory().IsBlackToMove());
        }
      }
      tree->MakeMove(best);
      comp_idx++;
    }
  }
}

SelfPlayGame::SelfPlayGame(PlayerOptions player1, PlayerOptions player2,
=======
SelfPlayGame::SelfPlayGame(PlayerOptions white, PlayerOptions black,
>>>>>>> 3d226b2c
                           bool shared_tree, const Opening& opening)
    : options_{white, black},
      chess960_{white.uci_options->Get<bool>(kUciChess960) ||
                black.uci_options->Get<bool>(kUciChess960)} {
  orig_fen_ = opening.start_fen;
  tree_[0] = std::make_shared<NodeTree>();
  tree_[0]->ResetToPosition(orig_fen_, {});

  if (shared_tree) {
    tree_[1] = tree_[0];
  } else {
    tree_[1] = std::make_shared<NodeTree>();
    tree_[1]->ResetToPosition(orig_fen_, {});
  }
  for (Move m : opening.moves) {
    tree_[0]->MakeMove(m);
    if (tree_[0] != tree_[1]) tree_[1]->MakeMove(m);
  }
}

void SelfPlayGame::Play(int white_threads, int black_threads, bool training,
                        bool enable_resign) {
  bool blacks_move = tree_[0]->IsBlackToMove();

  // Do moves while not end of the game. (And while not abort_)
  while (!abort_) {
    game_result_ = tree_[0]->GetPositionHistory().ComputeGameResult();

    // If endgame, stop.
    if (game_result_ != GameResult::UNDECIDED) break;

    // Initialize search.
    const int idx = blacks_move ? 1 : 0;
    if (!options_[idx].uci_options->Get<bool>(kReuseTreeId)) {
      tree_[idx]->TrimTreeAtHead();
    }

    {
      std::lock_guard<std::mutex> lock(mutex_);
      if (abort_) break;
      auto stoppers = options_[idx].search_limits.MakeSearchStopper();
      PopulateIntrinsicStoppers(stoppers.get(), options_[idx].uci_options);

      std::unique_ptr<UciResponder> responder =
          std::make_unique<CallbackUciResponder>(
              options_[idx].best_move_callback, options_[idx].info_callback);

      if (!chess960_) {
        // Remap FRC castling to legacy castling.
        responder = std::make_unique<Chess960Transformer>(
            std::move(responder), tree_[idx]->HeadPosition().GetBoard());
      }

      search_ = std::make_unique<Search>(
          *tree_[idx], options_[idx].network, std::move(responder),
          /* searchmoves */ MoveList(), std::chrono::steady_clock::now(),
          std::move(stoppers),
          /* infinite */ false, *options_[idx].uci_options, options_[idx].cache,
          nullptr);
      // TODO: add Syzygy option for selfplay.
    }

    // Do search.
    search_->RunBlocking(blacks_move ? black_threads : white_threads);
    move_count_++;
    nodes_total_ += search_->GetTotalPlayouts();
    if (abort_) break;

    const auto best_eval = search_->GetBestEval();
    if (training) {
      // Append training data. The GameResult is later overwritten.
      const auto best_wl = best_eval.wl;
      const auto best_d = best_eval.d;
      const auto best_m = best_eval.ml;
      const auto input_format =
          options_[idx].network->GetCapabilities().input_format;
      training_data_.push_back(tree_[idx]->GetCurrentHead()->GetV5TrainingData(
          GameResult::UNDECIDED, tree_[idx]->GetPositionHistory(),
          search_->GetParams().GetHistoryFill(), input_format, best_wl, best_d,
          best_m));
    }

    float eval = best_eval.wl;
    eval = (eval + 1) / 2;
    if (eval < min_eval_[idx]) min_eval_[idx] = eval;
    const int move_number = tree_[0]->GetPositionHistory().GetLength() / 2 + 1;
    auto best_w = (best_eval.wl + 1.0f - best_eval.d) / 2.0f;
    auto best_d = best_eval.d;
    auto best_l = best_w - best_eval.wl;
    max_eval_[0] = std::max(max_eval_[0], blacks_move ? best_l : best_w);
    max_eval_[1] = std::max(max_eval_[1], best_d);
    max_eval_[2] = std::max(max_eval_[2], blacks_move ? best_w : best_l);
    if (enable_resign && move_number >= options_[idx].uci_options->Get<int>(
                                            kResignEarliestMoveId)) {
      const float resignpct =
          options_[idx].uci_options->Get<float>(kResignPercentageId) / 100;
      if (options_[idx].uci_options->Get<bool>(kResignWDLStyleId)) {
        auto threshold = 1.0f - resignpct;
        if (best_w > threshold) {
          game_result_ =
              blacks_move ? GameResult::BLACK_WON : GameResult::WHITE_WON;
          break;
        }
        if (best_l > threshold) {
          game_result_ =
              blacks_move ? GameResult::WHITE_WON : GameResult::BLACK_WON;
          break;
        }
        if (best_d > threshold) {
          game_result_ = GameResult::DRAW;
          break;
        }
      } else {
        if (eval < resignpct) {  // always false when resignpct == 0
          game_result_ =
              blacks_move ? GameResult::WHITE_WON : GameResult::BLACK_WON;
          break;
        }
      }
    }

    Move move;
    while (true) {
      move = search_->GetBestMove().first;
      uint32_t max_n = 0;
      uint32_t cur_n = 0;
      for (auto edge : tree_[idx]->GetCurrentHead()->Edges()) {
        if (edge.GetN() > max_n) {
          max_n = edge.GetN();
        }
        if (edge.GetMove(tree_[idx]->IsBlackToMove()) == move) {
          cur_n = edge.GetN();
        }
      }
      // If 'best move' is less than allowed visits and not max visits,
      // discard it and try again.
      if (cur_n == max_n ||
          static_cast<int>(cur_n) >=
              options_[idx].uci_options->Get<int>(kMinimumAllowedVistsId)) {
        break;
      }
      PositionHistory history_copy = tree_[idx]->GetPositionHistory();
      Move move_for_history = move;
      if (tree_[idx]->IsBlackToMove()) {
        move_for_history.Mirror();
      }
      history_copy.Append(move_for_history);
      // Ensure not to discard games that are already decided.
      if (history_copy.ComputeGameResult() == GameResult::UNDECIDED) {
        auto move_list_to_discard = GetMoves();
        move_list_to_discard.push_back(move);
        options_[idx].discarded_callback({orig_fen_, move_list_to_discard});
      }
      search_->ResetBestMove();
    }
    // Add best move to the tree.
    tree_[0]->MakeMove(move);
    if (tree_[0] != tree_[1]) tree_[1]->MakeMove(move);
    blacks_move = !blacks_move;
  }
}

std::vector<Move> SelfPlayGame::GetMoves() const {
  std::vector<Move> moves;
  for (Node* node = tree_[0]->GetCurrentHead();
       node != tree_[0]->GetGameBeginNode(); node = node->GetParent()) {
    moves.push_back(node->GetParent()->GetEdgeToNode(node)->GetMove());
  }
  std::vector<Move> result;
  Position pos = tree_[0]->GetPositionHistory().Starting();
  while (!moves.empty()) {
    Move move = moves.back();
    moves.pop_back();
    if (!chess960_) move = pos.GetBoard().GetLegacyMove(move);
    pos = Position(pos, move);
    // Position already flipped, therefore flip the move if white to move.
    if (!pos.IsBlackToMove()) move.Mirror();
    result.push_back(move);
  }
  return result;
}

float SelfPlayGame::GetWorstEvalForWinnerOrDraw() const {
  // TODO: This assumes both players have the same resign style.
  // Supporting otherwise involves mixing the meaning of worst.
  if (options_[0].uci_options->Get<bool>(kResignWDLStyleId)) {
    if (game_result_ == GameResult::WHITE_WON) {
      return std::max(max_eval_[1], max_eval_[2]);
    } else if (game_result_ == GameResult::BLACK_WON) {
      return std::max(max_eval_[1], max_eval_[0]);
    } else {
      return std::max(max_eval_[2], max_eval_[0]);
    }
  }
  if (game_result_ == GameResult::WHITE_WON) return min_eval_[0];
  if (game_result_ == GameResult::BLACK_WON) return min_eval_[1];
  return std::min(min_eval_[0], min_eval_[1]);
}

void SelfPlayGame::Abort() {
  std::lock_guard<std::mutex> lock(mutex_);
  abort_ = true;
  if (search_) search_->Abort();
}

void SelfPlayGame::WriteTrainingData(TrainingDataWriter* writer) const {
  if (training_data_.empty()) return;
  // Base estimate off of best_m.  If needed external processing can use a
  // different approach.
  float m_estimate = training_data_.back().best_m + training_data_.size() - 1;
  for (auto chunk : training_data_) {
    bool black_to_move = chunk.side_to_move_or_enpassant;
    if (IsCanonicalFormat(static_cast<pblczero::NetworkFormat::InputFormat>(
            chunk.input_format))) {
      black_to_move = (chunk.invariance_info & (1u << 7)) != 0;
    }
    if (game_result_ == GameResult::WHITE_WON) {
      chunk.result = black_to_move ? -1 : 1;
    } else if (game_result_ == GameResult::BLACK_WON) {
      chunk.result = black_to_move ? 1 : -1;
    } else {
      chunk.result = 0;
    }
    chunk.plies_left = m_estimate;
    m_estimate -= 1.0f;
    writer->WriteChunk(chunk);
  }
}

std::unique_ptr<ChainedSearchStopper> SelfPlayLimits::MakeSearchStopper()
    const {
  auto result = std::make_unique<ChainedSearchStopper>();

  // always set VisitsStopper to avoid exceeding the limit 4000000000, the default value when visits = 0
  result->AddStopper(std::make_unique<VisitsStopper>(visits, false));
  if (playouts >= 0) {
    result->AddStopper(std::make_unique<PlayoutsStopper>(playouts, false));
  }
  if (movetime >= 0) {
    result->AddStopper(std::make_unique<TimeLimitStopper>(movetime));
  }
  return result;
}

}  // namespace lczero<|MERGE_RESOLUTION|>--- conflicted
+++ resolved
@@ -69,7 +69,6 @@
   PopulateTimeManagementOptions(RunType::kSelfplay, options);
 }
 
-<<<<<<< HEAD
 PolicySelfPlayGames::PolicySelfPlayGames(PlayerOptions player1,
                                          PlayerOptions player2,
                                          const std::vector<Opening>& openings,
@@ -186,10 +185,7 @@
   }
 }
 
-SelfPlayGame::SelfPlayGame(PlayerOptions player1, PlayerOptions player2,
-=======
 SelfPlayGame::SelfPlayGame(PlayerOptions white, PlayerOptions black,
->>>>>>> 3d226b2c
                            bool shared_tree, const Opening& opening)
     : options_{white, black},
       chess960_{white.uci_options->Get<bool>(kUciChess960) ||
