/*
  This file is part of Leela Chess Zero.
  Copyright (C) 2018 The LCZero Authors

  Leela Chess is free software: you can redistribute it and/or modify
  it under the terms of the GNU General Public License as published by
  the Free Software Foundation, either version 3 of the License, or
  (at your option) any later version.

  Leela Chess is distributed in the hope that it will be useful,
  but WITHOUT ANY WARRANTY; without even the implied warranty of
  MERCHANTABILITY or FITNESS FOR A PARTICULAR PURPOSE.  See the
  GNU General Public License for more details.

  You should have received a copy of the GNU General Public License
  along with Leela Chess.  If not, see <http://www.gnu.org/licenses/>.

  Additional permission under GNU GPL version 3 section 7

  If you modify this Program, or any covered work, by linking or
  combining it with NVIDIA Corporation's libraries from the NVIDIA CUDA
  Toolkit and the NVIDIA CUDA Deep Neural Network library (or a
  modified version of those libraries), containing parts covered by the
  terms of the respective license agreement, the licensors of this
  Program grant you additional permission to convey the resulting work.
*/

#include "selfplay/game.h"

#include <algorithm>
#include "mcts/stoppers/factory.h"
#include "mcts/stoppers/stoppers.h"
#include "neural/writer.h"

namespace lczero {

namespace {
const OptionId kReuseTreeId{"reuse-tree", "ReuseTree",
                            "Reuse the search tree between moves."};
const OptionId kResignPercentageId{
    "resign-percentage", "ResignPercentage",
    "Resign when win percentage drops below specified value."};
const OptionId kResignWDLStyleId{
    "resign-wdlstyle", "ResignWDLStyle",
    "If set, resign percentage applies to any output state being above "
    "100% minus the percentage instead of winrate being below."};
const OptionId kResignEarliestMoveId{"resign-earliest-move",
                                     "ResignEarliestMove",
                                     "Earliest move that resign is allowed."};
const OptionId kMinimumAllowedVistsId{
    "minimum-allowed-visits", "MinimumAllowedVisits",
    "Unless the selected move is the best move, temperature based selection "
    "will be retried until visits of selected move is greater than or equal to "
    "this threshold."};
}  // namespace

void SelfPlayGame::PopulateUciParams(OptionsParser* options) {
  options->Add<BoolOption>(kReuseTreeId) = false;
  options->Add<BoolOption>(kResignWDLStyleId) = false;
  options->Add<FloatOption>(kResignPercentageId, 0.0f, 100.0f) = 0.0f;
  options->Add<IntOption>(kResignEarliestMoveId, 0, 1000) = 0;
<<<<<<< HEAD
  PopulateTimeManagementOptions(RunType::kSelfplay, options);
=======
  options->Add<IntOption>(kMinimumAllowedVistsId, 0, 1000000) = 0;
>>>>>>> c0705b77
}

SelfPlayGame::SelfPlayGame(PlayerOptions player1, PlayerOptions player2,
                           bool shared_tree, const MoveList& opening)
    : options_{player1, player2} {
  tree_[0] = std::make_shared<NodeTree>();
  tree_[0]->ResetToPosition(ChessBoard::kStartposFen, {});

  if (shared_tree) {
    tree_[1] = tree_[0];
  } else {
    tree_[1] = std::make_shared<NodeTree>();
    tree_[1]->ResetToPosition(ChessBoard::kStartposFen, {});
  }
  for (Move m : opening) {
    tree_[0]->MakeMove(m);
    if (tree_[0] != tree_[1]) tree_[1]->MakeMove(m);
  }
}

void SelfPlayGame::Play(int white_threads, int black_threads, bool training,
                        bool enable_resign) {
  bool blacks_move = (tree_[0]->GetPlyCount() % 2) == 1;

  // Do moves while not end of the game. (And while not abort_)
  while (!abort_) {
    game_result_ = tree_[0]->GetPositionHistory().ComputeGameResult();

    // If endgame, stop.
    if (game_result_ != GameResult::UNDECIDED) break;

    // Initialize search.
    const int idx = blacks_move ? 1 : 0;
    if (!options_[idx].uci_options->Get<bool>(kReuseTreeId.GetId())) {
      tree_[idx]->TrimTreeAtHead();
    }

    {
      std::lock_guard<std::mutex> lock(mutex_);
      if (abort_) break;
      auto stoppers = options_[idx].search_limits.MakeSearchStopper();
      PopulateStoppersForSelfplay(stoppers.get(), options_[idx].uci_options);

      search_ = std::make_unique<Search>(
          *tree_[idx], options_[idx].network, options_[idx].best_move_callback,
          options_[idx].info_callback, /* searchmoves */ MoveList(),
          std::chrono::steady_clock::now(), std::move(stoppers),
          /* infinite */ false, *options_[idx].uci_options, options_[idx].cache,
          nullptr);
      // TODO: add Syzygy option for selfplay.
    }

    // Do search.
    search_->RunBlocking(blacks_move ? black_threads : white_threads);
    move_count_++;
    nodes_total_ += search_->GetTotalPlayouts();
    if (abort_) break;

    auto best_eval = search_->GetBestEval();
    if (training) {
      // Append training data. The GameResult is later overwritten.
      auto best_q = best_eval.first;
      auto best_d = best_eval.second;
      training_data_.push_back(tree_[idx]->GetCurrentHead()->GetV4TrainingData(
          GameResult::UNDECIDED, tree_[idx]->GetPositionHistory(),
          search_->GetParams().GetHistoryFill(), best_q, best_d));
    }

    float eval = best_eval.first;
    eval = (eval + 1) / 2;
    if (eval < min_eval_[idx]) min_eval_[idx] = eval;
    const int move_number = tree_[0]->GetPositionHistory().GetLength() / 2 + 1;
    auto best_w = (best_eval.first + 1.0f - best_eval.second) / 2.0f;
    auto best_d = best_eval.second;
    auto best_l = best_w - best_eval.first;
    max_eval_[0] = std::max(max_eval_[0], blacks_move ? best_l : best_w);
    max_eval_[1] = std::max(max_eval_[1], best_d);
    max_eval_[2] = std::max(max_eval_[2], blacks_move ? best_w : best_l);
    if (enable_resign && move_number >= options_[idx].uci_options->Get<int>(
                                            kResignEarliestMoveId.GetId())) {
      const float resignpct =
          options_[idx].uci_options->Get<float>(kResignPercentageId.GetId()) /
          100;
      if (options_[idx].uci_options->Get<bool>(kResignWDLStyleId.GetId())) {
        auto threshold = 1.0f - resignpct;
        if (best_w > threshold) {
          game_result_ =
              blacks_move ? GameResult::BLACK_WON : GameResult::WHITE_WON;
          break;
        }
        if (best_l > threshold) {
          game_result_ =
              blacks_move ? GameResult::WHITE_WON : GameResult::BLACK_WON;
          break;
        }
        if (best_d > threshold) {
          game_result_ = GameResult::DRAW;
          break;
        }
      } else {
        if (eval < resignpct) {  // always false when resignpct == 0
          game_result_ =
              blacks_move ? GameResult::WHITE_WON : GameResult::BLACK_WON;
          break;
        }
      }
    }

    Move move;
    while (true) {
      move = search_->GetBestMove().first;
      uint32_t max_n = 0;
      uint32_t cur_n = 0;
      for (auto edge : tree_[idx]->GetCurrentHead()->Edges()) {
        if (edge.GetN() > max_n) {
          max_n = edge.GetN();
        }
        if (edge.GetMove(tree_[idx]->IsBlackToMove()) == move) {
          cur_n = edge.GetN();
        }
      }
      // If 'best move' is less than allowed visits and not max visits,
      // discard it and try again.
      if (cur_n == max_n || cur_n >= options_[idx].uci_options->Get<int>(
                                        kMinimumAllowedVistsId.GetId())) {
        break;
      }
      auto move_list_to_discard = GetMoves();
      move_list_to_discard.push_back(move);
      options_[idx].discarded_callback(move_list_to_discard);
      search_->ResetBestMove();
    }
    // Add best move to the tree.
    tree_[0]->MakeMove(move);
    if (tree_[0] != tree_[1]) tree_[1]->MakeMove(move);
    blacks_move = !blacks_move;
  }
}

std::vector<Move> SelfPlayGame::GetMoves() const {
  std::vector<Move> moves;
  bool flip = !tree_[0]->IsBlackToMove();
  for (Node* node = tree_[0]->GetCurrentHead();
       node != tree_[0]->GetGameBeginNode(); node = node->GetParent()) {
    moves.push_back(node->GetParent()->GetEdgeToNode(node)->GetMove(flip));
    flip = !flip;
  }
  std::reverse(moves.begin(), moves.end());
  return moves;
}

float SelfPlayGame::GetWorstEvalForWinnerOrDraw() const {
  // TODO: This assumes both players have the same resign style.
  // Supporting otherwise involves mixing the meaning of worst.
  if (options_[0].uci_options->Get<bool>(kResignWDLStyleId.GetId())) {
    if (game_result_ == GameResult::WHITE_WON) {
      return std::max(max_eval_[1], max_eval_[2]);
    } else if (game_result_ == GameResult::BLACK_WON) {
      return std::max(max_eval_[1], max_eval_[0]);
    } else {
      return std::max(max_eval_[2], max_eval_[0]);
    }
  }
  if (game_result_ == GameResult::WHITE_WON) return min_eval_[0];
  if (game_result_ == GameResult::BLACK_WON) return min_eval_[1];
  return std::min(min_eval_[0], min_eval_[1]);
}

void SelfPlayGame::Abort() {
  std::lock_guard<std::mutex> lock(mutex_);
  abort_ = true;
  if (search_) search_->Abort();
}

void SelfPlayGame::WriteTrainingData(TrainingDataWriter* writer) const {
  assert(!training_data_.empty());
  bool black_to_move =
      tree_[0]->GetPositionHistory().Starting().IsBlackToMove();
  for (auto chunk : training_data_) {
    if (game_result_ == GameResult::WHITE_WON) {
      chunk.result = black_to_move ? -1 : 1;
    } else if (game_result_ == GameResult::BLACK_WON) {
      chunk.result = black_to_move ? 1 : -1;
    } else {
      chunk.result = 0;
    }
    writer->WriteChunk(chunk);
    black_to_move = !black_to_move;
  }
}

std::unique_ptr<ChainedSearchStopper> SelfPlayLimits::MakeSearchStopper()
    const {
  auto result = std::make_unique<ChainedSearchStopper>();

  if (visits >= 0) result->AddStopper(std::make_unique<VisitsStopper>(visits));
  if (playouts >= 0) {
    result->AddStopper(std::make_unique<PlayoutsStopper>(playouts));
  }
  if (movetime >= 0) {
    result->AddStopper(std::make_unique<TimeLimitStopper>(movetime));
  }
  return result;
}

}  // namespace lczero<|MERGE_RESOLUTION|>--- conflicted
+++ resolved
@@ -28,6 +28,7 @@
 #include "selfplay/game.h"
 
 #include <algorithm>
+
 #include "mcts/stoppers/factory.h"
 #include "mcts/stoppers/stoppers.h"
 #include "neural/writer.h"
@@ -59,11 +60,8 @@
   options->Add<BoolOption>(kResignWDLStyleId) = false;
   options->Add<FloatOption>(kResignPercentageId, 0.0f, 100.0f) = 0.0f;
   options->Add<IntOption>(kResignEarliestMoveId, 0, 1000) = 0;
-<<<<<<< HEAD
+  options->Add<IntOption>(kMinimumAllowedVistsId, 0, 1000000) = 0;
   PopulateTimeManagementOptions(RunType::kSelfplay, options);
-=======
-  options->Add<IntOption>(kMinimumAllowedVistsId, 0, 1000000) = 0;
->>>>>>> c0705b77
 }
 
 SelfPlayGame::SelfPlayGame(PlayerOptions player1, PlayerOptions player2,
@@ -188,7 +186,7 @@
       // If 'best move' is less than allowed visits and not max visits,
       // discard it and try again.
       if (cur_n == max_n || cur_n >= options_[idx].uci_options->Get<int>(
-                                        kMinimumAllowedVistsId.GetId())) {
+                                         kMinimumAllowedVistsId.GetId())) {
         break;
       }
       auto move_list_to_discard = GetMoves();
