--- conflicted
+++ resolved
@@ -284,12 +284,7 @@
     bool black_to_move = chunk.side_to_move_or_enpassant;
     if (chunk.input_format ==
         pblczero::NetworkFormat::INPUT_112_WITH_CANONICALIZATION) {
-<<<<<<< HEAD
-      black_to_move =
-          (chunk.deprecated_move_count_or_invariance_info & (1u << 7)) != 0;
-=======
       black_to_move = (chunk.invariance_info & (1u << 7)) != 0;
->>>>>>> 1e649cb4
     }
     if (game_result_ == GameResult::WHITE_WON) {
       chunk.result = black_to_move ? -1 : 1;
