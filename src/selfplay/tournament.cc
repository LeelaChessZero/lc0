/*
  This file is part of Leela Chess Zero.
  Copyright (C) 2018 The LCZero Authors

  Leela Chess is free software: you can redistribute it and/or modify
  it under the terms of the GNU General Public License as published by
  the Free Software Foundation, either version 3 of the License, or
  (at your option) any later version.

  Leela Chess is distributed in the hope that it will be useful,
  but WITHOUT ANY WARRANTY; without even the implied warranty of
  MERCHANTABILITY or FITNESS FOR A PARTICULAR PURPOSE.  See the
  GNU General Public License for more details.

  You should have received a copy of the GNU General Public License
  along with Leela Chess.  If not, see <http://www.gnu.org/licenses/>.

  Additional permission under GNU GPL version 3 section 7

  If you modify this Program, or any covered work, by linking or
  combining it with NVIDIA Corporation's libraries from the NVIDIA CUDA
  Toolkit and the NVIDIA CUDA Deep Neural Network library (or a
  modified version of those libraries), containing parts covered by the
  terms of the respective license agreement, the licensors of this
  Program grant you additional permission to convey the resulting work.
*/

#include "selfplay/tournament.h"
#include "mcts/search.h"
#include "neural/factory.h"
#include "selfplay/game.h"
#include "utils/optionsparser.h"
#include "utils/random.h"

namespace lczero {
namespace {
const OptionId kShareTreesId{"share-trees", "ShareTrees",
                             "When on, game tree is shared for two players; "
                             "when off, each side has a separate tree."};
const OptionId kTotalGamesId{"games", "Games", "Number of games to play."};
const OptionId kParallelGamesId{"parallelism", "Parallelism",
                                "Number of games to play in parallel."};
const OptionId kThreadsId{
    "threads", "Threads",
    "Number of (CPU) worker threads to use for every game,", 't'};
const OptionId kNnCacheSizeId{
    "nncache", "NNCache",
    "Number of positions to store in a memory cache. A large cache can speed "
    "up searching, but takes memory."};
const OptionId kPlayoutsId{"playouts", "Playouts",
                           "Number of playouts per move to search."};
const OptionId kVisitsId{"visits", "Visits",
                         "Number of visits per move to search."};
const OptionId kTimeMsId{"movetime", "MoveTime",
                         "Time per move, in milliseconds."};
const OptionId kTrainingId{
    "training", "Training",
    "Enables writing training data. The training data is stored into a "
    "temporary subdirectory that the engine creates."};
const OptionId kVerboseThinkingId{"verbose-thinking", "VerboseThinking",
                                  "Show verbose thinking messages."};
const OptionId kResignPlaythroughId{
    "resign-playthrough", "ResignPlaythrough",
    "The percentage of games which ignore resign."};

}  // namespace

void SelfPlayTournament::PopulateOptions(OptionsParser* options) {
  options->AddContext("player1");
  options->AddContext("player2");

  options->Add<BoolOption>(kShareTreesId) = true;
  options->Add<IntOption>(kTotalGamesId, -1, 999999) = -1;
  options->Add<IntOption>(kParallelGamesId, 1, 256) = 8;
  options->Add<IntOption>(kThreadsId, 1, 8) = 1;
  options->Add<IntOption>(kNnCacheSizeId, 0, 999999999) = 200000;
  options->Add<IntOption>(kPlayoutsId, -1, 999999999) = -1;
  options->Add<IntOption>(kVisitsId, -1, 999999999) = -1;
  options->Add<IntOption>(kTimeMsId, -1, 999999999) = -1;
  options->Add<BoolOption>(kTrainingId) = false;
  options->Add<BoolOption>(kVerboseThinkingId) = false;
  options->Add<FloatOption>(kResignPlaythroughId, 0.0f, 100.0f) = 0.0f;

  NetworkFactory::PopulateOptions(options);
  SearchParams::Populate(options);
  SelfPlayGame::PopulateUciParams(options);
  auto defaults = options->GetMutableDefaultsOptions();
  defaults->Set<int>(SearchParams::kMiniBatchSizeId.GetId(), 32);
  defaults->Set<float>(SearchParams::kSmartPruningFactorId.GetId(), 0.0f);
  defaults->Set<float>(SearchParams::kTemperatureId.GetId(), 1.0f);
  defaults->Set<bool>(SearchParams::kNoiseId.GetId(), true);
  defaults->Set<float>(SearchParams::kFpuReductionId.GetId(), 0.0f);
  defaults->Set<std::string>(SearchParams::kHistoryFillId.GetId(), "no");
  defaults->Set<std::string>(NetworkFactory::kBackendId.GetId(),
                             "multiplexing");
}

SelfPlayTournament::SelfPlayTournament(const OptionsDict& options,
                                       BestMoveInfo::Callback best_move_info,
                                       ThinkingInfo::Callback thinking_info,
                                       GameInfo::Callback game_info,
                                       TournamentInfo::Callback tournament_info)
    : player_options_{options.GetSubdict("player1"),
                      options.GetSubdict("player2")},
      best_move_callback_(best_move_info),
      info_callback_(thinking_info),
      game_callback_(game_info),
      tournament_callback_(tournament_info),
      kThreads{
          options.GetSubdict("player1").Get<int>(kThreadsId.GetId()),
          options.GetSubdict("player2").Get<int>(kThreadsId.GetId()),
      },
      kTotalGames(options.Get<int>(kTotalGamesId.GetId())),
      kShareTree(options.Get<bool>(kShareTreesId.GetId())),
      kParallelism(options.Get<int>(kParallelGamesId.GetId())),
      kTraining(options.Get<bool>(kTrainingId.GetId())),
      kResignPlaythrough(options.Get<float>(kResignPlaythroughId.GetId())) {
  // If playing just one game, the player1 is white, otherwise randomize.
  if (kTotalGames != 1) {
    next_game_black_ = Random::Get().GetBool();
  }

  static const char* kPlayerNames[2] = {"player1", "player2"};
  // Initializing networks.
<<<<<<< HEAD
  for (int idx : {0, 1}) {
    // If two players have the same network, no need to load two.
    if (idx == 1) {
      bool network_identical = true;
      for (const auto& option_id : {kNetFileId.GetId(), kNnBackendId.GetId(),
                                    kNnBackendOptionsId.GetId()}) {
        if (options.GetSubdict("player1").Get<std::string>(option_id) !=
            options.GetSubdict("player2").Get<std::string>(option_id)) {
          network_identical = false;
          break;
        }
      }
      if (network_identical) {
        networks_[1] = networks_[0];
        break;
      }
    }

    std::string path = options.GetSubdict(kPlayerNames[idx])
                           .Get<std::string>(kNetFileId.GetId());
    if (path == kAutoDiscover) {
      path = DiscoverWeightsFile();
    }
    WeightsFile weights = LoadWeightsFromFile(path);
    std::string backend = options.GetSubdict(kPlayerNames[idx])
                              .Get<std::string>(kNnBackendId.GetId());
    std::string backend_options =
        options.GetSubdict(kPlayerNames[idx])
            .Get<std::string>(kNnBackendOptionsId.GetId());

    OptionsDict network_options(&options.GetSubdict(kPlayerNames[idx]));
    network_options.AddSubdictFromString(backend_options);

    networks_[idx] =
        NetworkFactory::Get()->Create(backend, weights, network_options);
  }
=======
  const auto& player1_opts = options.GetSubdict(kPlayerNames[0]);
  const auto& player2_opts = options.GetSubdict(kPlayerNames[1]);
  networks_[0] = NetworkFactory::LoadNetwork(player1_opts);
  networks_[1] = NetworkFactory::BackendConfiguration(player1_opts) ==
                         NetworkFactory::BackendConfiguration(player2_opts)
                     ? networks_[0]
                     : NetworkFactory::LoadNetwork(player2_opts);
>>>>>>> 2c50a29c

  // Initializing cache.
  cache_[0] = std::make_shared<NNCache>(
      options.GetSubdict("player1").Get<int>(kNnCacheSizeId.GetId()));
  if (kShareTree) {
    cache_[1] = cache_[0];
  } else {
    cache_[1] = std::make_shared<NNCache>(
        options.GetSubdict("player2").Get<int>(kNnCacheSizeId.GetId()));
  }

  // SearchLimits.
  for (int idx : {0, 1}) {
    search_limits_[idx].playouts =
        options.GetSubdict(kPlayerNames[idx]).Get<int>(kPlayoutsId.GetId());
    search_limits_[idx].visits =
        options.GetSubdict(kPlayerNames[idx]).Get<int>(kVisitsId.GetId());
    search_limits_[idx].movetime =
        options.GetSubdict(kPlayerNames[idx]).Get<int>(kTimeMsId.GetId());

    if (search_limits_[idx].playouts == -1 &&
        search_limits_[idx].visits == -1 &&
        search_limits_[idx].movetime == -1) {
      throw Exception(
          "Please define --visits, --playouts or --movetime, otherwise it's "
          "not clear when to stop search.");
    }
  }
}

void SelfPlayTournament::PlayOneGame(int game_number) {
  bool player1_black;  // Whether player1 will player as black in this game.
  {
    Mutex::Lock lock(mutex_);
    player1_black = next_game_black_;
    next_game_black_ = !next_game_black_;
  }
  const int color_idx[2] = {player1_black ? 1 : 0, player1_black ? 0 : 1};

  PlayerOptions options[2];

  std::vector<ThinkingInfo> last_thinking_info;
  for (int pl_idx : {0, 1}) {
    const bool verbose_thinking =
        player_options_[pl_idx].Get<bool>(kVerboseThinkingId.GetId());
    // Populate per-player options.
    PlayerOptions& opt = options[color_idx[pl_idx]];
    opt.network = networks_[pl_idx].get();
    opt.cache = cache_[pl_idx].get();
    opt.uci_options = &player_options_[pl_idx];
    opt.search_limits = search_limits_[pl_idx];

    // "bestmove" callback.
    opt.best_move_callback = [this, game_number, pl_idx, player1_black,
                              verbose_thinking,
                              &last_thinking_info](const BestMoveInfo& info) {
      // In non-verbose mode, output the last "info" message.
      if (!verbose_thinking && !last_thinking_info.empty()) {
        info_callback_(last_thinking_info);
        last_thinking_info.clear();
      }
      BestMoveInfo rich_info = info;
      rich_info.player = pl_idx + 1;
      rich_info.is_black = player1_black ? pl_idx == 0 : pl_idx != 0;
      rich_info.game_id = game_number;
      best_move_callback_(rich_info);
    };

    opt.info_callback =
        [this, game_number, pl_idx, player1_black, verbose_thinking,
         &last_thinking_info](const std::vector<ThinkingInfo>& infos) {
          std::vector<ThinkingInfo> rich_info = infos;
          for (auto& info : rich_info) {
            info.player = pl_idx + 1;
            info.is_black = player1_black ? pl_idx == 0 : pl_idx != 0;
            info.game_id = game_number;
          }
          if (verbose_thinking) {
            info_callback_(rich_info);
          } else {
            // In non-verbose mode, remember the last "info" messages.
            last_thinking_info = std::move(rich_info);
          }
        };
  }

  // Iterator to store the game in. Have to keep it so that later we can
  // delete it. Need to expose it in games_ member variable only because
  // of possible Abort() that should stop them all.
  std::list<std::unique_ptr<SelfPlayGame>>::iterator game_iter;
  {
    Mutex::Lock lock(mutex_);
    games_.emplace_front(
        std::make_unique<SelfPlayGame>(options[0], options[1], kShareTree));
    game_iter = games_.begin();
  }
  auto& game = **game_iter;

  // If kResignPlaythrough == 0, then this comparison is unconditionally true
  bool enable_resign = Random::Get().GetFloat(100.0f) >= kResignPlaythrough;

  // PLAY GAME!
  game.Play(kThreads[color_idx[0]], kThreads[color_idx[1]], kTraining,
            enable_resign);

  // If game was aborted, it's still undecided.
  if (game.GetGameResult() != GameResult::UNDECIDED) {
    // Game callback.
    GameInfo game_info;
    game_info.game_result = game.GetGameResult();
    game_info.is_black = player1_black;
    game_info.game_id = game_number;
    game_info.moves = game.GetMoves();
    if (!enable_resign) {
      game_info.min_false_positive_threshold =
          game.GetWorstEvalForWinnerOrDraw();
    }
    if (kTraining) {
      TrainingDataWriter writer(game_number);
      game.WriteTrainingData(&writer);
      writer.Finalize();
      game_info.training_filename = writer.GetFileName();
    }
    game_callback_(game_info);

    // Update tournament stats.
    {
      Mutex::Lock lock(mutex_);
      int result = game.GetGameResult() == GameResult::DRAW
                       ? 1
                       : game.GetGameResult() == GameResult::WHITE_WON ? 0 : 2;
      if (player1_black) result = 2 - result;
      ++tournament_info_.results[result][player1_black ? 1 : 0];
      tournament_callback_(tournament_info_);
    }
  }

  {
    Mutex::Lock lock(mutex_);
    games_.erase(game_iter);
  }
}

void SelfPlayTournament::Worker() {
  // Play games while game limit is not reached (or while not aborted).
  while (true) {
    int game_id;
    {
      Mutex::Lock lock(mutex_);
      if (abort_) break;
      if (kTotalGames != -1 && games_count_ >= kTotalGames) break;
      game_id = games_count_++;
    }
    PlayOneGame(game_id);
  }
}

void SelfPlayTournament::StartAsync() {
  Mutex::Lock lock(threads_mutex_);
  while (threads_.size() < kParallelism) {
    threads_.emplace_back([&]() { Worker(); });
  }
}

void SelfPlayTournament::RunBlocking() {
  if (kParallelism == 1) {
    // No need for multiple threads if there is one worker.
    Worker();
    Mutex::Lock lock(mutex_);
    if (!abort_) {
      tournament_info_.finished = true;
      tournament_callback_(tournament_info_);
    }
  } else {
    StartAsync();
    Wait();
  }
}

void SelfPlayTournament::Wait() {
  {
    Mutex::Lock lock(threads_mutex_);
    while (!threads_.empty()) {
      threads_.back().join();
      threads_.pop_back();
    }
  }
  {
    Mutex::Lock lock(mutex_);
    if (!abort_) {
      tournament_info_.finished = true;
      tournament_callback_(tournament_info_);
    }
  }
}

void SelfPlayTournament::Abort() {
  Mutex::Lock lock(mutex_);
  abort_ = true;
  for (auto& game : games_)
    if (game) game->Abort();
}

SelfPlayTournament::~SelfPlayTournament() {
  Abort();
  Wait();
}

}  // namespace lczero<|MERGE_RESOLUTION|>--- conflicted
+++ resolved
@@ -122,44 +122,6 @@
 
   static const char* kPlayerNames[2] = {"player1", "player2"};
   // Initializing networks.
-<<<<<<< HEAD
-  for (int idx : {0, 1}) {
-    // If two players have the same network, no need to load two.
-    if (idx == 1) {
-      bool network_identical = true;
-      for (const auto& option_id : {kNetFileId.GetId(), kNnBackendId.GetId(),
-                                    kNnBackendOptionsId.GetId()}) {
-        if (options.GetSubdict("player1").Get<std::string>(option_id) !=
-            options.GetSubdict("player2").Get<std::string>(option_id)) {
-          network_identical = false;
-          break;
-        }
-      }
-      if (network_identical) {
-        networks_[1] = networks_[0];
-        break;
-      }
-    }
-
-    std::string path = options.GetSubdict(kPlayerNames[idx])
-                           .Get<std::string>(kNetFileId.GetId());
-    if (path == kAutoDiscover) {
-      path = DiscoverWeightsFile();
-    }
-    WeightsFile weights = LoadWeightsFromFile(path);
-    std::string backend = options.GetSubdict(kPlayerNames[idx])
-                              .Get<std::string>(kNnBackendId.GetId());
-    std::string backend_options =
-        options.GetSubdict(kPlayerNames[idx])
-            .Get<std::string>(kNnBackendOptionsId.GetId());
-
-    OptionsDict network_options(&options.GetSubdict(kPlayerNames[idx]));
-    network_options.AddSubdictFromString(backend_options);
-
-    networks_[idx] =
-        NetworkFactory::Get()->Create(backend, weights, network_options);
-  }
-=======
   const auto& player1_opts = options.GetSubdict(kPlayerNames[0]);
   const auto& player2_opts = options.GetSubdict(kPlayerNames[1]);
   networks_[0] = NetworkFactory::LoadNetwork(player1_opts);
@@ -167,7 +129,6 @@
                          NetworkFactory::BackendConfiguration(player2_opts)
                      ? networks_[0]
                      : NetworkFactory::LoadNetwork(player2_opts);
->>>>>>> 2c50a29c
 
   // Initializing cache.
   cache_[0] = std::make_shared<NNCache>(
