--- conflicted
+++ resolved
@@ -163,11 +163,6 @@
     engine_->EnsureReady();
     uci_responder_->SendRawResponse("readyok");
   } else if (command == "setoption") {
-<<<<<<< HEAD
-    options_->SetUciOption(GetOrEmpty(params, "name"),
-                           GetOrEmpty(params, "value"),
-                           GetOrEmpty(params, "context"));
-=======
 if (GetOrEmpty(params, "name").empty()) {
       throw Exception("setoption requires name");
     }
@@ -175,7 +170,6 @@
     CmdSetOption(GetOrEmpty(params, "name"), GetOrEmpty(params, "value"),
                  GetOrEmpty(params, "context"));
   } 
->>>>>>> ecf3edd8
   } else if (command == "ucinewgame") {
     engine_->NewGame();
   } else if (command == "position") {
