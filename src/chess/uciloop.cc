/*
  This file is part of Leela Chess Zero.
  Copyright (C) 2018 The LCZero Authors

  Leela Chess is free software: you can redistribute it and/or modify
  it under the terms of the GNU General Public License as published by
  the Free Software Foundation, either version 3 of the License, or
  (at your option) any later version.

  Leela Chess is distributed in the hope that it will be useful,
  but WITHOUT ANY WARRANTY; without even the implied warranty of
  MERCHANTABILITY or FITNESS FOR A PARTICULAR PURPOSE.  See the
  GNU General Public License for more details.

  You should have received a copy of the GNU General Public License
  along with Leela Chess.  If not, see <http://www.gnu.org/licenses/>.
*/

#include "uciloop.h"

#include <iomanip>
#include <iostream>
#include <mutex>
#include <sstream>
#include <string>
#include <unordered_map>
#include <unordered_set>
#include <utility>
#include "utils/exception.h"
#include "utils/string.h"
#include "version.inc"

namespace lczero {

namespace {
const std::unordered_map<std::string, std::unordered_set<std::string>>
    kKnownCommands = {
        {{"uci"}, {}},
        {{"isready"}, {}},
        {{"setoption"}, {"context", "name", "value"}},
        {{"ucinewgame"}, {}},
        {{"position"}, {"fen", "startpos", "moves"}},
        {{"go"},
         {"infinite", "wtime", "btime", "winc", "binc", "movestogo", "depth",
          "nodes", "movetime", "searchmoves", "ponder"}},
        {{"start"}, {}},
        {{"stop"}, {}},
        {{"ponderhit"}, {}},
        {{"quit"}, {}},
};

std::pair<std::string, std::unordered_map<std::string, std::string>>
ParseCommand(const std::string& line) {
  std::unordered_map<std::string, std::string> params;
  std::string* value = nullptr;

  std::istringstream iss(line);
  std::string token;
  iss >> token >> std::ws;

  // If empty line, return empty command.
  if (token.empty()) return {};

  auto command = kKnownCommands.find(token);
  if (command == kKnownCommands.end()) {
    throw Exception("Unknown command: " + line);
  }

  std::string whitespace;
  while (iss >> token) {
    auto iter = command->second.find(token);
    if (iter == command->second.end()) {
      if (!value) throw Exception("Unexpected token: " + token);
      *value += whitespace + token;
      whitespace = " ";
    } else {
      value = &params[token];
      iss >> std::ws;
      whitespace = "";
    }
  }
  return {command->first, params};
}

std::string GetOrEmpty(
    const std::unordered_map<std::string, std::string>& params,
    const std::string& key) {
  auto iter = params.find(key);
  if (iter == params.end()) return {};
  return iter->second;
}

int GetNumeric(const std::unordered_map<std::string, std::string>& params,
               const std::string& key) {
  auto iter = params.find(key);
  if (iter == params.end()) {
    throw Exception("Unexpected error");
  }
  const std::string& str = iter->second;
  try {
    if (str.empty()) {
      throw Exception("expected value after " + key);
    }
    return std::stoi(str);
  } catch (std::invalid_argument& e) {
    throw Exception("invalid value " + str);
  }
}

bool ContainsKey(const std::unordered_map<std::string, std::string>& params,
                 const std::string& key) {
  return params.find(key) != params.end();
}

}  // namespace

void UciLoop::RunLoop() {
  std::cout.setf(std::ios::unitbuf);
  std::string line;
  while (std::getline(std::cin, line)) {
    if (debug_log_) debug_log_ << '>' << line << std::endl << std::flush;
    try {
      auto command = ParseCommand(line);
      // Ignore empty line.
      if (command.first.empty()) continue;
      if (!DispatchCommand(command.first, command.second)) break;
    } catch (Exception& ex) {
      SendResponse(std::string("error ") + ex.what());
    }
  }
}

bool UciLoop::DispatchCommand(
    const std::string& command,
    const std::unordered_map<std::string, std::string>& params) {
  if (command == "uci") {
    CmdUci();
  } else if (command == "isready") {
    CmdIsReady();
  } else if (command == "setoption") {
    CmdSetOption(GetOrEmpty(params, "name"), GetOrEmpty(params, "value"),
                 GetOrEmpty(params, "context"));
  } else if (command == "ucinewgame") {
    CmdUciNewGame();
  } else if (command == "position") {
    if (ContainsKey(params, "fen") == ContainsKey(params, "startpos")) {
      throw Exception("Position requires either fen or startpos");
    }
    std::vector<std::string> moves =
        StrSplitAtWhitespace(GetOrEmpty(params, "moves"));
    CmdPosition(GetOrEmpty(params, "fen"), moves);
  } else if (command == "go") {
    GoParams go_params;
    if (ContainsKey(params, "infinite")) {
      if (!GetOrEmpty(params, "infinite").empty()) {
        throw Exception("Unexpected token " + GetOrEmpty(params, "infinite"));
      }
      go_params.infinite = true;
    }
    if (ContainsKey(params, "searchmoves")) {
      go_params.searchmoves =
          StrSplitAtWhitespace(GetOrEmpty(params, "searchmoves"));
    }
<<<<<<< HEAD
    if (ContainsKey(params, "ponder")) {
      if (!GetOrEmpty(params, "ponder").empty()) {
        throw Exception("Unexpected token " + GetOrEmpty(params, "ponder"));
      }
      go_params.ponder = true;
    }
#define OPTION(x)                         \
=======
#define UCIGOOPTION(x)                    \
>>>>>>> 5a11c7f2
  if (ContainsKey(params, #x)) {          \
    go_params.x = GetNumeric(params, #x); \
  }
    UCIGOOPTION(wtime);
    UCIGOOPTION(btime);
    UCIGOOPTION(winc);
    UCIGOOPTION(binc);
    UCIGOOPTION(movestogo);
    UCIGOOPTION(depth);
    UCIGOOPTION(nodes);
    UCIGOOPTION(movetime);
#undef UCIGOOPTION
    CmdGo(go_params);
  } else if (command == "stop") {
    CmdStop();
  } else if (command == "ponderhit") {
    CmdPonderHit();
  } else if (command == "start") {
    CmdStart();
  } else if (command == "quit") {
    return false;
  } else {
    throw Exception("Unknown command: " + command);
  }
  return true;
}

void UciLoop::SetLogFilename(const std::string& filename) {
  if (filename.empty()) {
    debug_log_.close();
  } else {
    debug_log_.open(filename.c_str(), std::ios::app);
  }
}

void UciLoop::SendResponse(const std::string& response) {
  SendResponses({response});
}

void UciLoop::SendResponses(const std::vector<std::string>& responses) {
  static std::mutex output_mutex;
  std::lock_guard<std::mutex> lock(output_mutex);
  for (auto& response : responses) {
    if (debug_log_) debug_log_ << '<' << response << std::endl << std::flush;
    std::cout << response << std::endl;
  }
}

// TODO: remove these monstrosities
#define LC0V_STR_INNER(a) #a
#define LC0V_STR(a) LC0V_STR_INNER(a)
#define LC0_VERSION_STRING     \
    "v" LC0V_STR(LC0_VERSION_MAJOR) \
    "." LC0V_STR(LC0_VERSION_MINOR) \
    "." LC0V_STR(LC0_VERSION_PATCH)

void UciLoop::SendId() {
  SendResponse("id name The Lc0 chess engine. " LC0_VERSION_STRING);
  SendResponse("id author The LCZero Authors.");
}
#undef LC0V_STR_INNER
#undef LC0V_STR
#undef LC0_VERSION_STRING

void UciLoop::SendBestMove(const BestMoveInfo& move) {
  std::string res = "bestmove " + move.bestmove.as_string();
  if (move.ponder) res += " ponder " + move.ponder.as_string();
  if (move.player != -1) res += " player " + std::to_string(move.player);
  if (move.game_id != -1) res += " gameid " + std::to_string(move.game_id);
  if (move.is_black)
    res += " side " + std::string(*move.is_black ? "black" : "white");
  SendResponse(res);
}

void UciLoop::SendInfo(const ThinkingInfo& info) {
  std::string res = "info";
  if (info.player != -1) res += " player " + std::to_string(info.player);
  if (info.game_id != -1) res += " gameid " + std::to_string(info.game_id);
  if (info.is_black)
    res += " side " + std::string(*info.is_black ? "black" : "white");
  if (info.depth >= 0) res += " depth " + std::to_string(info.depth);
  if (info.seldepth >= 0) res += " seldepth " + std::to_string(info.seldepth);
  if (info.time >= 0) res += " time " + std::to_string(info.time);
  if (info.nodes >= 0) res += " nodes " + std::to_string(info.nodes);
  if (info.score) res += " score cp " + std::to_string(*info.score);
  if (info.hashfull >= 0) res += " hashfull " + std::to_string(info.hashfull);
  if (info.nps >= 0) res += " nps " + std::to_string(info.nps);

  if (!info.pv.empty()) {
    res += " pv";
    for (const auto& move : info.pv) res += " " + move.as_string();
  }
  if (!info.comment.empty()) res += " string " + info.comment;
  SendResponse(res);
}

}  // namespace lczero<|MERGE_RESOLUTION|>--- conflicted
+++ resolved
@@ -161,17 +161,13 @@
       go_params.searchmoves =
           StrSplitAtWhitespace(GetOrEmpty(params, "searchmoves"));
     }
-<<<<<<< HEAD
     if (ContainsKey(params, "ponder")) {
       if (!GetOrEmpty(params, "ponder").empty()) {
         throw Exception("Unexpected token " + GetOrEmpty(params, "ponder"));
       }
       go_params.ponder = true;
     }
-#define OPTION(x)                         \
-=======
 #define UCIGOOPTION(x)                    \
->>>>>>> 5a11c7f2
   if (ContainsKey(params, #x)) {          \
     go_params.x = GetNumeric(params, #x); \
   }
