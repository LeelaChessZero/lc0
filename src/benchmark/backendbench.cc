/*
  This file is part of Leela Chess Zero.
  Copyright (C) 2020-2021 The LCZero Authors

  Leela Chess is free software: you can redistribute it and/or modify
  it under the terms of the GNU General Public License as published by
  the Free Software Foundation, either version 3 of the License, or
  (at your option) any later version.

  Leela Chess is distributed in the hope that it will be useful,
  but WITHOUT ANY WARRANTY; without even the implied warranty of
  MERCHANTABILITY or FITNESS FOR A PARTICULAR PURPOSE.  See the
  GNU General Public License for more details.

  You should have received a copy of the GNU General Public License
  along with Leela Chess.  If not, see <http://www.gnu.org/licenses/>.

  Additional permission under GNU GPL version 3 section 7

  If you modify this Program, or any covered work, by linking or
  combining it with NVIDIA Corporation's libraries from the NVIDIA CUDA
  Toolkit and the NVIDIA CUDA Deep Neural Network library (or a
  modified version of those libraries), containing parts covered by the
  terms of the respective license agreement, the licensors of this
  Program grant you additional permission to convey the resulting work.
*/

#include "benchmark/backendbench.h"

#include "chess/board.h"
#include "mcts/node.h"
#include "neural/factory.h"
#include "utils/optionsparser.h"

namespace lczero {
namespace {
const int kDefaultThreads = 1;

const OptionId kThreadsOptionId{"threads", "Threads",
                                "Number of (CPU) worker threads to use.", 't'};
const OptionId kBatchesId{"batches", "",
                          "Number of batches to run as a benchmark."};
const OptionId kStartBatchSizeId{"start-batch-size", "",
                                 "Start benchmark from this batch size."};
const OptionId kMaxBatchSizeId{"max-batch-size", "",
                               "Maximum batch size to benchmark."};
const OptionId kBatchStepId{"batch-step", "",
                            "Step of batch size in benchmark."};
const OptionId kFenId{"fen", "", "Benchmark initial position FEN."};

const OptionId kClippyId{"clippy", "", "Enable helpful assistant."};

<<<<<<< HEAD
void Clippy(std::string title,
            std::string msg3,  std::string best3, std::string msg2,
            std::string best2, std::string msg,   std::string best) {
=======
const OptionId kClippyThresholdId{"clippy-threshold", "",
                                  "Ratio of nps improvement necessary for each "
                                  "doubling of batchsize to be considered "
                                  "best."};

void Clippy(std::string msg) {
>>>>>>> 19cf1fe4
  std::cout << "  __" << std::endl;
  std::cout << " /  \\" << std::endl;
  std::cout << " |  |    " << std::string(title.length()+2, '_') << std::endl;
  std::cout << " +  +   | " << std::string(title.length()+1, ' ')
            << "|" << std::endl;
  std::cout << "(@)(@) _| "
            << title << " |"
            << std::endl;
  std::cout << " |  |  \\  " << std::string(6, ' ') << msg3
            << std::string(4 - best3.length(), ' ') << best3
            << std::string(title.length()-33, ' ') << "|" << std::endl;
  std::cout << " || |/  | " << std::string(6, ' ') << msg2
            << std::string(4 - best2.length(), ' ') << best2
            << std::string(title.length()-33, ' ') << "|" << std::endl;
  std::cout << " || ||  | " << std::string(6, ' ') << msg
            << std::string(4 - best.length(), ' ') << best
            << std::string(title.length()-33, ' ') << "|" << std::endl;
  std::cout << " |\\_/|  |" << std::string(title.length()+2, '_') << "|"
            << std::endl;
  std::cout << " \\___/" << std::endl;
}
}  // namespace

void BackendBenchmark::Run() {
  OptionsParser options;
  NetworkFactory::PopulateOptions(&options);
  options.Add<IntOption>(kThreadsOptionId, 1, 128) = kDefaultThreads;

  options.Add<IntOption>(kBatchesId, 1, 999999999) = 100;
  options.Add<IntOption>(kStartBatchSizeId, 1, 1024) = 1;
  options.Add<IntOption>(kMaxBatchSizeId, 1, 1024) = 256;
  options.Add<IntOption>(kBatchStepId, 1, 256) = 1;
  options.Add<StringOption>(kFenId) = ChessBoard::kStartposFen;
  options.Add<BoolOption>(kClippyId) = false;

  if (!options.ProcessAllFlags()) return;

  try {
    auto option_dict = options.GetOptionsDict();

    auto network = NetworkFactory::LoadNetwork(option_dict);

    NodeTree tree;
    tree.ResetToPosition(option_dict.Get<std::string>(kFenId), {});

    // Do any backend initialization outside the loop.
    auto warmup = network->NewComputation();
    warmup->AddInput(EncodePositionForNN(
        network->GetCapabilities().input_format, tree.GetPositionHistory(), 8,
        FillEmptyHistory::ALWAYS, nullptr));
    warmup->ComputeBlocking();

    const int batches = option_dict.Get<int>(kBatchesId);

    int best = 1; int best2 = 1; int best3 = 1;
    float best_nps = 0.0f; float best_nps2 = 0.0f; float best_nps3 = 0.0f;
    std::optional<std::chrono::time_point<std::chrono::steady_clock>> pending;

    for (int i = option_dict.Get<int>(kStartBatchSizeId);
         i <= option_dict.Get<int>(kMaxBatchSizeId);
         i += option_dict.Get<int>(kBatchStepId)) {
      const auto start = std::chrono::steady_clock::now();
      // TODO: support threads not equal to 1 to be able to more sensibly test
      // multiplexing backend.
      for (int j = 0; j < batches; j++) {
        // Put i copies of tree root node into computation and compute.
        auto computation = network->NewComputation();
        for (int k = 0; k < i; k++) {
          computation->AddInput(EncodePositionForNN(
              network->GetCapabilities().input_format,
              tree.GetPositionHistory(), 8, FillEmptyHistory::ALWAYS, nullptr));
        }
        computation->ComputeBlocking();
      }

      const auto end = std::chrono::steady_clock::now();
      std::chrono::duration<double> time = end - start;
      const auto nps = i * batches / time.count();
      std::cout << "Benchmark batch size " << i
                << " with inference average time "
                << time.count() / batches * 1000 << "ms - throughput " << nps
                << " nps." << std::endl;

      if (option_dict.Get<bool>(kClippyId)) {
        float nps_ingame  = std::pow((nps + best_nps)  / 2, 1.085);
        float nps_ingame2 = std::pow((nps + best_nps2) / 2, 1.085);
        float nps_ingame3 = std::pow((nps + best_nps3) / 2, 1.085);
        float threshold  = 0.16947 * exp(-4.1695e-6 * nps_ingame  * 180) + 0.02;
        float threshold2 = 0.16947 * exp(-4.1695e-6 * nps_ingame2 *  15) + 0.02;
        float threshold3 = 0.16947 * exp(-4.1695e-6 * nps_ingame3 *   1) + 0.02;

        if (nps > best_nps &&
            threshold * (i - best) * best_nps < (nps - best_nps) * best) {
          best_nps = nps;
          best = i;
          if (threshold2 * (i - best2) * best_nps2 <
              (nps - best_nps2) * best2) {
            best_nps2 = nps;
            best2 = i;
            if (threshold3 * (i - best3) * best_nps3 <
                (nps - best_nps3) * best3) {
              best_nps3 = nps;
              best3 = i;
            }
          }
          if (!pending) {
            pending = std::chrono::steady_clock::now();
          }
        }
        if (pending) {
          time = std::chrono::steady_clock::now() - *pending;
          if (time.count() > 10) {
            Clippy(
                "Recommended minibatch-size for this net (so far):",
                "1s/move   (Bullet):     ", std::to_string(best3),
                "15s/move  (Rapid):      ", std::to_string(best2),
                "3min/move (Tournament): ", std::to_string(best));
            pending.reset();
          }
        }
      }
    }
    if (option_dict.Get<bool>(kClippyId)) {
        Clippy(
            "Recommended minibatch-size for this net:",
            "1s/move   (Bullet):     ", std::to_string(best3),
            "15s/move  (Rapid):      ", std::to_string(best2),
            "3min/move (Tournament): ", std::to_string(best));
    }
  } catch (Exception& ex) {
    std::cerr << ex.what() << std::endl;
  }
}
}  // namespace lczero<|MERGE_RESOLUTION|>--- conflicted
+++ resolved
@@ -50,18 +50,9 @@
 
 const OptionId kClippyId{"clippy", "", "Enable helpful assistant."};
 
-<<<<<<< HEAD
 void Clippy(std::string title,
             std::string msg3,  std::string best3, std::string msg2,
             std::string best2, std::string msg,   std::string best) {
-=======
-const OptionId kClippyThresholdId{"clippy-threshold", "",
-                                  "Ratio of nps improvement necessary for each "
-                                  "doubling of batchsize to be considered "
-                                  "best."};
-
-void Clippy(std::string msg) {
->>>>>>> 19cf1fe4
   std::cout << "  __" << std::endl;
   std::cout << " /  \\" << std::endl;
   std::cout << " |  |    " << std::string(title.length()+2, '_') << std::endl;
