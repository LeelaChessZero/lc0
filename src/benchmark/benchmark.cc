/*
  This file is part of Leela Chess Zero.
  Copyright (C) 2018-2019 The LCZero Authors

  Leela Chess is free software: you can redistribute it and/or modify
  it under the terms of the GNU General Public License as published by
  the Free Software Foundation, either version 3 of the License, or
  (at your option) any later version.

  Leela Chess is distributed in the hope that it will be useful,
  but WITHOUT ANY WARRANTY; without even the implied warranty of
  MERCHANTABILITY or FITNESS FOR A PARTICULAR PURPOSE.  See the
  GNU General Public License for more details.

  You should have received a copy of the GNU General Public License
  along with Leela Chess.  If not, see <http://www.gnu.org/licenses/>.

  Additional permission under GNU GPL version 3 section 7

  If you modify this Program, or any covered work, by linking or
  combining it with NVIDIA Corporation's libraries from the NVIDIA CUDA
  Toolkit and the NVIDIA CUDA Deep Neural Network library (or a
  modified version of those libraries), containing parts covered by the
  terms of the respective license agreement, the licensors of this
  Program grant you additional permission to convey the resulting work.
*/

#include "benchmark/benchmark.h"

#include <numeric>

#include "mcts/search.h"
#include "mcts/stoppers/factory.h"
#include "mcts/stoppers/stoppers.h"

namespace lczero {
namespace {
const int kDefaultThreads = 2;

const OptionId kThreadsOptionId{"threads", "Threads",
                                "Number of (CPU) worker threads to use.", 't'};
const OptionId kNodesId{"nodes", "", "Number of nodes to run as a benchmark."};
const OptionId kMovetimeId{"movetime", "",
                           "Benchmark time allocation, in milliseconds."};
const OptionId kFenId{"fen", "", "Benchmark position FEN."};
const OptionId kNumPositionsId{"num-positions", "",
                               "The number of benchmark positions to test."};
}  // namespace

void Benchmark::Run() {
  OptionsParser options;
  NetworkFactory::PopulateOptions(&options);
  options.Add<IntOption>(kThreadsOptionId, 1, 128) = kDefaultThreads;
  options.Add<IntOption>(kNNCacheSizeId, 0, 999999999) = 200000;
  SearchParams::Populate(&options);

  options.Add<IntOption>(kNodesId, -1, 999999999) = -1;
  options.Add<IntOption>(kMovetimeId, -1, 999999999) = 10000;
  options.Add<StringOption>(kFenId) = "";
  options.Add<IntOption>(kNumPositionsId, 1, 34) = 34;

  if (!options.ProcessAllFlags()) return;

  try {
    auto option_dict = options.GetOptionsDict();

    auto network = NetworkFactory::LoadNetwork(option_dict);

<<<<<<< HEAD
    const int visits = option_dict.Get<int>(kNodesId.GetId());
    const int movetime = option_dict.Get<int>(kMovetimeId.GetId());
    const std::string fen = option_dict.Get<std::string>(kFenId.GetId());
    int num_positions = option_dict.Get<int>(kNumPositionsId.GetId());

    std::vector<std::double_t> times;
    std::vector<std::int64_t> playouts;
    std::uint64_t cnt = 1;
=======
    NodeTree tree;
    tree.ResetToPosition(option_dict.Get<std::string>(kFenId), {});

    NNCache cache;
    cache.SetCapacity(option_dict.Get<int>(kNNCacheSizeId));

    int visits = option_dict.Get<int>(kNodesId);
    const int movetime = option_dict.Get<int>(kMovetimeId);
>>>>>>> b39fd2bf

    if (fen.length() > 0) {
      positions = {fen};
      num_positions = 1;
    }
    std::vector<std::string> testing_positions(
        positions.cbegin(), positions.cbegin() + num_positions);

    for (std::string position : testing_positions) {
      std::cout << "\nPosition: " << cnt++ << "/" << testing_positions.size()
                << " " << position << std::endl;

      auto stopper = std::make_unique<ChainedSearchStopper>();
      if (movetime > -1) {
        stopper->AddStopper(std::make_unique<TimeLimitStopper>(movetime));
      }
      if (visits > -1) {
        stopper->AddStopper(std::make_unique<VisitsStopper>(visits));
      }

      NNCache cache;
      cache.SetCapacity(option_dict.Get<int>(kNNCacheSizeId.GetId()));

      NodeTree tree;
      tree.ResetToPosition(position, {});

      const auto start = std::chrono::steady_clock::now();
      auto search = std::make_unique<Search>(
          tree, network.get(),
          std::make_unique<CallbackUciResponder>(
              std::bind(&Benchmark::OnBestMove, this, std::placeholders::_1),
              std::bind(&Benchmark::OnInfo, this, std::placeholders::_1)),
          MoveList(), start, std::move(stopper), false, option_dict, &cache,
          nullptr);
      search->StartThreads(option_dict.Get<int>(kThreadsOptionId.GetId()));
      search->Wait();
      const auto end = std::chrono::steady_clock::now();

      const auto time =
          std::chrono::duration_cast<std::chrono::milliseconds>(end - start);
      times.push_back(time.count());
      playouts.push_back(search->GetTotalPlayouts());
    }

<<<<<<< HEAD
    const auto total_playouts =
        std::accumulate(playouts.begin(), playouts.end(), 0);
    const auto total_time = std::accumulate(times.begin(), times.end(), 0);
    std::cout << "\n==========================="
              << "\nTotal time (ms) : " << total_time
              << "\nNodes searched  : " << total_playouts
              << "\nNodes/second    : "
              << std::lround(1000.0 * total_playouts / (total_time + 1))
              << std::endl;
=======
    const auto start = std::chrono::steady_clock::now();
    auto search = std::make_unique<Search>(
        tree, network.get(),
        std::make_unique<CallbackUciResponder>(
            std::bind(&Benchmark::OnBestMove, this, std::placeholders::_1),
            std::bind(&Benchmark::OnInfo, this, std::placeholders::_1)),
        MoveList(), start, std::move(stopper), false, option_dict, &cache,
        nullptr);

    search->StartThreads(option_dict.Get<int>(kThreadsOptionId));

    search->Wait();

    const auto end = std::chrono::steady_clock::now();
    std::chrono::duration<double> time = end - start;
    std::cout << "Benchmark final time " << time.count() << "s calculating "
              << search->GetTotalPlayouts() / time.count()
              << " nodes per second." << std::endl;
>>>>>>> b39fd2bf
  } catch (Exception& ex) {
    std::cerr << ex.what() << std::endl;
  }
}

void Benchmark::OnBestMove(const BestMoveInfo& move) {
  std::cout << "bestmove " << move.bestmove.as_string() << std::endl;
}

void Benchmark::OnInfo(const std::vector<ThinkingInfo>& infos) {
  std::string line = "Benchmark time " + std::to_string(infos[0].time);
  line += "ms, " + std::to_string(infos[0].nodes) + " nodes, ";
  line += std::to_string(infos[0].nps) + " nps";
  if (!infos[0].pv.empty()) line += ", move " + infos[0].pv[0].as_string();
  std::cout << line << std::endl;
}

}  // namespace lczero<|MERGE_RESOLUTION|>--- conflicted
+++ resolved
@@ -66,25 +66,14 @@
 
     auto network = NetworkFactory::LoadNetwork(option_dict);
 
-<<<<<<< HEAD
-    const int visits = option_dict.Get<int>(kNodesId.GetId());
-    const int movetime = option_dict.Get<int>(kMovetimeId.GetId());
-    const std::string fen = option_dict.Get<std::string>(kFenId.GetId());
-    int num_positions = option_dict.Get<int>(kNumPositionsId.GetId());
+    const int visits = option_dict.Get<int>(kNodesId);
+    const int movetime = option_dict.Get<int>(kMovetimeId);
+    const std::string fen = option_dict.Get<std::string>(kFenId);
+    int num_positions = option_dict.Get<int>(kNumPositionsId);
 
     std::vector<std::double_t> times;
     std::vector<std::int64_t> playouts;
     std::uint64_t cnt = 1;
-=======
-    NodeTree tree;
-    tree.ResetToPosition(option_dict.Get<std::string>(kFenId), {});
-
-    NNCache cache;
-    cache.SetCapacity(option_dict.Get<int>(kNNCacheSizeId));
-
-    int visits = option_dict.Get<int>(kNodesId);
-    const int movetime = option_dict.Get<int>(kMovetimeId);
->>>>>>> b39fd2bf
 
     if (fen.length() > 0) {
       positions = {fen};
@@ -106,7 +95,7 @@
       }
 
       NNCache cache;
-      cache.SetCapacity(option_dict.Get<int>(kNNCacheSizeId.GetId()));
+      cache.SetCapacity(option_dict.Get<int>(kNNCacheSizeId));
 
       NodeTree tree;
       tree.ResetToPosition(position, {});
@@ -119,7 +108,7 @@
               std::bind(&Benchmark::OnInfo, this, std::placeholders::_1)),
           MoveList(), start, std::move(stopper), false, option_dict, &cache,
           nullptr);
-      search->StartThreads(option_dict.Get<int>(kThreadsOptionId.GetId()));
+      search->StartThreads(option_dict.Get<int>(kThreadsOptionId));
       search->Wait();
       const auto end = std::chrono::steady_clock::now();
 
@@ -129,7 +118,6 @@
       playouts.push_back(search->GetTotalPlayouts());
     }
 
-<<<<<<< HEAD
     const auto total_playouts =
         std::accumulate(playouts.begin(), playouts.end(), 0);
     const auto total_time = std::accumulate(times.begin(), times.end(), 0);
@@ -139,26 +127,6 @@
               << "\nNodes/second    : "
               << std::lround(1000.0 * total_playouts / (total_time + 1))
               << std::endl;
-=======
-    const auto start = std::chrono::steady_clock::now();
-    auto search = std::make_unique<Search>(
-        tree, network.get(),
-        std::make_unique<CallbackUciResponder>(
-            std::bind(&Benchmark::OnBestMove, this, std::placeholders::_1),
-            std::bind(&Benchmark::OnInfo, this, std::placeholders::_1)),
-        MoveList(), start, std::move(stopper), false, option_dict, &cache,
-        nullptr);
-
-    search->StartThreads(option_dict.Get<int>(kThreadsOptionId));
-
-    search->Wait();
-
-    const auto end = std::chrono::steady_clock::now();
-    std::chrono::duration<double> time = end - start;
-    std::cout << "Benchmark final time " << time.count() << "s calculating "
-              << search->GetTotalPlayouts() / time.count()
-              << " nodes per second." << std::endl;
->>>>>>> b39fd2bf
   } catch (Exception& ex) {
     std::cerr << ex.what() << std::endl;
   }
