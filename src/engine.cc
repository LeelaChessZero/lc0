--- conflicted
+++ resolved
@@ -66,16 +66,13 @@
                                 "only then starts timing."};
 const OptionId kPreload{"preload", "",
                         "Initialize backend and load net on engine startup."};
-<<<<<<< HEAD
-const OptionId kClearTree{"", "ClearTree",
-                          "Clear the tree before the next search."};
-=======
 const OptionId kValueOnly{
     "value-only", "ValueOnly",
     "In value only mode all search parameters are ignored and the position is "
     "evaluated by getting the valuation of every child position and choosing "
     "the worst for the opponent."};
->>>>>>> fbbc5a45
+const OptionId kClearTree{"", "ClearTree",
+                          "Clear the tree before the next search."};
 
 MoveList StringsToMovelist(const std::vector<std::string>& moves,
                            const ChessBoard& board) {
@@ -133,11 +130,8 @@
   options->HideOption(kStrictUciTiming);
 
   options->Add<BoolOption>(kPreload) = false;
-<<<<<<< HEAD
+  options->Add<BoolOption>(kValueOnly) = false;
   options->Add<ButtonOption>(kClearTree);
-=======
-  options->Add<BoolOption>(kValueOnly) = false;
->>>>>>> fbbc5a45
 }
 
 void EngineController::ResetMoveTimer() {
