--- conflicted
+++ resolved
@@ -386,10 +386,7 @@
 
   auto limits = PopulateSearchLimits(
       tree_->GetPlyCount(), tree_->IsBlackToMove(), params, start_time);
-<<<<<<< HEAD
   LOGFILE << "Limits: " << limits.DebugString();
-=======
->>>>>>> d874a96e
 
   // If there is a time limit, also store amount of time saved.
   if (limits.search_deadline) {
