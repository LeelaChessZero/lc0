/*
  This file is part of Leela Chess Zero.
  Copyright (C) 2018 The LCZero Authors

  Leela Chess is free software: you can redistribute it and/or modify
  it under the terms of the GNU General Public License as published by
  the Free Software Foundation, either version 3 of the License, or
  (at your option) any later version.

  Leela Chess is distributed in the hope that it will be useful,
  but WITHOUT ANY WARRANTY; without even the implied warranty of
  MERCHANTABILITY or FITNESS FOR A PARTICULAR PURPOSE.  See the
  GNU General Public License for more details.

  You should have received a copy of the GNU General Public License
  along with Leela Chess.  If not, see <http://www.gnu.org/licenses/>.

  Additional permission under GNU GPL version 3 section 7

  If you modify this Program, or any covered work, by linking or
  combining it with NVIDIA Corporation's libraries from the NVIDIA CUDA
  Toolkit and the NVIDIA CUDA Deep Neural Network library (or a
  modified version of those libraries), containing parts covered by the
  terms of the respective license agreement, the licensors of this
  Program grant you additional permission to convey the resulting work.
*/

#include <algorithm>
#include <cmath>
#include <functional>

#include "engine.h"
#include "mcts/search.h"
#include "utils/configfile.h"
#include "utils/logging.h"

namespace lczero {
namespace {
const int kDefaultThreads = 2;

const OptionId kThreadsOptionId{"threads", "Threads",
                                "Number of (CPU) worker threads to use.", 't'};
const OptionId kLogFileId{"logfile", "LogFile",
                          "Write log to that file. Special value <stderr> to "
                          "output the log to the console.",
                          'l'};
const OptionId kNNCacheSizeId{
    "nncache", "NNCacheSize",
    "Number of positions to store in a memory cache. A large cache can speed "
    "up searching, but takes memory."};
const OptionId kSlowMoverId{
    "slowmover", "Slowmover",
    "Budgeted time for a move is multiplied by this value, causing the engine "
    "to spend more time (if value is greater than 1) or less time (if the "
    "value is less than 1)."};
const OptionId kMoveOverheadId{
    "move-overhead", "MoveOverheadMs",
<<<<<<< HEAD
    "How much overhead, in milliseconds, should the engine allocate for every "
    "move (to counteract things like slow connection, interprocess "
    "communication, "
    "etc)."};
const OptionId kTimeCurvePeakId{"time-curve-peak", "TimeCurvePeakPly",
                                "Time weight curve peak ply."};
const OptionId kTimeCurveLeftWidthId{"time-curve-left-width",
                                     "TimeCurveLeftWidth",
                                     "Time weight curve width left of peak."};
const OptionId kTimeCurveRightWidthId{"time-curve-right-width",
                                      "TimeCurveRightWidth",
                                      "Time weight curve width right of peak."};
const OptionId kSyzygyTablebaseId{"syzygy-paths", "SyzygyPath",
                                  "List of Syzygy tablebase directories.", 's'};
const OptionId kSpendSavedTimeId{"immediate-time-use", "ImmediateTimeUse",
                                 "Fraction of saved time to use immediately."};
const OptionId kPonderId{"ponder", "Ponder", "This option is ignored."};

const OptionId  kNodesId{"nodes", "", "Number of nodes for benchmark"};
const OptionId  kFenId{"fen", "", "Benchmark initial position FEN"};

const char* kAutoDiscover = "<autodiscover>";
=======
    "Amount of time, in milliseconds, that the engine subtracts from it's "
    "total available time (to compensate for slow connection, interprocess "
    "communication, etc)."};
const OptionId kTimePeakPlyId{"time-peak-halfmove", "TimePeakHalfmove",
                              "For which halfmove the time budgeting algorithm "
                              "should allocate the maximum amount of time."};
const OptionId kTimeLeftWidthId{
    "time-left-width", "TimeLeftWidth",
    "\"Width\" of time budget graph to the left of the peak value. For small "
    "values, moves far from the peak will get little time; for larger values, "
    "they will get almost the same time as the peak move."};
const OptionId kTimeRightWidthId{
    "time-right-width", "TimeRightWidth",
    "\"Width\" of time budget graph to the right of the peak value. For small "
    "values, moves far from the peak will get little time; for larger values, "
    "they will get almost the same time as the peak move."};
const OptionId kSyzygyTablebaseId{
    "syzygy-paths", "SyzygyPath",
    "List of Syzygy tablebase directories, list entries separated by system "
    "separator (\";\" for Windows, \":\" for Linux).",
    's'};
const OptionId kSpendSavedTimeId{
    "immediate-time-use", "ImmediateTimeUse",
    "Fraction of time saved by smart pruning, which is added to the budget to "
    "the next move rather than to the entire game. When 1, all saved time is "
    "added to the next move's budget; when 0, saved time is distributed among "
    "all future moves."};
const OptionId kPonderId{"ponder", "Ponder",
                         "This option is ignored. Here to please chess GUIs."};
>>>>>>> cc9d48af

float ComputeMoveWeight(int ply, float peak, float left_width,
                        float right_width) {
  // Inflection points of the function are at ply = peak +/- width.
  // At these points the function is at 2/3 of its max value.
  const float width = ply > peak ? right_width : left_width;
  constexpr float width_scaler = 1.518651485f;  // 2 / log(2 + sqrt(3))
  return std::pow(std::cosh((ply - peak) / width / width_scaler), -2.0f);
}

}  // namespace

EngineController::EngineController(BestMoveInfo::Callback best_move_callback,
                                   ThinkingInfo::Callback info_callback,
                                   const OptionsDict& options)
    : options_(options),
      best_move_callback_(best_move_callback),
      info_callback_(info_callback),
      move_start_time_(std::chrono::steady_clock::now()) {}

void EngineController::PopulateOptions(OptionsParser* options) {
  using namespace std::placeholders;

  options->Add<IntOption>(kThreadsOptionId, 1, 128) = kDefaultThreads;
  options->Add<IntOption>(kNNCacheSizeId, 0, 999999999) = 200000;
  options->Add<FloatOption>(kSlowMoverId, 0.0f, 100.0f) = 1.0f;
  options->Add<IntOption>(kMoveOverheadId, 0, 100000000) = 200;
  options->Add<FloatOption>(kTimePeakPlyId, -1000.0f, 1000.0f) = 26.2f;
  options->Add<FloatOption>(kTimeLeftWidthId, 0.0f, 1000.0f) = 82.0f;
  options->Add<FloatOption>(kTimeRightWidthId, 0.0f, 1000.0f) = 74.0f;
  options->Add<StringOption>(kSyzygyTablebaseId);
  // Add "Ponder" option to signal to GUIs that we support pondering.
  // This option is currently not used by lc0 in any way.
  options->Add<BoolOption>(kPonderId) = true;
  options->Add<FloatOption>(kSpendSavedTimeId, 0.0f, 1.0f) = 0.6f;

  // Hide time curve options.
  options->HideOption(kTimePeakPlyId);
  options->HideOption(kTimeLeftWidthId);
  options->HideOption(kTimeRightWidthId);

  NetworkFactory::PopulateOptions(options);
  SearchParams::Populate(options);
  ConfigFile::PopulateOptions(options);

  auto defaults = options->GetMutableDefaultsOptions();

  defaults->Set<int>(SearchParams::kMiniBatchSizeId.GetId(), 256);
  defaults->Set<float>(SearchParams::kFpuReductionId.GetId(), 1.2f);
  defaults->Set<float>(SearchParams::kCpuctId.GetId(), 3.4f);
  defaults->Set<float>(SearchParams::kPolicySoftmaxTempId.GetId(), 2.2f);
  defaults->Set<int>(SearchParams::kMaxCollisionVisitsId.GetId(), 9999);
  defaults->Set<int>(SearchParams::kMaxCollisionEventsId.GetId(), 32);
  defaults->Set<int>(SearchParams::kCacheHistoryLengthId.GetId(), 0);
  defaults->Set<bool>(SearchParams::kOutOfOrderEvalId.GetId(), true);
}

SearchLimits EngineController::PopulateSearchLimits(
    int ply, bool is_black, const GoParams& params,
    std::chrono::steady_clock::time_point start_time) {
  SearchLimits limits;
  limits.movetime = params.movetime;
  int64_t time = (is_black ? params.btime : params.wtime);
  if (!params.searchmoves.empty()) {
    limits.searchmoves.reserve(params.searchmoves.size());
    for (const auto& move : params.searchmoves) {
      limits.searchmoves.emplace_back(move, is_black);
    }
  }
  limits.infinite = params.infinite || params.ponder;
  if (params.nodes >= 0) limits.visits = params.nodes;
  limits.depth = params.depth;
  if (limits.infinite || time < 0) return limits;
  int increment = std::max(int64_t(0), is_black ? params.binc : params.winc);

  int movestogo = params.movestogo < 0 ? 50 : params.movestogo;
  // Fix non-standard uci command.
  if (movestogo == 0) movestogo = 1;

  // How to scale moves time.
  float slowmover = options_.Get<float>(kSlowMoverId.GetId());
  int64_t move_overhead = options_.Get<int>(kMoveOverheadId.GetId());
  float time_curve_peak = options_.Get<float>(kTimePeakPlyId.GetId());
  float time_curve_left_width = options_.Get<float>(kTimeLeftWidthId.GetId());
  float time_curve_right_width = options_.Get<float>(kTimeRightWidthId.GetId());

  // Total time till control including increments.
  auto total_moves_time =
      std::max(int64_t{0}, time + increment * (movestogo - 1) - move_overhead);

  // If there is time spared from previous searches, the `time_to_squander` part
  // of it will be used immediately, remove that from planning.
  int time_to_squander = 0;
  if (time_spared_ms_ > 0) {
    time_to_squander =
        time_spared_ms_ * options_.Get<float>(kSpendSavedTimeId.GetId());
    time_spared_ms_ -= time_to_squander;
    total_moves_time -= time_to_squander;
  }

  constexpr int kSmartPruningToleranceMs = 200;
  float this_move_weight = ComputeMoveWeight(
      ply, time_curve_peak, time_curve_left_width, time_curve_right_width);
  float other_move_weights = 0.0f;
  for (int i = 1; i < movestogo; ++i)
    other_move_weights +=
        ComputeMoveWeight(ply + 2 * i, time_curve_peak, time_curve_left_width,
                          time_curve_right_width);
  // Compute the move time without slowmover.
  float this_move_time = total_moves_time * this_move_weight /
                         (this_move_weight + other_move_weights);

  // Only extend thinking time with slowmover if smart pruning can potentially
  // reduce it.
  if (slowmover < 1.0 ||
      this_move_time * slowmover > kSmartPruningToleranceMs) {
    this_move_time *= slowmover;
    // If time is planned to be overused because of slowmover, remove excess
    // of that time from spared time.
    time_spared_ms_ -= this_move_time * (slowmover - 1);
  }

  LOGFILE << "Budgeted time for the move: " << this_move_time << "ms(+"
          << time_to_squander << "ms to squander -"
          << std::chrono::duration_cast<std::chrono::milliseconds>(
                 std::chrono::steady_clock::now() - start_time)
                 .count()
          << "ms already passed). Remaining time " << time << "ms(-"
          << move_overhead << "ms overhead)";
  // Use `time_to_squander` time immediately.
  this_move_time += time_to_squander;

  // Make sure we don't exceed current time limit with what we calculated.
  limits.search_deadline =
      start_time +
      std::chrono::milliseconds(
          std::min(static_cast<int64_t>(this_move_time), time - move_overhead));
  return limits;
}

// Updates values from Uci options.
void EngineController::UpdateFromUciOptions() {
  SharedLock lock(busy_mutex_);

  // Syzygy tablebases.
  std::string tb_paths = options_.Get<std::string>(kSyzygyTablebaseId.GetId());
  if (!tb_paths.empty() && tb_paths != tb_paths_) {
    syzygy_tb_ = std::make_unique<SyzygyTablebase>();
    CERR << "Loading Syzygy tablebases from " << tb_paths;
    if (!syzygy_tb_->init(tb_paths)) {
      CERR << "Failed to load Syzygy tablebases!";
      syzygy_tb_ = nullptr;
    } else {
      tb_paths_ = tb_paths;
    }
  }

  // Network.
  auto network_configuration = NetworkFactory::BackendConfiguration(options_);
  if (network_configuration_ != network_configuration) {
    network_ = NetworkFactory::LoadNetwork(options_);
    network_configuration_ = network_configuration;
  }

  // Cache size.
  cache_.SetCapacity(options_.Get<int>(kNNCacheSizeId.GetId()));
}

void EngineController::EnsureReady() {
  UpdateFromUciOptions();
  std::unique_lock<RpSharedMutex> lock(busy_mutex_);
  // If a UCI host is waiting for our ready response, we can consider the move
  // not started until we're done ensuring ready.
  move_start_time_ = std::chrono::steady_clock::now();
}

void EngineController::NewGame() {
  // In case anything relies upon defaulting to default position and just calls
  // newgame and goes straight into go.
  move_start_time_ = std::chrono::steady_clock::now();
  SharedLock lock(busy_mutex_);
  cache_.Clear();
  search_.reset();
  tree_.reset();
  time_spared_ms_ = 0;
  current_position_.reset();
  UpdateFromUciOptions();
}

void EngineController::SetPosition(const std::string& fen,
                                   const std::vector<std::string>& moves_str) {
  // Some UCI hosts just call position then immediately call go, while starting
  // the clock on calling 'position'.
  move_start_time_ = std::chrono::steady_clock::now();
  SharedLock lock(busy_mutex_);
  current_position_ = CurrentPosition{fen, moves_str};
  search_.reset();
}

void EngineController::SetupPosition(
    const std::string& fen, const std::vector<std::string>& moves_str) {
  SharedLock lock(busy_mutex_);
  search_.reset();

  if (!tree_) tree_ = std::make_unique<NodeTree>();

  std::vector<Move> moves;
  for (const auto& move : moves_str) moves.emplace_back(move);
  bool is_same_game = tree_->ResetToPosition(fen, moves);
  if (!is_same_game) time_spared_ms_ = 0;
  UpdateFromUciOptions();
}

void EngineController::Go(const GoParams& params) {
  // TODO: should consecutive calls to go be considered to be a continuation and
  // hence have the same start time like this behaves, or should we check start
  // time hasn't changed since last call to go and capture the new start time
  // now?
  auto start_time = move_start_time_;
  go_params_ = params;

  ThinkingInfo::Callback info_callback(info_callback_);
  BestMoveInfo::Callback best_move_callback(best_move_callback_);

  // Setting up current position, now that it's known whether it's ponder or
  // not.
  if (current_position_) {
    if (params.ponder && !current_position_->moves.empty()) {
      std::vector<std::string> moves(current_position_->moves);
      std::string ponder_move = moves.back();
      moves.pop_back();
      SetupPosition(current_position_->fen, moves);

      info_callback = [this,
                       ponder_move](const std::vector<ThinkingInfo>& infos) {
        ThinkingInfo ponder_info;
        // Output all stats from main variation (not necessary the ponder move)
        // but PV only from ponder move.
        for (const auto& info : infos) {
          if (info.multipv <= 1) {
            ponder_info = info;
            if (ponder_info.score) ponder_info.score = -*ponder_info.score;
            if (ponder_info.depth > 1) ponder_info.depth--;
            if (ponder_info.seldepth > 1) ponder_info.seldepth--;
            ponder_info.pv.clear();
          }
          if (!info.pv.empty() && info.pv[0].as_string() == ponder_move) {
            ponder_info.pv.assign(info.pv.begin() + 1, info.pv.end());
          }
        }
        info_callback_({ponder_info});
      };
    } else {
      SetupPosition(current_position_->fen, current_position_->moves);
    }
  } else if (!tree_) {
    SetupPosition(ChessBoard::kStartingFen, {});
  }

  auto limits = PopulateSearchLimits(
      tree_->GetPlyCount(), tree_->IsBlackToMove(), params, start_time);
  LOGFILE << "Limits: " << limits.DebugString();

  // If there is a time limit, also store amount of time saved.
  if (limits.search_deadline) {
    best_move_callback = [this, limits](const BestMoveInfo& info) {
      best_move_callback_(info);
      if (limits.search_deadline) {
        time_spared_ms_ +=
            std::chrono::duration_cast<std::chrono::milliseconds>(
                *limits.search_deadline - std::chrono::steady_clock::now())
                .count();
      }
    };
  }

  search_ = std::make_unique<Search>(*tree_, network_.get(), best_move_callback,
                                     info_callback, limits, options_, &cache_,
                                     syzygy_tb_.get());

  if (limits.search_deadline) {
    LOGFILE << "Timer started at "
            << FormatTime(SteadyClockToSystemClock(move_start_time_))
            << ", deadline at "
            << FormatTime(SteadyClockToSystemClock(*limits.search_deadline));
  }
  search_->StartThreads(options_.Get<int>(kThreadsOptionId.GetId()));
}

void EngineController::PonderHit() {
  move_start_time_ = std::chrono::steady_clock::now();
  go_params_.ponder = false;
  Go(go_params_);
}

void EngineController::Stop() {
  if (search_) {
    search_->Stop();
    search_->Wait();
  }
}

void EngineController::Wait() {
  search_->Wait();
}

EngineLoop::EngineLoop()
    : engine_(std::bind(&UciLoop::SendBestMove, this, std::placeholders::_1),
              std::bind(&UciLoop::SendInfo, this, std::placeholders::_1),
              options_.GetOptionsDict()) {
  engine_.PopulateOptions(&options_);
  options_.Add<StringOption>(kLogFileId);
}

void EngineLoop::RunLoop() {
  if (!ConfigFile::Init(&options_) || !options_.ProcessAllFlags()) return;
  Logging::Get().SetFilename(
      options_.GetOptionsDict().Get<std::string>(kLogFileId.GetId()));
  UciLoop::RunLoop();
}

void EngineLoop::CmdUci() {
  SendId();
  for (const auto& option : options_.ListOptionsUci()) {
    SendResponse(option);
  }
  SendResponse("uciok");
}

void EngineLoop::CmdIsReady() {
  engine_.EnsureReady();
  SendResponse("readyok");
}

void EngineLoop::CmdSetOption(const std::string& name, const std::string& value,
                              const std::string& context) {
  options_.SetUciOption(name, value, context);
  // Set the log filename for the case it was set in UCI option.
  Logging::Get().SetFilename(
      options_.GetOptionsDict().Get<std::string>(kLogFileId.GetId()));
}

void EngineLoop::CmdUciNewGame() { engine_.NewGame(); }

void EngineLoop::CmdPosition(const std::string& position,
                             const std::vector<std::string>& moves) {
  std::string fen = position;
  if (fen.empty()) fen = ChessBoard::kStartingFen;
  engine_.SetPosition(fen, moves);
}

void EngineLoop::CmdGo(const GoParams& params) { engine_.Go(params); }

void EngineLoop::CmdPonderHit() { engine_.PonderHit(); }

void EngineLoop::CmdStop() { engine_.Stop(); }

Benchmark::Benchmark()
    : engine_(std::bind(&Benchmark::OnBestMove, this, std::placeholders::_1),
              std::bind(&Benchmark::OnInfo, this, std::placeholders::_1),
              options_.GetOptionsDict()) {
  options_.Add<IntOption>(kNodesId, -1, 999999999) = 30000;
  options_.Add<StringOption>(kFenId);
  engine_.PopulateOptions(&options_);
}

void Benchmark::Run() {
  if (!ConfigFile::Init(&options_) || !options_.ProcessAllFlags()) return;
  try {
    auto option_dict = options_.GetOptionsDict();
    GoParams go_params;
    go_params.nodes = option_dict.Get<int>(kNodesId.GetId());
    std::string fen = option_dict.Get<std::string>(kFenId.GetId());
    engine_.EnsureReady();
    if (!fen.empty()) {
      engine_.SetPosition(fen, {});
    }
    auto start = std::chrono::steady_clock::now();
    engine_.Go(go_params);
    engine_.Wait();
    auto end = std::chrono::steady_clock::now();
    std::chrono::duration<double> time = end - start;
    std::cout << "Benchmark final time " << time.count() << "s" << std::endl;
  } catch (Exception& ex) {
    std::cerr << ex.what() << std::endl;
  }
}

void Benchmark::OnBestMove(const BestMoveInfo& move){
  (void) move;
}

void Benchmark::OnInfo(const std::vector<ThinkingInfo>& infos){
  std::string line = "Benchmark time " + std::to_string(infos[0].time);
  line += "ms, " + std::to_string(infos[0].nodes) + " nodes, ";
  line += std::to_string(infos[0].nps) + " nps";
  if (!infos[0].pv.empty()) line += ", move " + infos[0].pv[0].as_string();
  std::cout << line << std::endl;
}

}  // namespace lczero<|MERGE_RESOLUTION|>--- conflicted
+++ resolved
@@ -55,30 +55,6 @@
     "value is less than 1)."};
 const OptionId kMoveOverheadId{
     "move-overhead", "MoveOverheadMs",
-<<<<<<< HEAD
-    "How much overhead, in milliseconds, should the engine allocate for every "
-    "move (to counteract things like slow connection, interprocess "
-    "communication, "
-    "etc)."};
-const OptionId kTimeCurvePeakId{"time-curve-peak", "TimeCurvePeakPly",
-                                "Time weight curve peak ply."};
-const OptionId kTimeCurveLeftWidthId{"time-curve-left-width",
-                                     "TimeCurveLeftWidth",
-                                     "Time weight curve width left of peak."};
-const OptionId kTimeCurveRightWidthId{"time-curve-right-width",
-                                      "TimeCurveRightWidth",
-                                      "Time weight curve width right of peak."};
-const OptionId kSyzygyTablebaseId{"syzygy-paths", "SyzygyPath",
-                                  "List of Syzygy tablebase directories.", 's'};
-const OptionId kSpendSavedTimeId{"immediate-time-use", "ImmediateTimeUse",
-                                 "Fraction of saved time to use immediately."};
-const OptionId kPonderId{"ponder", "Ponder", "This option is ignored."};
-
-const OptionId  kNodesId{"nodes", "", "Number of nodes for benchmark"};
-const OptionId  kFenId{"fen", "", "Benchmark initial position FEN"};
-
-const char* kAutoDiscover = "<autodiscover>";
-=======
     "Amount of time, in milliseconds, that the engine subtracts from it's "
     "total available time (to compensate for slow connection, interprocess "
     "communication, etc)."};
@@ -108,7 +84,8 @@
     "all future moves."};
 const OptionId kPonderId{"ponder", "Ponder",
                          "This option is ignored. Here to please chess GUIs."};
->>>>>>> cc9d48af
+const OptionId  kNodesId{"nodes", "", "Number of nodes for benchmark"};
+const OptionId  kFenId{"fen", "", "Benchmark initial position FEN"};
 
 float ComputeMoveWeight(int ply, float peak, float left_width,
                         float right_width) {
