--- conflicted
+++ resolved
@@ -277,15 +277,6 @@
     network_ = NetworkFactory::LoadNetwork(options_);
     network_configuration_ = network_configuration;
   }
-<<<<<<< HEAD
-  WeightsFile weights = LoadWeightsFromFile(net_path);
-
-  OptionsDict network_options(&options_);
-  network_options.AddSubdictFromString(backend_options);
-
-  network_ = NetworkFactory::Get()->Create(backend, weights, network_options);
-=======
->>>>>>> 2c50a29c
 
   // Cache size.
   cache_.SetCapacity(options_.Get<int>(kNNCacheSizeId.GetId()));
@@ -384,10 +375,7 @@
 
   auto limits = PopulateSearchLimits(
       tree_->GetPlyCount(), tree_->IsBlackToMove(), params, start_time);
-<<<<<<< HEAD
-=======
   LOGFILE << "Limits: " << limits.DebugString();
->>>>>>> 2c50a29c
 
   // If there is a time limit, also store amount of time saved.
   if (limits.search_deadline) {
