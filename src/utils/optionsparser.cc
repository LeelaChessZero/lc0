--- conflicted
+++ resolved
@@ -122,17 +122,10 @@
   auto show_help = false;
   for (auto iter = args.begin(), end = args.end(); iter != end; ++iter) {
     std::string param = *iter;
-<<<<<<< HEAD
-=======
-    if (param == "-h" || param == "--help") {
-      ShowHelp();
-      return false;
-    }
     if (param == "--help-md") {
       ShowHelpMd();
       return false;
     }
->>>>>>> 177d4ace
     if (param == "--show-hidden") {
       ShowHidden();
       continue;
