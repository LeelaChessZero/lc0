--- conflicted
+++ resolved
@@ -1634,12 +1634,8 @@
 }
 
 void Search::Wait() {
-<<<<<<< HEAD
-=======
   NodeGarbageCollector::Instance().Wait();
-  Mutex::Lock lock(threads_mutex_);
   bool active_threads = !threads_.empty();
->>>>>>> e22e80ac
   while (!threads_.empty()) {
     threads_.back().join();
     threads_.pop_back();
@@ -1851,24 +1847,16 @@
 
 // 1. Initialize internal structures.
 // ~~~~~~~~~~~~~~~~~~~~~~~~~~~~~~~~~~
-<<<<<<< HEAD
-void SearchWorker::InitializeIteration(
-    std::unique_ptr<BackendComputation> computation) {
+void SearchWorker::InitializeIteration() {
   cancel_task_.Wait(tid_);
-  computation_ = std::move(computation);
+  // Free the old computation before allocating a new one. This works better
+  // when backend caches buffer allocations between computations.
+  computation_.reset();
+  computation_ = search_->backend_->CreateComputation();
   state_.minibatch_.clear();
   state_.ooobatch_.clear();
   state_.collisions_.clear();
   eval_used_.store(0, std::memory_order_relaxed);
-=======
-void SearchWorker::InitializeIteration() {
-  // Free the old computation before allocating a new one. This works better
-  // when backend caches buffer allocations between computations.
-  computation_.reset();
-  computation_ = search_->backend_->CreateComputation();
-  minibatch_.clear();
-  minibatch_.reserve(2 * target_minibatch_size_);
->>>>>>> e22e80ac
 }
 
 // 2. Gather minibatch.
@@ -3058,8 +3046,7 @@
 void SearchWorker::UpdateCounters() {
   search_->PopulateCommonIterationStats(&iteration_stats_);
   search_->MaybeTriggerStop(iteration_stats_, &latest_time_manager_hints_);
-<<<<<<< HEAD
-  search_->MaybeOutputInfo();
+  search_->MaybeOutputInfo(iteration_stats_);
   if (state_.minibatch_.empty() && number_out_of_order_ == 0) {
     int tc = search_->thread_count_.fetch_sub(1, std::memory_order_relaxed) - 1;
     if (tc <= 0) return;
@@ -3070,24 +3057,6 @@
     search_->fallback_threads_cond_.wait(
         lock.get_raw(), [this]() { return tc != search_->thread_count_; });
 #endif
-=======
-  search_->MaybeOutputInfo(iteration_stats_);
-
-  // If this thread had no work, not even out of order, then sleep for some
-  // milliseconds. Collisions don't count as work, so have to enumerate to find
-  // out if there was anything done.
-  bool work_done = number_out_of_order_ > 0;
-  if (!work_done) {
-    for (NodeToProcess& node_to_process : minibatch_) {
-      if (!node_to_process.IsCollision()) {
-        work_done = true;
-        break;
-      }
-    }
-  }
-  if (!work_done) {
-    std::this_thread::sleep_for(std::chrono::milliseconds(10));
->>>>>>> e22e80ac
   }
 }
 
