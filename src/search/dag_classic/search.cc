/*
  This file is part of Leela Chess Zero.
  Copyright (C) 2018-2023 The LCZero Authors

  Leela Chess is free software: you can redistribute it and/or modify
  it under the terms of the GNU General Public License as published by
  the Free Software Foundation, either version 3 of the License, or
  (at your option) any later version.

  Leela Chess is distributed in the hope that it will be useful,
  but WITHOUT ANY WARRANTY; without even the implied warranty of
  MERCHANTABILITY or FITNESS FOR A PARTICULAR PURPOSE.  See the
  GNU General Public License for more details.

  You should have received a copy of the GNU General Public License
  along with Leela Chess.  If not, see <http://www.gnu.org/licenses/>.

  Additional permission under GNU GPL version 3 section 7

  If you modify this Program, or any covered work, by linking or
  combining it with NVIDIA Corporation's libraries from the NVIDIA CUDA
  Toolkit and the NVIDIA CUDA Deep Neural Network library (or a
  modified version of those libraries), containing parts covered by the
  terms of the respective license agreement, the licensors of this
  Program grant you additional permission to convey the resulting work.
*/

#include "search/dag_classic/search.h"

#include <algorithm>
#include <array>
#include <chrono>
#include <cmath>
#include <iomanip>
#include <iostream>
#include <iterator>
#include <sstream>
#include <thread>

#include "search/dag_classic/node.h"
#include "utils/fastmath.h"
#include "utils/random.h"
#include "utils/spinhelper.h"

namespace lczero {
namespace dag_classic {

namespace {
// Maximum delay between outputting "uci info" when nothing interesting happens.
const int kUciInfoMinimumFrequencyMs = 5000;

MoveList MakeRootMoveFilter(const MoveList& searchmoves,
                            SyzygyTablebase* syzygy_tb,
                            const PositionHistory& history, bool fast_play,
                            std::atomic<int>* tb_hits, bool* dtz_success) {
  assert(tb_hits);
  assert(dtz_success);
  // Search moves overrides tablebase.
  if (!searchmoves.empty()) return searchmoves;
  const auto& board = history.Last().GetBoard();
  MoveList root_moves;
  if (!syzygy_tb || !board.castlings().no_legal_castle() ||
      (board.ours() | board.theirs()).count() > syzygy_tb->max_cardinality()) {
    return root_moves;
  }
  if (syzygy_tb->root_probe(
          history.Last(), fast_play || history.DidRepeatSinceLastZeroingMove(),
          false, &root_moves)) {
    *dtz_success = true;
    tb_hits->fetch_add(1, std::memory_order_acq_rel);
  } else if (syzygy_tb->root_probe_wdl(history.Last(), &root_moves)) {
    tb_hits->fetch_add(1, std::memory_order_acq_rel);
  }
  return root_moves;
}

class MEvaluator {
 public:
  MEvaluator()
      : enabled_{false},
        m_slope_{0.0f},
        m_cap_{0.0f},
        a_constant_{0.0f},
        a_linear_{0.0f},
        a_square_{0.0f},
        q_threshold_{0.0f},
        parent_m_{0.0f} {}

  MEvaluator(const SearchParams& params, const Node* parent = nullptr)
      : enabled_{true},
        m_slope_{params.GetMovesLeftSlope()},
        m_cap_{params.GetMovesLeftMaxEffect()},
        a_constant_{params.GetMovesLeftConstantFactor()},
        a_linear_{params.GetMovesLeftScaledFactor()},
        a_square_{params.GetMovesLeftQuadraticFactor()},
        q_threshold_{params.GetMovesLeftThreshold()},
        parent_m_{parent ? parent->GetM() : 0.0f},
        parent_within_threshold_{parent ? WithinThreshold(parent, q_threshold_)
                                        : false} {}

  void SetParent(const Node* parent) {
    assert(parent);
    if (enabled_) {
      parent_m_ = parent->GetM();
      parent_within_threshold_ = WithinThreshold(parent, q_threshold_);
    }
  }

  // Calculates the utility for favoring shorter wins and longer losses.
  float GetMUtility(Node* child, float q) const {
    if (!enabled_ || !parent_within_threshold_) return 0.0f;
    const float child_m = child->GetM();
    float m = std::clamp(m_slope_ * (child_m - parent_m_), -m_cap_, m_cap_);
    m *= FastSign(-q);
    if (q_threshold_ > 0.0f && q_threshold_ < 1.0f) {
      // This allows a smooth M effect with higher q thresholds, which is
      // necessary for using MLH together with contempt.
      q = std::max(0.0f, (std::abs(q) - q_threshold_)) / (1.0f - q_threshold_);
    }
    m *= a_constant_ + a_linear_ * std::abs(q) + a_square_ * q * q;
    return m;
  }

  float GetMUtility(const EdgeAndNode& child, float q) const {
    if (!enabled_ || !parent_within_threshold_) return 0.0f;
    if (child.GetN() == 0) return GetDefaultMUtility();
    return GetMUtility(child.node(), q);
  }

  // The M utility to use for unvisited nodes.
  float GetDefaultMUtility() const { return 0.0f; }

 private:
  static bool WithinThreshold(const Node* parent, float q_threshold) {
    return std::abs(parent->GetQ(0.0f)) > q_threshold;
  }

  const bool enabled_;
  const float m_slope_;
  const float m_cap_;
  const float a_constant_;
  const float a_linear_;
  const float a_square_;
  const float q_threshold_;
  float parent_m_ = 0.0f;
  bool parent_within_threshold_ = false;
};

// Unpack task_count_ atomic which holds both task_count_ and tasks_taken_. It
// can unpack a value from an already read value or load it from the atomic
// variable.
// Variables are packed together because there is a potential race between task
// workers and ResetTasks. A task worker can read tasks_taken_ and task_count
// to a local register. A task worker can be suspended by kernel before tries
// to acquire work. Other threads can process all tasks and main thread resets
// tasks before the suspended thread resumes. The suspended thread now manages
// to acquire work based on stale values if the stale tasks_taken was zero.
// Packed values avoid the race because compare exchange is checking both when
// incrementing tasks_taken_.
template<typename T>
std::tuple<int, int, int> ReadTaskCount(T& task_count) {
  int packed;
  if constexpr(std::is_same_v<T, std::atomic<int>>) {
    packed = task_count.load(std::memory_order_acquire);
  } else {
    packed = task_count;
  }
  // The top half is tasks taken.
  const int shift = SearchWorker::kTasksTakenShift;
  int tasks_taken = packed >> shift;
  // The bottom is task count. The first shift moves the sign bit from the lower
  // half to the hardware sign bit. The second shift lowers bits back to the
  // original positions and duplicates the sign bit if it is set.
  int tc = (packed << shift) >> shift;
  return {packed, tasks_taken, tc};
}

[[maybe_unused]]
bool IsTasksCompleted(const std::atomic<int>& task_count,
                      const std::atomic<int>& completed_tasks) {
  int tc = 0, nta = 0;
  std::tie(std::ignore, nta, tc) = ReadTaskCount(task_count);
  int ct = completed_tasks.load(std::memory_order_acquire);
  return tc == ct || (nta == ct && tc == -1);
}

}  // namespace

Search::Search(const NodeTree& tree, Backend* backend,
               std::unique_ptr<UciResponder> uci_responder,
               const MoveList& searchmoves,
               std::chrono::steady_clock::time_point start_time,
               std::unique_ptr<classic::SearchStopper> stopper, bool infinite,
               bool ponder, const OptionsDict& options, TranspositionTable* tt,
               SyzygyTablebase* syzygy_tb)
    : ok_to_respond_bestmove_(!infinite && !ponder),
      stopper_(std::move(stopper)),
      root_node_(tree.GetCurrentHead()),
      tt_(tt),
      syzygy_tb_(syzygy_tb),
      played_history_(tree.GetPositionHistory()),
      backend_(backend),
      backend_attributes_(backend->GetAttributes()),
      params_(options),
      searchmoves_(searchmoves),
      start_time_(start_time),
      initial_visits_(root_node_->GetN()),
      root_move_filter_(MakeRootMoveFilter(
          searchmoves_, syzygy_tb_, played_history_,
          params_.GetSyzygyFastPlay(), &tb_hits_, &root_is_in_dtz_)),
      uci_responder_(std::move(uci_responder)) {
  // Evict expired entries from the transposition table.
  // Garbage collection may lead to expiration at any time so this is not
  // enough to prevent expired entries later during the search.
  absl::erase_if(*tt_, [](const auto& item) { return item.second.expired(); });

  LOGFILE << "Transposition table garbage collection done.";

  if (params_.GetMaxConcurrentSearchers() != 0) {
    pending_searchers_.store(params_.GetMaxConcurrentSearchers(),
                             std::memory_order_release);
  }
  contempt_mode_ = params_.GetContemptMode();
  // Make sure the contempt mode is never "play" beyond this point.
  if (contempt_mode_ == ContemptMode::PLAY) {
    if (infinite) {
      // For infinite search disable contempt, only "white"/"black" make sense.
      contempt_mode_ = ContemptMode::NONE;
      // Issue a warning only if contempt mode would have an effect.
      if (params_.GetWDLRescaleDiff() != 0.0f) {
        std::vector<ThinkingInfo> info(1);
        info.back().comment =
            "WARNING: Contempt mode set to 'disable' as 'play' not supported "
            "for infinite search.";
        uci_responder_->OutputThinkingInfo(&info);
      }
    } else {
      // Otherwise set it to the root move's side, unless pondering.
      contempt_mode_ = played_history_.IsBlackToMove() != ponder
                           ? ContemptMode::BLACK
                           : ContemptMode::WHITE;
    }
  }
}

namespace {
void ApplyDirichletNoise(LowNode* node, float eps, double alpha) {
  float total = 0;
  std::vector<float> noise;

  for (int i = 0; i < node->GetNumEdges(); ++i) {
    float eta = Random::Get().GetGamma(alpha, 1.0);
    noise.emplace_back(eta);
    total += eta;
  }

  if (total < std::numeric_limits<float>::min()) return;

  int noise_idx = 0;
  auto edges = node->GetEdges();
  std::transform(edges, edges + node->GetNumEdges(), edges,
      [&](auto edge) {
        edge.SetP(edge.GetP() * (1 - eps) + eps * noise[noise_idx++] / total);
        return edge;
      });
}
}  // namespace

namespace {
// WDL conversion formula based on random walk model.
inline double WDLRescale(float& v, float& d, float wdl_rescale_ratio,
                         float wdl_rescale_diff, float sign, bool invert,
                         float max_reasonable_s) {
  if (invert) {
    wdl_rescale_diff = -wdl_rescale_diff;
    wdl_rescale_ratio = 1.0f / wdl_rescale_ratio;
  }
  auto w = (1 + v - d) / 2;
  auto l = (1 - v - d) / 2;
  // Safeguard against numerical issues; skip WDL transformation if WDL is too
  // extreme.
  const float eps = 0.0001f;
  if (w > eps && d > eps && l > eps && w < (1.0f - eps) && d < (1.0f - eps) &&
      l < (1.0f - eps)) {
    auto a = FastLog(1 / l - 1);
    auto b = FastLog(1 / w - 1);
    auto s = 2 / (a + b);
    // Safeguard against unrealistically broad WDL distributions coming from
    // the NN. Originally hardcoded, made into a parameter for piece odds.
    if (!invert) s = std::min(max_reasonable_s, s);
    auto mu = (a - b) / (a + b);
    auto s_new = s * wdl_rescale_ratio;
    if (invert) {
      std::swap(s, s_new);
      s = std::min(max_reasonable_s, s);
    }
    auto mu_new = mu + sign * s * s * wdl_rescale_diff;
    auto w_new = FastLogistic((-1.0f + mu_new) / s_new);
    auto l_new = FastLogistic((-1.0f - mu_new) / s_new);
    v = w_new - l_new;
    d = std::max(0.0f, 1.0f - w_new - l_new);
    return mu_new;
  }
  return 0;
}
}  // namespace

void Search::SendUciInfo() REQUIRES(nodes_mutex_) REQUIRES(counters_mutex_) {
  const auto max_pv = params_.GetMultiPv();
  const auto edges = GetBestChildrenNoTemperature(root_node_, max_pv, 0);
  const auto score_type = params_.GetScoreType();
  const auto per_pv_counters = params_.GetPerPvCounters();
  const auto draw_score = GetDrawScore(false);

  std::vector<ThinkingInfo> uci_infos;

  // Info common for all multipv variants.
  ThinkingInfo common_info;
  common_info.depth = cum_depth_ / (total_playouts_ ? total_playouts_ : 1);
  common_info.seldepth = max_depth_;
  common_info.time = GetTimeSinceStart();
  if (!per_pv_counters) {
    common_info.nodes = total_playouts_ + initial_visits_;
  }
  if (nps_start_time_) {
    const auto time_since_first_batch_ms =
        std::chrono::duration_cast<std::chrono::milliseconds>(
            std::chrono::steady_clock::now() - *nps_start_time_)
            .count();
    if (time_since_first_batch_ms > 0) {
      common_info.nps = total_playouts_ * 1000 / time_since_first_batch_ms;
    }
  }
  common_info.tb_hits = tb_hits_.load(std::memory_order_acquire);

  int multipv = 0;
  const auto default_q = -root_node_->GetQ(-draw_score);
  const auto default_wl = -root_node_->GetWL();
  const auto default_d = root_node_->GetD();
  for (const auto& edge : edges) {
    ++multipv;
    uci_infos.emplace_back(common_info);
    auto& uci_info = uci_infos.back();
    auto wl = edge.GetWL(default_wl);
    auto d = edge.GetD(default_d);
    float mu_uci = 0.0f;
    if (score_type == "WDL_mu" || (params_.GetWDLRescaleDiff() != 0.0f &&
                                   contempt_mode_ != ContemptMode::NONE)) {
      auto sign = ((contempt_mode_ == ContemptMode::BLACK) ==
                   played_history_.IsBlackToMove())
                      ? 1.0f
                      : -1.0f;
      mu_uci = WDLRescale(
          wl, d, params_.GetWDLRescaleRatio(),
          contempt_mode_ == ContemptMode::NONE
              ? 0
              : params_.GetWDLRescaleDiff() * params_.GetWDLEvalObjectivity(),
          sign, true, params_.GetWDLMaxS());
    }
    const auto q = edge.GetQ(default_q, draw_score);
    if (edge.IsTerminal() && wl != 0.0f) {
      uci_info.mate = std::copysign(
          std::round(edge.GetM(0.0f) + 1) / 2 + (edge.IsTbTerminal() ? 100 : 0),
          wl);
    } else if (score_type == "centipawn_with_drawscore") {
      uci_info.score = 90 * tan(1.5637541897 * q);
    } else if (score_type == "centipawn") {
      uci_info.score = 90 * tan(1.5637541897 * wl);
    } else if (score_type == "centipawn_2019") {
      uci_info.score = 295 * wl / (1 - 0.976953126 * std::pow(wl, 14));
    } else if (score_type == "centipawn_2018") {
      uci_info.score = 290.680623072 * tan(1.548090806 * wl);
    } else if (score_type == "win_percentage") {
      uci_info.score = wl * 5000 + 5000;
    } else if (score_type == "Q") {
      uci_info.score = q * 10000;
    } else if (score_type == "W-L") {
      uci_info.score = wl * 10000;
    } else if (score_type == "WDL_mu") {
      // Reports the WDL mu value whenever it is reasonable, and defaults to
      // centipawn otherwise.
      const float centipawn_fallback_threshold = 0.996f;
      float centipawn_score = 45 * tan(1.56728071628 * wl);
      uci_info.score =
          backend_attributes_.has_wdl && mu_uci != 0.0f &&
                  std::abs(wl) + d < centipawn_fallback_threshold &&
                  (std::abs(mu_uci) < 1.0f ||
                   std::abs(centipawn_score) < std::abs(100 * mu_uci))
              ? 100 * mu_uci
              : centipawn_score;
    }

    auto wdl_w =
        std::max(0, static_cast<int>(std::round(500.0 * (1.0 + wl - d))));
    auto wdl_l =
        std::max(0, static_cast<int>(std::round(500.0 * (1.0 - wl - d))));
    // Using 1000-w-l so that W+D+L add up to 1000.0.
    auto wdl_d = 1000 - wdl_w - wdl_l;
    if (wdl_d < 0) {
      wdl_w = std::min(1000, std::max(0, wdl_w + wdl_d / 2));
      wdl_l = 1000 - wdl_w;
      wdl_d = 0;
    }
    uci_info.wdl = ThinkingInfo::WDL{wdl_w, wdl_d, wdl_l};
    if (backend_attributes_.has_mlh) {
      uci_info.moves_left = static_cast<int>(
          (1.0f + edge.GetM(1.0f + root_node_->GetM())) / 2.0f);
    }
    if (max_pv > 1) uci_info.multipv = multipv;
    if (per_pv_counters) uci_info.nodes = edge.GetN();
    bool flip = played_history_.IsBlackToMove();
    int depth = 0;
    auto history = played_history_;
    for (auto iter = edge; iter;
         iter = GetBestChildNoTemperature(iter.node(), depth), flip = !flip) {
      uci_info.pv.push_back(iter.GetMove(flip));
      history.Append(iter.GetMove());
      // Last edge was dangling or a draw by repetition, cannot continue.
      if (!iter.node() || history.Last().GetRepetitions() >= 2) break;
      depth += 1;
    }
  }

  if (!uci_infos.empty()) last_outputted_uci_info_ = uci_infos.front();
  if (current_best_edge_ && !edges.empty()) {
    last_outputted_info_edge_ = current_best_edge_.edge();
  }

  uci_responder_->OutputThinkingInfo(&uci_infos);
}

// Decides whether anything important changed in stats and new info should be
// shown to a user.
void Search::MaybeOutputInfo() {
  SharedMutex::Lock lock(nodes_mutex_);
  Mutex::Lock counters_lock(counters_mutex_);
  if (!bestmove_is_sent_ && current_best_edge_ &&
      (current_best_edge_.edge() != last_outputted_info_edge_ ||
       last_outputted_uci_info_.depth !=
           static_cast<int>(cum_depth_ /
                            (total_playouts_ ? total_playouts_ : 1)) ||
       last_outputted_uci_info_.seldepth != max_depth_ ||
       last_outputted_uci_info_.time + kUciInfoMinimumFrequencyMs <
           GetTimeSinceStart())) {
    SendUciInfo();
    if (params_.GetLogLiveStats()) {
      SendMovesStats();
    }
    if (stop_.load(std::memory_order_acquire) && !ok_to_respond_bestmove_) {
      std::vector<ThinkingInfo> info(1);
      info.back().comment =
          "WARNING: Search has reached limit and does not make any progress.";
      uci_responder_->OutputThinkingInfo(&info);
    }
  }
}

int64_t Search::GetTimeSinceStart() const {
  return std::chrono::duration_cast<std::chrono::milliseconds>(
             std::chrono::steady_clock::now() - start_time_)
      .count();
}

int64_t Search::GetTimeSinceFirstBatch() const REQUIRES(counters_mutex_) {
  if (!nps_start_time_) return 0;
  return std::chrono::duration_cast<std::chrono::milliseconds>(
             std::chrono::steady_clock::now() - *nps_start_time_)
      .count();
}

// Root is depth 0, i.e. even depth.
float Search::GetDrawScore(bool is_odd_depth) const {
  return (is_odd_depth == played_history_.IsBlackToMove()
              ? params_.GetDrawScore()
              : -params_.GetDrawScore());
}

namespace {
inline float GetFpu(const SearchParams& params, const Node* node, bool is_root_node,
                    float draw_score) {
  const auto value = params.GetFpuValue(is_root_node);
  return params.GetFpuAbsolute(is_root_node)
             ? value
             : -node->GetQ(-draw_score) -
                   value * std::sqrt(node->GetVisitedPolicy());
}

// Faster version for if visited_policy is readily available already.
inline float GetFpu(const SearchParams& params, const Node* node, bool is_root_node,
                    float draw_score, float visited_pol) {
  const auto value = params.GetFpuValue(is_root_node);
  return params.GetFpuAbsolute(is_root_node)
             ? value
             : -node->GetQ(-draw_score) - value * std::sqrt(visited_pol);
}

inline float ComputeCpuct(const SearchParams& params, uint32_t N,
                          bool is_root_node) {
  const float init = params.GetCpuct(is_root_node);
  const float k = params.GetCpuctFactor(is_root_node);
  const float base = params.GetCpuctBase(is_root_node);
  return init + (k ? k * FastLog((N + base) / base) : 0.0f);
}
}  // namespace

// Ignore the last tuple element when sorting in GetVerboseStats
static bool operator<(const EdgeAndNode&, const EdgeAndNode&) { return false; }

std::vector<std::string> Search::GetVerboseStats(
    const Node* node, std::optional<Move> move_to_node) const {
  const bool is_root = (node == root_node_);
  const bool is_odd_depth = !is_root;
  const bool is_black_to_move = (played_history_.IsBlackToMove() == is_root);
  const float draw_score = GetDrawScore(is_odd_depth);
  const float fpu = GetFpu(params_, node, is_root, draw_score);
  const float cpuct = ComputeCpuct(params_, node->GetTotalVisits(), is_root);
  const float U_coeff =
      cpuct * std::sqrt(std::max(node->GetChildrenVisits(), 1u));
  std::vector<std::tuple<uint32_t, float, EdgeAndNode>> edges;
  edges.reserve(node->GetNumEdges());
  for (const auto& edge : node->Edges()) {
    edges.emplace_back(edge.GetN(),
                       edge.GetQ(fpu, draw_score) + edge.GetU(U_coeff),
                       edge);
  }
  std::sort(edges.begin(), edges.end());

  auto print = [](auto* oss, auto pre, auto v, auto post, auto w, int p = 0) {
    *oss << pre << std::setw(w) << std::setprecision(p) << v << post;
  };
  auto print_head = [&](auto* oss, auto label, int i, auto n, auto f, auto p) {
    *oss << std::fixed;
    print(oss, "", label, " ", 5);
    print(oss, "(", i, ") ", 4);
    *oss << std::right;
    print(oss, "N: ", n, " ", 7);
    print(oss, "(+", f, ") ", 2);
    print(oss, "(P: ", p * 100, "%) ", 5, p >= 0.99995f ? 1 : 2);
  };
  auto print_stats = [&](auto* oss, const auto* n) {
    const auto sign = n == node ? -1 : 1;
    if (n) {
      auto wl = sign * n->GetWL();
      auto d = n->GetD();
      auto is_perspective = ((contempt_mode_ == ContemptMode::BLACK) ==
                             played_history_.IsBlackToMove())
                                ? 1.0f
                                : -1.0f;
      WDLRescale(
          wl, d, params_.GetWDLRescaleRatio(),
          contempt_mode_ == ContemptMode::NONE
              ? 0
              : params_.GetWDLRescaleDiff() * params_.GetWDLEvalObjectivity(),
          is_perspective, true, params_.GetWDLMaxS());
      print(oss, "(WL: ", wl, ") ", 8, 5);
      print(oss, "(D: ", d, ") ", 5, 3);
      print(oss, "(M: ", n->GetM(), ") ", 4, 1);
      print(oss, "(Q: ", wl + draw_score * d, ") ", 8, 5);
    } else {
      *oss << "(WL:  -.-----) (D: -.---) (M:  -.-) ";
      print(oss, "(Q: ", fpu, ") ", 8, 5);
    }
  };
  auto print_tail = [&](auto* oss, const auto* n, bool is_edge) {
    const auto sign = n == node ? -1 : 1;
    std::optional<float> v;
    if (n && n->IsTerminal()) {
      v = n->GetQ(sign * draw_score);
    } else if (n) {
      auto history = played_history_;
      if (move_to_node) {
        history.Append(*move_to_node);
      }
      if (is_edge) {
        history.Append(n->GetMove());
      }
      std::optional<EvalResult> nneval = backend_->GetCachedEvaluation(
          EvalPosition{history.GetPositions(), {}});
      if (nneval) v = -nneval->q;
    }
    if (v) {
      print(oss, "(V: ", sign * *v, ") ", 7, 4);
    } else {
      *oss << "(V:  -.----) ";
    }

    if (n) {
      auto [lo, up] = n->GetBounds();
      if (sign == -1) {
        lo = -lo;
        up = -up;
        std::swap(lo, up);
      }
      *oss << (lo == up                                                ? "(T) "
               : lo == GameResult::DRAW && up == GameResult::WHITE_WON ? "(W) "
               : lo == GameResult::BLACK_WON && up == GameResult::DRAW ? "(L) "
                                                                       : "");
    }
  };

  std::vector<std::string> infos;
  const auto m_evaluator =
      backend_attributes_.has_mlh ? MEvaluator(params_, node) : MEvaluator();
  for (const auto& edge_tuple : edges) {
    const auto& edge = std::get<2>(edge_tuple);
    float Q = edge.GetQ(fpu, draw_score);
    float M = m_evaluator.GetMUtility(edge, Q);
    std::ostringstream oss;
    oss << std::left;
    // TODO: should this be displaying transformed index?
    print_head(&oss, edge.GetMove(is_black_to_move).ToString(true),
               MoveToNNIndex(edge.GetMove(), 0), edge.GetN(),
               edge.GetNInFlight(), edge.GetP());
    print_stats(&oss, edge.node());
    print(&oss, "(U: ", edge.GetU(U_coeff), ") ", 6, 5);
    print(&oss, "(S: ", Q + edge.GetU(U_coeff) + M, ") ", 8, 5);
    print_tail(&oss, edge.node(), true);
    infos.emplace_back(oss.str());
  }

  // Include stats about the node in similar format to its children above.
  std::ostringstream oss;
  print_head(&oss, "node ", node->GetNumEdges(), node->GetN(),
             node->GetNInFlight(), node->GetVisitedPolicy());
  print_stats(&oss, node);
  print_tail(&oss, node, false);
  infos.emplace_back(oss.str());
  return infos;
}

void Search::SendMovesStats() const REQUIRES(counters_mutex_) {
  auto move_stats = GetVerboseStats(root_node_, std::nullopt);

  if (params_.GetVerboseStats()) {
    std::vector<ThinkingInfo> infos;
    std::transform(move_stats.begin(), move_stats.end(),
                   std::back_inserter(infos), [](const std::string& line) {
                     ThinkingInfo info;
                     info.comment = line;
                     return info;
                   });
    uci_responder_->OutputThinkingInfo(&infos);
  } else {
    LOGFILE << "=== Move stats:";
    for (const auto& line : move_stats) LOGFILE << line;
  }
  for (auto& edge : root_node_->Edges()) {
    if (!(edge.GetMove(played_history_.IsBlackToMove()) == final_bestmove_)) {
      continue;
    }
    if (edge.HasNode()) {
      LOGFILE << "--- Opponent moves after: " << final_bestmove_.ToString(true);
      for (const auto& line : GetVerboseStats(edge.node(), edge.GetMove())) {
        LOGFILE << line;
      }
    }
  }
}

void Search::MaybeTriggerStop(const classic::IterationStats& stats,
                              classic::StoppersHints* hints) {
  hints->Reset();
  if (params_.GetNpsLimit() > 0) {
    hints->UpdateEstimatedNps(params_.GetNpsLimit());
  }
  SharedMutex::Lock nodes_lock(nodes_mutex_);
  Mutex::Lock lock(counters_mutex_);
  // Already responded bestmove, nothing to do here.
  if (bestmove_is_sent_) return;
  // Don't stop when the root node is not yet expanded.
  if (stats.total_nodes == 0) return;

  if (!stop_.load(std::memory_order_acquire)) {
    if (stopper_->ShouldStop(stats, hints)) FireStopInternal();
  }

  // If we are the first to see that stop is needed.
  if (stop_.load(std::memory_order_acquire) && ok_to_respond_bestmove_ &&
      !bestmove_is_sent_) {
    SendUciInfo();
    EnsureBestMoveKnown();
    SendMovesStats();
    BestMoveInfo info(final_bestmove_, final_pondermove_);
    uci_responder_->OutputBestMove(&info);
    stopper_->OnSearchDone(stats);
    bestmove_is_sent_ = true;
    current_best_edge_ = EdgeAndNode();
  }
}

// Return the evaluation of the actual best child, regardless of temperature
// settings. This differs from GetBestMove, which does obey any temperature
// settings. So, somethimes, they may return results of different moves.
Eval Search::GetBestEval(Move* move, bool* is_terminal) const {
  SharedMutex::SharedLock lock(nodes_mutex_);
  Mutex::Lock counters_lock(counters_mutex_);
  float parent_wl = -root_node_->GetWL();
  float parent_d = root_node_->GetD();
  float parent_m = root_node_->GetM();
  if (!root_node_->HasChildren()) return {parent_wl, parent_d, parent_m};
  EdgeAndNode best_edge = GetBestChildNoTemperature(root_node_, 0);
  if (move) *move = best_edge.GetMove(played_history_.IsBlackToMove());
  if (is_terminal) *is_terminal = best_edge.IsTerminal();
  return {best_edge.GetWL(parent_wl), best_edge.GetD(parent_d),
          best_edge.GetM(parent_m - 1) + 1};
}

std::pair<Move, Move> Search::GetBestMove() {
  SharedMutex::Lock lock(nodes_mutex_);
  Mutex::Lock counters_lock(counters_mutex_);
  EnsureBestMoveKnown();
  return {final_bestmove_, final_pondermove_};
}

std::int64_t Search::GetTotalPlayouts() const {
  SharedMutex::SharedLock lock(nodes_mutex_);
  return total_playouts_;
}

void Search::ResetBestMove() {
  SharedMutex::Lock nodes_lock(nodes_mutex_);
  Mutex::Lock lock(counters_mutex_);
  bool old_sent = bestmove_is_sent_;
  bestmove_is_sent_ = false;
  EnsureBestMoveKnown();
  bestmove_is_sent_ = old_sent;
}

// Computes the best move, maybe with temperature (according to the settings).
void Search::EnsureBestMoveKnown() REQUIRES(nodes_mutex_)
    REQUIRES(counters_mutex_) {
  if (bestmove_is_sent_) return;
  if (root_node_->GetN() == 0) return;
  if (!root_node_->HasChildren()) return;

  float temperature = params_.GetTemperature();
  const int cutoff_move = params_.GetTemperatureCutoffMove();
  const int decay_delay_moves = params_.GetTempDecayDelayMoves();
  const int decay_moves = params_.GetTempDecayMoves();
  const int moves = played_history_.Last().GetGamePly() / 2;

  if (cutoff_move && (moves + 1) >= cutoff_move) {
    temperature = params_.GetTemperatureEndgame();
  } else if (temperature && decay_moves) {
    if (moves >= decay_delay_moves + decay_moves) {
      temperature = 0.0;
    } else if (moves >= decay_delay_moves) {
      temperature *=
          static_cast<float>(decay_delay_moves + decay_moves - moves) /
          decay_moves;
    }
    // don't allow temperature to decay below endgame temperature
    if (temperature < params_.GetTemperatureEndgame()) {
      temperature = params_.GetTemperatureEndgame();
    }
  }

  auto bestmove_edge = temperature
                           ? GetBestRootChildWithTemperature(temperature)
                           : GetBestChildNoTemperature(root_node_, 0);
  final_bestmove_ = bestmove_edge.GetMove(played_history_.IsBlackToMove());

  if (bestmove_edge.GetN() > 0 && bestmove_edge.node()->HasChildren()) {
    final_pondermove_ = GetBestChildNoTemperature(bestmove_edge.node(), 1)
                            .GetMove(!played_history_.IsBlackToMove());
  }
}

// Returns @count children with most visits.
std::vector<EdgeAndNode> Search::GetBestChildrenNoTemperature(Node* parent,
                                                              int count,
                                                              int depth) const {
  // Even if Edges is populated at this point, its a race condition to access
  // the node, so exit quickly.
  if (parent->GetN() == 0) return {};
  const bool is_odd_depth = (depth % 2) == 1;
  const float draw_score = GetDrawScore(is_odd_depth);
  // Best child is selected using the following criteria:
  // * Prefer shorter terminal wins / avoid shorter terminal losses.
  // * Largest number of playouts.
  // * If two nodes have equal number:
  //   * If that number is 0, the one with larger prior wins.
  //   * If that number is larger than 0, the one with larger eval wins.
  std::vector<EdgeAndNode> edges;
  for (auto& edge : parent->Edges()) {
    if (parent == root_node_ && !root_move_filter_.empty() &&
        std::find(root_move_filter_.begin(), root_move_filter_.end(),
                  edge.GetMove()) == root_move_filter_.end()) {
      continue;
    }
    edges.push_back(edge);
  }
  const auto middle = (static_cast<int>(edges.size()) > count)
                          ? edges.begin() + count
                          : edges.end();
  std::partial_sort(
      edges.begin(), middle, edges.end(),
      [draw_score](const auto& a, const auto& b) {
        // The function returns "true" when a is preferred to b.

        // Lists edge types from less desirable to more desirable.
        enum EdgeRank {
          kTerminalLoss,
          kTablebaseLoss,
          kNonTerminal,  // Non terminal or terminal draw.
          kTablebaseWin,
          kTerminalWin,
        };

        auto GetEdgeRank = [](const EdgeAndNode& edge) {
          // This default isn't used as wl only checked for case edge is
          // terminal.
          const auto wl = edge.GetWL(0.0f);
          // Not safe to access IsTerminal if GetN is 0.
          if (edge.GetN() == 0 || !edge.IsTerminal() || !wl) {
            return kNonTerminal;
          }
          if (edge.IsTbTerminal()) {
            return wl < 0.0 ? kTablebaseLoss : kTablebaseWin;
          }
          return wl < 0.0 ? kTerminalLoss : kTerminalWin;
        };

        // If moves have different outcomes, prefer better outcome.
        const auto a_rank = GetEdgeRank(a);
        const auto b_rank = GetEdgeRank(b);
        if (a_rank != b_rank) return a_rank > b_rank;

        // If both are terminal draws, try to make it shorter.
        // Not safe to access IsTerminal if GetN is 0.
        if (a_rank == kNonTerminal && a.GetN() != 0 && b.GetN() != 0 &&
            a.IsTerminal() && b.IsTerminal()) {
          if (a.IsTbTerminal() != b.IsTbTerminal()) {
            // Prefer non-tablebase draws.
            return a.IsTbTerminal() < b.IsTbTerminal();
          }
          // Prefer shorter draws.
          return a.GetM(0.0f) < b.GetM(0.0f);
        }

        // Neither is terminal, use standard rule.
        if (a_rank == kNonTerminal) {
          // Prefer largest playouts then eval then prior.
          if (a.GetN() != b.GetN()) return a.GetN() > b.GetN();
          // Default doesn't matter here so long as they are the same as either
          // both are N==0 (thus we're comparing equal defaults) or N!=0 and
          // default isn't used.
          if (a.GetQ(0.0f, draw_score) != b.GetQ(0.0f, draw_score)) {
            return a.GetQ(0.0f, draw_score) > b.GetQ(0.0f, draw_score);
          }
          return a.GetP() > b.GetP();
        }

        // Both variants are winning, prefer shortest win.
        if (a_rank > kNonTerminal) {
          return a.GetM(0.0f) < b.GetM(0.0f);
        }

        // Both variants are losing, prefer longest losses.
        return a.GetM(0.0f) > b.GetM(0.0f);
      });

  if (count < static_cast<int>(edges.size())) {
    edges.resize(count);
  }
  return edges;
}

// Returns a child with most visits.
EdgeAndNode Search::GetBestChildNoTemperature(Node* parent, int depth) const {
  auto res = GetBestChildrenNoTemperature(parent, 1, depth);
  return res.empty() ? EdgeAndNode() : res.front();
}

// Returns a child of a root chosen according to weighted-by-temperature visit
// count.
EdgeAndNode Search::GetBestRootChildWithTemperature(float temperature) const {
  // Root is at even depth.
  const float draw_score = GetDrawScore(/* is_odd_depth= */ false);

  std::vector<float> cumulative_sums;
  float sum = 0.0;
  float max_n = 0.0;
  const float offset = params_.GetTemperatureVisitOffset();
  float max_eval = -1.0f;
  const float fpu =
      GetFpu(params_, root_node_, /* is_root= */ true, draw_score);

  for (auto& edge : root_node_->Edges()) {
    if (!root_move_filter_.empty() &&
        std::find(root_move_filter_.begin(), root_move_filter_.end(),
                  edge.GetMove()) == root_move_filter_.end()) {
      continue;
    }
    if (edge.GetN() + offset > max_n) {
      max_n = edge.GetN() + offset;
      max_eval = edge.GetQ(fpu, draw_score);
    }
  }

  // TODO(crem) Simplify this code when samplers.h is merged.
  const float min_eval =
      max_eval - params_.GetTemperatureWinpctCutoff() / 50.0f;
  for (auto& edge : root_node_->Edges()) {
    if (!root_move_filter_.empty() &&
        std::find(root_move_filter_.begin(), root_move_filter_.end(),
                  edge.GetMove()) == root_move_filter_.end()) {
      continue;
    }
    if (edge.GetQ(fpu, draw_score) < min_eval) continue;
    sum += std::pow(
        std::max(0.0f,
                 (max_n <= 0.0f
                      ? edge.GetP()
                      : ((static_cast<float>(edge.GetN()) + offset) / max_n))),
        1 / temperature);
    cumulative_sums.push_back(sum);
  }
  assert(sum);

  const float toss = Random::Get().GetFloat(cumulative_sums.back());
  int idx =
      std::lower_bound(cumulative_sums.begin(), cumulative_sums.end(), toss) -
      cumulative_sums.begin();

  for (auto& edge : root_node_->Edges()) {
    if (!root_move_filter_.empty() &&
        std::find(root_move_filter_.begin(), root_move_filter_.end(),
                  edge.GetMove()) == root_move_filter_.end()) {
      continue;
    }
    if (edge.GetQ(fpu, draw_score) < min_eval) continue;
    if (idx-- == 0) return edge;
  }
  assert(false);
  return {};
}

void Search::StartThreads(size_t how_many) {
  Mutex::Lock lock(threads_mutex_);
  if (how_many == 0 && threads_.size() == 0) {
    how_many = backend_attributes_.suggested_num_search_threads +
               !backend_attributes_.runs_on_cpu;
  }
  thread_count_.store(how_many, std::memory_order_release);
  // First thread is a watchdog thread.
  if (threads_.size() == 0) {
    threads_.emplace_back([this]() { WatchdogThread(); });
  }
  // Start working threads.
  for (size_t i = 0; i < how_many; i++) {
    threads_.emplace_back([this]() {
      SearchWorker worker(this, params_);
      worker.RunBlocking();
    });
  }
  LOGFILE << "Search started. "
          << std::chrono::duration_cast<std::chrono::milliseconds>(
                 std::chrono::steady_clock::now() - start_time_)
                 .count()
          << "ms already passed.";
}

void Search::RunBlocking(size_t threads) {
  StartThreads(threads);
  Wait();
}

bool Search::IsSearchActive() const {
  return !stop_.load(std::memory_order_acquire);
}

void Search::PopulateCommonIterationStats(classic::IterationStats* stats) {
  stats->time_since_movestart = GetTimeSinceStart();

  SharedMutex::SharedLock nodes_lock(nodes_mutex_);
  {
    Mutex::Lock counters_lock(counters_mutex_);
    stats->time_since_first_batch = GetTimeSinceFirstBatch();
    if (!nps_start_time_ && total_playouts_ > 0) {
      nps_start_time_ = std::chrono::steady_clock::now();
    }
  }
  stats->total_nodes = total_playouts_ + initial_visits_;
  stats->nodes_since_movestart = total_playouts_;
  stats->batches_since_movestart = total_batches_;
  stats->average_depth = cum_depth_ / (total_playouts_ ? total_playouts_ : 1);
  stats->edge_n.clear();
  stats->win_found = false;
  stats->may_resign = true;
  stats->num_losing_edges = 0;
  stats->time_usage_hint_ = classic::IterationStats::TimeUsageHint::kNormal;
  stats->mate_depth = std::numeric_limits<int>::max();

  // If root node hasn't finished first visit, none of this code is safe.
  if (root_node_->GetN() > 0) {
    const auto draw_score = GetDrawScore(true);
    const float fpu =
        GetFpu(params_, root_node_, /* is_root_node */ true, draw_score);
    float max_q_plus_m = -1000;
    uint64_t max_n = 0;
    bool max_n_has_max_q_plus_m = true;
    const auto m_evaluator = backend_attributes_.has_mlh
                                 ? MEvaluator(params_, root_node_)
                                 : MEvaluator();
    for (const auto& edge : root_node_->Edges()) {
      const auto n = edge.GetN();
      const auto q = edge.GetQ(fpu, draw_score);
      const auto m = m_evaluator.GetMUtility(edge, q);
      const auto q_plus_m = q + m;
      stats->edge_n.push_back(n);
      if (n > 0 && edge.IsTerminal() && edge.GetWL(0.0f) > 0.0f) {
        stats->win_found = true;
      }
      if (n > 0 && edge.IsTerminal() && edge.GetWL(0.0f) < 0.0f) {
        stats->num_losing_edges += 1;
      }
      if (n > 0 && edge.IsTerminal() && edge.GetWL(0.0f) == 1.0f &&
          !edge.IsTbTerminal()) {
        stats->mate_depth =
            std::min(stats->mate_depth,
                     static_cast<int>(std::round(edge.GetM(0.0f))) / 2 + 1);
      }

      // If game is resignable, no need for moving quicker. This allows
      // proving mate when losing anyway for better score output.
      // Hardcoded resign threshold, because there is no available parameter.
      if (n > 0 && q > -0.98f) {
        stats->may_resign = false;
      }
      if (max_n < n) {
        max_n = n;
        max_n_has_max_q_plus_m = false;
      }
      if (max_q_plus_m <= q_plus_m) {
        max_n_has_max_q_plus_m = (max_n == n);
        max_q_plus_m = q_plus_m;
      }
    }
    if (!max_n_has_max_q_plus_m) {
      stats->time_usage_hint_ =
          classic::IterationStats::TimeUsageHint::kNeedMoreTime;
    }
  }
}

void Search::WatchdogThread() {
  LOGFILE << "Start a watchdog thread.";
  classic::StoppersHints hints;
  classic::IterationStats stats;
  while (true) {
    PopulateCommonIterationStats(&stats);
    MaybeTriggerStop(stats, &hints);
    MaybeOutputInfo();

    constexpr auto kMaxWaitTimeMs = 100;
    constexpr auto kMinWaitTimeMs = 1;

    Mutex::Lock lock(counters_mutex_);
    // Only exit when bestmove is responded. It may happen that search threads
    // already all exited, and we need at least one thread that can do that.
    if (bestmove_is_sent_) break;

    auto remaining_time = hints.GetEstimatedRemainingTimeMs();
    if (remaining_time > kMaxWaitTimeMs) remaining_time = kMaxWaitTimeMs;
    if (remaining_time < kMinWaitTimeMs) remaining_time = kMinWaitTimeMs;
    // There is no real need to have max wait time, and sometimes it's fine
    // to wait without timeout at all (e.g. in `go nodes` mode), but we
    // still limit wait time for exotic cases like when pc goes to sleep
    // mode during thinking.
    // Minimum wait time is there to prevent busy wait and other threads
    // starvation.
    watchdog_cv_.wait_for(
        lock.get_raw(), std::chrono::milliseconds(remaining_time),
        [this]() { return stop_.load(std::memory_order_acquire); });
  }
  LOGFILE << "End a watchdog thread.";
}

void Search::FireStopInternal() {
  stop_.store(true, std::memory_order_release);
  watchdog_cv_.notify_all();
}

void Search::Stop() {
  Mutex::Lock lock(counters_mutex_);
  ok_to_respond_bestmove_ = true;
  FireStopInternal();
  LOGFILE << "Stopping search due to `stop` uci command.";
}

void Search::Abort() {
  Mutex::Lock lock(counters_mutex_);
  if (!stop_.load(std::memory_order_acquire) ||
      (!bestmove_is_sent_ && !ok_to_respond_bestmove_)) {
    bestmove_is_sent_ = true;
    FireStopInternal();
  }
  LOGFILE << "Aborting search, if it is still active.";
}

void Search::Wait() {
  Mutex::Lock lock(threads_mutex_);
  while (!threads_.empty()) {
    threads_.back().join();
    threads_.pop_back();
  }
  LOGFILE << "Search threads cleaned.";
}

void SearchWorker::CancelCollisions() {
  for (auto& entry : minibatch_) {
    if (!entry.IsCollision()) continue;
    auto path = entry.path;
    for (auto it = ++(path.crbegin()); it != path.crend(); ++it) {
      std::get<0>(*it)->CancelScoreUpdate(entry.multivisit);
    }
  }
}

Search::~Search() {
  Abort();
  Wait();
  {
    SharedMutex::Lock lock(nodes_mutex_);

    assert(root_node_->ZeroNInFlight());
  }
  LOGFILE << "Search destroyed.";
}

//////////////////////////////////////////////////////////////////////////////
// SearchWorker
//////////////////////////////////////////////////////////////////////////////

SearchWorker::~SearchWorker()
{
  {
    // Tasks must be completed before destructor. If a gather tasks is running,
    // it can increment task_count_ which would break the exit state.
    assert(IsTasksCompleted(task_count_, completed_tasks_));
    task_count_.fetch_or(kTaskCountSuspend, std::memory_order_release);
    Mutex::Lock lock(picking_tasks_mutex_);
    exiting_ = true;
    task_added_.notify_all();
  }
  for (size_t i = 0; i < task_threads_.size(); i++) {
    task_threads_[i].join();
  }
  LOGFILE << "Search worker destroyed.";
}

std::tuple<SearchWorker::PickTask*, int, int> SearchWorker::PickTaskToProcess() {
  auto [packed_value, nta, tc] = ReadTaskCount(task_count_);

  // Check if tasks are queued and try increment taken count.
  while (nta < tc &&
      !task_count_.compare_exchange_weak(packed_value, packed_value + kTasksTakenOne,
                                         std::memory_order_acq_rel)) {
    // Queue had tasks but another worker increment taken. We check
    // if new work was added to the queue. Then we try to increment
    // taken again.
    std::tie(packed_value, nta, tc) = ReadTaskCount(packed_value);
  }
  // We incremented taken if nta and tc are different
  if (nta < tc) {
    return {picking_tasks_.data() + nta, nta, tc};
  }
  return {nullptr, nta, tc};
}

void SearchWorker::ProcessTask(PickTask* task, int id,
                               std::vector<NodeToProcess>* receiver,
                               TaskWorkspace* workspace) {
  switch (task->task_type) {
    case PickTask::kGathering: {
      PickNodesToExtendTask(task->start_path, task->collision_limit,
                            task->history, receiver,
                            workspace);
      break;
    }
    case PickTask::kProcessing: {
      ProcessPickedTask(task->start_idx, task->end_idx);
      break;
    }
  }
  picking_tasks_.data()[id].complete = true;
  completed_tasks_.fetch_add(1, std::memory_order_acq_rel);
}

void SearchWorker::RunTasks(int tid) {
  while (true) {
    PickTask* task = nullptr;
    int id = 0;
    int tc = 0;
    {
      int spins = 0;
      while (true) {
        std::tie(task, id, tc) = PickTaskToProcess();
        if (task) {
          break;
        } else if (tc != -1) {
          spins++;
          if (spins >= 512) {
            std::this_thread::yield();
            spins = 0;
          } else {
            SpinloopPause();
          }
          continue;
        }
        spins = 0;
        // Looks like sleep time.
        Mutex::Lock lock(picking_tasks_mutex_);
        // Refresh them now we have the lock.
        int tc, nta;
        std::tie(std::ignore, std::ignore, tc) = ReadTaskCount(task_count_);
        if (tc != -1) continue;
        if (exiting_) return;
        task_added_.wait(lock.get_raw());
        std::tie(std::ignore, nta, tc) = ReadTaskCount(task_count_);
        if (nta >= tc && exiting_) return;
      }
    }
    if (task != nullptr) {
      ProcessTask(task, id, &(task->results), &(task_workspaces_[tid]));
    }
  }
}

void SearchWorker::ExecuteOneIteration() {
  // 1. Initialize internal structures.
  InitializeIteration(search_->backend_->CreateComputation());

  if (params_.GetMaxConcurrentSearchers() != 0) {
    std::unique_ptr<SpinHelper> spin_helper;
    if (params_.GetSearchSpinBackoff()) {
      spin_helper = std::make_unique<ExponentialBackoffSpinHelper>();
    } else {
      // This is a hard spin lock to reduce latency but at the expense of busy
      // wait cpu usage. If search worker count is large, this is probably a
      // bad idea.
      spin_helper = std::make_unique<SpinHelper>();
    }

    while (true) {
      // If search is stopped, we've not gathered or done anything and we don't
      // want to, so we can safely skip all below. But make sure we have done
      // at least one iteration.
      if (search_->stop_.load(std::memory_order_acquire) &&
          search_->GetTotalPlayouts() + search_->initial_visits_ > 0) {
        return;
      }

      int available =
          search_->pending_searchers_.load(std::memory_order_acquire);
      if (available == 0) {
        spin_helper->Wait();
        continue;
      }

      if (search_->pending_searchers_.compare_exchange_weak(
              available, available - 1, std::memory_order_acq_rel)) {
        break;
      } else {
        spin_helper->Backoff();
      }
    }
  }

  // 2. Gather minibatch.
  GatherMinibatch();
  assert(IsTasksCompleted(task_count_, completed_tasks_));
  task_count_.fetch_or(kTaskCountSuspend, std::memory_order_release);
  search_->backend_waiting_counter_.fetch_add(1, std::memory_order_relaxed);

  if (params_.GetMaxConcurrentSearchers() != 0) {
    search_->pending_searchers_.fetch_add(1, std::memory_order_acq_rel);
  }

  // 4. Run NN computation.
  RunNNComputation();
  search_->backend_waiting_counter_.fetch_add(-1, std::memory_order_relaxed);

  // 5. Retrieve NN computations (and terminal values) into nodes.
  FetchMinibatchResults();

  // 6. Propagate the new nodes' information to all their parents in the tree.
  DoBackupUpdate();

  // 7. Update the Search's status and progress information.
  UpdateCounters();

  // If required, waste time to limit nps.
  if (params_.GetNpsLimit() > 0) {
    while (search_->IsSearchActive()) {
      int64_t time_since_first_batch_ms = 0;
      {
        Mutex::Lock lock(search_->counters_mutex_);
        time_since_first_batch_ms = search_->GetTimeSinceFirstBatch();
      }
      if (time_since_first_batch_ms <= 0) {
        time_since_first_batch_ms = search_->GetTimeSinceStart();
      }
      auto nps = search_->GetTotalPlayouts() * 1e3f / time_since_first_batch_ms;
      if (nps > params_.GetNpsLimit()) {
        std::this_thread::sleep_for(std::chrono::milliseconds(1));
      } else {
        break;
      }
    }
  }
}

// 1. Initialize internal structures.
// ~~~~~~~~~~~~~~~~~~~~~~~~~~~~~~~~~~
void SearchWorker::InitializeIteration(
    std::unique_ptr<BackendComputation> computation) {
  computation_ = std::move(computation);
  minibatch_.clear();
  minibatch_.reserve(2 * target_minibatch_size_);
}

// 2. Gather minibatch.
// ~~~~~~~~~~~~~~~~~~~~
namespace {
int Mix(int high, int low, float ratio) {
  return static_cast<int>(std::round(static_cast<float>(low) +
                                     static_cast<float>(high - low) * ratio));
}

int CalculateCollisionsLeft(int64_t nodes, const SearchParams& params) {
  // End checked first
  if (nodes >= params.GetMaxCollisionVisitsScalingEnd()) {
    return params.GetMaxCollisionVisits();
  }
  if (nodes <= params.GetMaxCollisionVisitsScalingStart()) {
    return 1;
  }
  return Mix(params.GetMaxCollisionVisits(), 1,
             std::pow((static_cast<float>(nodes) -
                       params.GetMaxCollisionVisitsScalingStart()) /
                          (params.GetMaxCollisionVisitsScalingEnd() -
                           params.GetMaxCollisionVisitsScalingStart()),
                      params.GetMaxCollisionVisitsScalingPower()));
}
}  // namespace

void SearchWorker::GatherMinibatch() {
  // Total number of nodes to process.
  int minibatch_size = 0;
  int cur_n = 0;

  // Collision use atomic operations. We can cancel them outside the lock.
  struct CollisionsManager {
    SearchWorker& worker;
    CollisionsManager(SearchWorker& worker) : worker(worker) {
    }
    ~CollisionsManager() {
      worker.CancelCollisions();
    }
  } cancel_collisions_object(*this);
  // We take the nodes_mutex_ only once to avoid bouncing between this thread
  // and a thread returning from RunNNComputation.
  SharedMutex::Lock lock(search_->nodes_mutex_);
  cur_n = search_->root_node_->GetN();
  // TODO: GetEstimatedRemainingPlayouts has already had smart pruning factor
  // applied, which doesn't clearly make sense to include here...
  int64_t remaining_n =
      latest_time_manager_hints_.GetEstimatedRemainingPlayouts();
  int collisions_left = CalculateCollisionsLeft(
      std::min(static_cast<int64_t>(cur_n), remaining_n), params_);

  // Number of nodes processed out of order.
  number_out_of_order_ = 0;

  int thread_count = search_->thread_count_.load(std::memory_order_acquire);

  // Gather nodes to process in the current batch.
  // If we had too many nodes out of order, also interrupt the iteration so
  // that search can exit.
  while (minibatch_size < target_minibatch_size_ &&
         number_out_of_order_ < max_out_of_order_) {
    // If there's something to process without touching slow neural net, do it.
    if (minibatch_size > 0 && computation_->UsedBatchSize() == 0) return;

    // If there is backend work to be done, and the backend is idle - exit
    // immediately.
    // Only do this fancy work if there are multiple threads as otherwise we
    // early exit from every batch since there is never another search thread to
    // be keeping the backend busy. Which would mean that threads=1 has a
    // massive nps drop.
    if (thread_count > 1 && minibatch_size > 0 &&
        static_cast<int>(computation_->UsedBatchSize()) >
            params_.GetIdlingMinimumWork() &&
        thread_count - search_->backend_waiting_counter_.load(
                           std::memory_order_relaxed) >
            params_.GetThreadIdlingThreshold()) {
      return;
    }

    int new_start = static_cast<int>(minibatch_.size());

    PickNodesToExtend(
        std::min({collisions_left, target_minibatch_size_ - minibatch_size,
                  max_out_of_order_ - number_out_of_order_}));

    // Count the non-collisions.
    int non_collisions = 0;
    for (int i = new_start; i < static_cast<int>(minibatch_.size()); i++) {
      auto& picked_node = minibatch_[i];
      if (picked_node.IsCollision()) {
        continue;
      }
      ++non_collisions;
      ++minibatch_size;
    }

    {

      bool needs_wait = false;
      int ppt_start = new_start;
      if (task_workers_ > 0 &&
          non_collisions >= params_.GetMinimumWorkSizeForProcessing()) {
        const int num_tasks = std::clamp(
            non_collisions / params_.GetMinimumWorkPerTaskForProcessing(), 2,
            task_workers_ + 1);
        // Round down, left overs can go to main thread so it waits less.
        int per_worker = non_collisions / num_tasks;
        needs_wait = true;
        ResetTasks();
        int found = 0;
        for (int i = new_start; i < static_cast<int>(minibatch_.size()); i++) {
          auto& picked_node = minibatch_[i];
          if (picked_node.IsCollision()) {
            continue;
          }
          ++found;
          if (found == per_worker) {
            picking_tasks_.emplace_back(ppt_start, i + 1);
            task_count_.fetch_add(1, std::memory_order_acq_rel);
            ppt_start = i + 1;
            found = 0;
            if (picking_tasks_.size() == static_cast<size_t>(num_tasks - 1)) {
              break;
            }
          }
        }
      }
      ProcessPickedTask(ppt_start, static_cast<int>(minibatch_.size()));
      if (needs_wait) {
        WaitForTasks();
      }
    }
    bool some_ooo = false;
    for (int i = static_cast<int>(minibatch_.size()) - 1; i >= new_start; i--) {
      if (minibatch_[i].ooo_completed) {
        some_ooo = true;
        break;
      }
    }
    if (some_ooo) {
      for (int i = static_cast<int>(minibatch_.size()) - 1; i >= new_start;
           i--) {
        // If there was any OOO, revert 'all' new collisions - it isn't possible
        // to identify exactly which ones are afterwards and only prune those.
        // This may remove too many items, but hopefully most of the time they
        // will just be added back in the same in the next gather.
        if (minibatch_[i].IsCollision()) {
          for (auto it = ++(minibatch_[i].path.crbegin());
               it != minibatch_[i].path.crend(); ++it) {
            std::get<0>(*it)->CancelScoreUpdate(minibatch_[i].multivisit);
          }
          minibatch_.erase(minibatch_.begin() + i);
        } else if (minibatch_[i].ooo_completed) {
          FetchSingleNodeResult(&minibatch_[i]);
          DoBackupUpdateSingleNode(minibatch_[i]);
          minibatch_.erase(minibatch_.begin() + i);
          --minibatch_size;
          ++number_out_of_order_;
        }
      }
    }

    // Check for stop at the end so we have at least one node.
    for (size_t i = new_start; i < minibatch_.size(); i++) {
      auto& picked_node = minibatch_[i];

      if (picked_node.IsCollision()) {
        // Check to see if we can upsize the collision to exit sooner.
        if (picked_node.maxvisit > 0 &&
            collisions_left > picked_node.multivisit) {
          int extra = std::min(picked_node.maxvisit, collisions_left) -
                      picked_node.multivisit;
          picked_node.multivisit += extra;
          for (auto it = ++(picked_node.path.crbegin());
               it != picked_node.path.crend(); ++it) {
            std::get<0>(*it)->IncrementNInFlight(extra);
          }
        }
        if ((collisions_left -= picked_node.multivisit) <= 0) return;
        if (search_->stop_.load(std::memory_order_acquire)) return;
      }
    }
  }
}

void SearchWorker::ProcessPickedTask(int start_idx, int end_idx)
    REQUIRES(search_->nodes_mutex_) {
  for (int i = start_idx; i < end_idx; i++) {
    auto& picked_node = minibatch_[i];
    if (picked_node.IsCollision()) continue;
    // If node is a collision, known as a terminal (win/loss/draw according to
    // the rules of the game) or has a low node, it means that we have already
    // visited this node before and can't extend it.
    if (picked_node.IsExtendable()) {
      // Node was never visited, extend it.
      ExtendNode(picked_node);
    }

    picked_node.ooo_completed =
        params_.GetOutOfOrderEval() && picked_node.CanEvalOutOfOrder();
  }
}

#define MAX_TASKS 256

void SearchWorker::ResetTasks() {
  // Tasks must be completed before reset.
  assert(IsTasksCompleted(task_count_, completed_tasks_));
  task_count_.store(0, std::memory_order_release);
  completed_tasks_.store(0, std::memory_order_release);
  picking_tasks_.clear();
  // Reserve because resizing breaks pointers held by the task threads.
  picking_tasks_.reserve(MAX_TASKS);
}

int SearchWorker::WaitForTasks() REQUIRES(search_->nodes_mutex_) {
  // Process any outstanding tasks before checking if compelted. This avoids a
  // long polling loop when PickNodesToExtend scheduled many tasks.
  while (true) {
    PickTask* task = nullptr;
    int id = 0;
    std::tie(task, id, std::ignore) = PickTaskToProcess();
    if (task == nullptr) {
      break;
    }
    ProcessTask(task, id, &minibatch_, &main_workspace_);
  }
  // Spin lock, other tasks should be done soon.
  while (true) {
    int completed = completed_tasks_.load(std::memory_order_acquire);
    int todo, nta;
    std::tie(std::ignore, nta, todo) = ReadTaskCount(task_count_);
    std::ignore = nta;
    assert(nta <= todo);
    if (todo == completed) return completed;
    SpinloopPause();
  }
}

void SearchWorker::PickNodesToExtend(int collision_limit)
    REQUIRES(search_->nodes_mutex_) {
  ResetTasks();
  if (task_workers_ > 0 && !search_->backend_attributes_.runs_on_cpu) {
    // While nothing is ready yet - wake the task runners so they are ready to
    // receive quickly.
    Mutex::Lock lock(picking_tasks_mutex_);
    task_added_.notify_all();
  }
  std::vector<Move> empty_movelist;
  history_.Trim(search_->played_history_.GetLength());
  PickNodesToExtendTask({std::make_tuple(search_->root_node_, 0, 0)},
                        collision_limit, history_, &minibatch_,
                        &main_workspace_);

  WaitForTasks();
  for (int i = 0; i < static_cast<int>(picking_tasks_.size()); i++) {
    for (int j = 0; j < static_cast<int>(picking_tasks_[i].results.size());
         j++) {
      minibatch_.emplace_back(std::move(picking_tasks_[i].results[j]));
    }
  }
}

// Check if the situation described by @depth under root and @position is a
// safe two-fold or a draw by repetition and return the number of safe
// repetitions and moves_left.
// Depth starts with 0 at root, so number of plies in PV equals depth.
std::pair<int, int> SearchWorker::GetRepetitions(int depth,
                                                 const Position& position) {
  const auto repetitions = position.GetRepetitions();

  if (repetitions == 0) return {0, 0};

  if (repetitions >= 2) return {repetitions, 0};

  const auto plies = position.GetPliesSincePrevRepetition();
  if (params_.GetTwoFoldDraws() && /*repetitions == 1 &&*/ depth >= 4 &&
      depth >= plies) {
    return {1, plies};
  }

  return {0, 0};
}

// Check if PickNodesToExtendTask should stop picking at this @node.
bool SearchWorker::ShouldStopPickingHere(Node* node, bool is_root_node,
                                         int repetitions) {
  constexpr double wl_diff_limit = 0.01f;
  constexpr float d_diff_limit = 0.01f;
  constexpr float m_diff_limit = 2.0f;

  if (node->GetN() == 0 || node->IsTerminal()) return true;

  // Only stop at root when there is no other option.
  assert(!is_root_node || node == search_->root_node_);
  if (is_root_node) return false;

  // Stop at draws by repetition.
  if (repetitions >= 2) return true;

  // Check if Node and LowNode differ significantly.
  auto low_node = node->GetLowNode().get();
  assert(low_node);

  // Only known transpositions can differ.
  if (!low_node->IsTransposition()) return false;

  // LowNode is terminal when Node is not.
  if (low_node->IsTerminal()) return true;

  // Bounds differ (swap).
  auto [low_node_lower, low_node_upper] = low_node->GetBounds();
  auto [node_lower, node_upper] = node->GetBounds();
  if (low_node_lower != -node_upper || low_node_upper != -node_lower)
    return true;

  // WL differs significantly (flip).
  auto wl_diff = std::abs(low_node->GetWL() + node->GetWL());
  if (wl_diff >= wl_diff_limit) return true;

  // D differs significantly.
  auto d_diff = std::abs(low_node->GetD() - node->GetD());
  if (d_diff >= d_diff_limit) return true;

  // M differs significantly (increment).
  auto m_diff = std::abs(low_node->GetM() + 1 - node->GetM());
  if (m_diff >= m_diff_limit) return true;

  return false;
}

void SearchWorker::PickNodesToExtendTask(
    const BackupPath& path, int collision_limit, PositionHistory& history,
    std::vector<NodeToProcess>* receiver,
    TaskWorkspace* workspace) NO_THREAD_SAFETY_ANALYSIS {
  assert(path.size() == (size_t)history.GetLength() -
                            search_->played_history_.GetLength() + 1);

  // TODO: Bring back pre-cached nodes created outside locks in a way that works
  // with tasks.
  // TODO: pre-reserve visits_to_perform for expected depth and likely maximum
  // width. Maybe even do so outside of lock scope.
  auto& vtp_buffer = workspace->vtp_buffer;
  auto& visits_to_perform = workspace->visits_to_perform;
  visits_to_perform.clear();
  auto& vtp_last_filled = workspace->vtp_last_filled;
  vtp_last_filled.clear();
  auto& current_path = workspace->current_path;
  current_path.clear();
  auto& full_path = workspace->full_path;
  full_path = path;
  assert(full_path.size() > 0);
  auto [node, repetitions, moves_left] = full_path.back();
  // Sometimes receiver is reused, othertimes not, so only jump start if small.
  if (receiver->capacity() < 30) {
    receiver->reserve(receiver->size() + 30);
  }

  // This 1 is 'filled pre-emptively'.
  std::array<float, 256> current_util;

  // These 3 are 'filled on demand'.
  std::array<float, 256> current_score;
  std::array<int, 256> current_nstarted;
  auto& cur_iters = workspace->cur_iters;

  Node::Iterator best_edge;
  Node::Iterator second_best_edge;
  // Fetch the current best root node visits for possible smart pruning.
  const int64_t best_node_n = search_->current_best_edge_.GetN();

  int passed_off = 0;
  int completed_visits = 0;

  bool is_root_node = node == search_->root_node_;
  const float even_draw_score = search_->GetDrawScore(false);
  const float odd_draw_score = search_->GetDrawScore(true);
  const auto& root_move_filter = search_->root_move_filter_;
  auto m_evaluator = moves_left_support_ ? MEvaluator(params_) : MEvaluator();

  int max_limit = std::numeric_limits<int>::max();

  current_path.push_back(-1);
  while (current_path.size() > 0) {
    assert(full_path.size() >= path.size());
    // First prepare visits_to_perform.
    if (current_path.back() == -1) {
      // Need to do n visits, where n is either collision_limit, or comes from
      // visits_to_perform for the current path.
      int cur_limit = collision_limit;
      if (current_path.size() > 1) {
        cur_limit =
            (*visits_to_perform.back())[current_path[current_path.size() - 2]];
      }
      // First check if node is terminal or not-expanded.  If either than create
      // a collision of appropriate size and pop current_path.
      if (ShouldStopPickingHere(node, is_root_node, repetitions)) {
        if (is_root_node) {
          // Root node is special - since its not reached from anywhere else, so
          // it needs its own logic. Still need to create the collision to
          // ensure the outer gather loop gives up.
          if (node->TryStartScoreUpdate()) {
            cur_limit -= 1;
            minibatch_.push_back(
                NodeToProcess::Visit(full_path, search_->played_history_));
            completed_visits++;
          }
        }
        // Visits are created elsewhere, just need the collisions here.
        if (cur_limit > 0) {
          int max_count = 0;
          if (cur_limit == collision_limit && path.size() == 1 &&
              max_limit > cur_limit) {
            max_count = max_limit;
          }
          receiver->push_back(
              NodeToProcess::Collision(full_path, cur_limit, max_count));
          completed_visits += cur_limit;
        }
        history.Pop();
        full_path.pop_back();
        if (full_path.size() > 0) {
          std::tie(node, repetitions, moves_left) = full_path.back();
        } else {
          node = nullptr;
          repetitions = 0;
        }
        current_path.pop_back();
        continue;
      }
      if (is_root_node) {
        // Root node is again special - needs its n in flight updated separately
        // as its not handled on the path to it, since there isn't one.
        node->IncrementNInFlight(cur_limit);
      }

      // Create visits_to_perform new back entry for this level.
      if (vtp_buffer.size() > 0) {
        visits_to_perform.push_back(std::move(vtp_buffer.back()));
        vtp_buffer.pop_back();
      } else {
        visits_to_perform.push_back(std::make_unique<std::array<int, 256>>());
      }
      vtp_last_filled.push_back(-1);

      // Cache all constant UCT parameters.

      int max_needed = node->GetNumEdges();
      for (int i = 0; i < max_needed; i++) {
        current_util[i] = std::numeric_limits<float>::lowest();
      }
      // Root depth is 1 here, while for GetDrawScore() it's 0-based, that's why
      // the weirdness.
      const float draw_score =
          (full_path.size() % 2 == 0) ? odd_draw_score : even_draw_score;
      m_evaluator.SetParent(node);
      float visited_pol = 0.0f;
      for (Node* child : node->VisitedNodes()) {
        int index = child->Index();
        visited_pol += child->GetP();
        float q = child->GetQ(draw_score);
        current_util[index] = q + m_evaluator.GetMUtility(child, q);
      }
      const float fpu =
          GetFpu(params_, node, is_root_node, draw_score, visited_pol);
      for (int i = 0; i < max_needed; i++) {
        if (current_util[i] == std::numeric_limits<float>::lowest()) {
          current_util[i] = fpu + m_evaluator.GetDefaultMUtility();
        }
      }

      const float cpuct =
          ComputeCpuct(params_, node->GetTotalVisits(), is_root_node);
      const float puct_mult =
          cpuct * std::sqrt(std::max(node->GetChildrenVisits(), 1u));
      int cache_filled_idx = -1;
      while (cur_limit > 0) {
        // Perform UCT for current node.
        float best = std::numeric_limits<float>::lowest();
        int best_idx = -1;
        float best_without_u = std::numeric_limits<float>::lowest();
        float second_best = std::numeric_limits<float>::lowest();
        bool can_exit = false;
        best_edge.Reset();
        for (int idx = 0; idx < max_needed; ++idx) {
          if (idx > cache_filled_idx) {
            if (idx == 0) {
              cur_iters[idx] = node->Edges();
            } else {
              cur_iters[idx] = cur_iters[idx - 1];
              ++cur_iters[idx];
            }
            current_nstarted[idx] = cur_iters[idx].GetNStarted();
          }
          int nstarted = current_nstarted[idx];
          const float util = current_util[idx];
          if (idx > cache_filled_idx) {
            current_score[idx] =
                cur_iters[idx].GetP() * puct_mult / (1 + nstarted) + util;
            cache_filled_idx++;
          }
          if (is_root_node) {
            // If there's no chance to catch up to the current best node with
            // remaining playouts, don't consider it.
            // best_move_node_ could have changed since best_node_n was
            // retrieved. To ensure we have at least one node to expand, always
            // include current best node.
            if (cur_iters[idx] != search_->current_best_edge_ &&
                latest_time_manager_hints_.GetEstimatedRemainingPlayouts() <
                    best_node_n - cur_iters[idx].GetN()) {
              continue;
            }
            // If root move filter exists, make sure move is in the list.
            if (!root_move_filter.empty() &&
                std::find(root_move_filter.begin(), root_move_filter.end(),
                          cur_iters[idx].GetMove()) == root_move_filter.end()) {
              continue;
            }
          }

          float score = current_score[idx];
          if (score > best) {
            second_best = best;
            second_best_edge = best_edge;
            best = score;
            best_idx = idx;
            best_without_u = util;
            best_edge = cur_iters[idx];
          } else if (score > second_best) {
            second_best = score;
            second_best_edge = cur_iters[idx];
          }
          if (can_exit) break;
          if (nstarted == 0) {
            // One more loop will get 2 unvisited nodes, which is sufficient to
            // ensure second best is correct. This relies upon the fact that
            // edges are sorted in policy decreasing order.
            can_exit = true;
          }
        }
        int new_visits = 0;
        if (second_best_edge) {
          int estimated_visits_to_change_best = std::numeric_limits<int>::max();
          if (best_without_u < second_best) {
            const auto n1 = current_nstarted[best_idx] + 1;
            estimated_visits_to_change_best = static_cast<int>(
                std::max(1.0f, std::min(cur_iters[best_idx].GetP() * puct_mult /
                                                (second_best - best_without_u) -
                                            n1 + 1,
                                        1e9f)));
          }
          second_best_edge.Reset();
          max_limit = std::min(max_limit, estimated_visits_to_change_best);
          new_visits = std::min(cur_limit, estimated_visits_to_change_best);
        } else {
          // No second best - only one edge, so everything goes in here.
          new_visits = cur_limit;
        }
        if (best_idx >= vtp_last_filled.back()) {
          auto* vtp_array = visits_to_perform.back().get()->data();
          std::fill(vtp_array + (vtp_last_filled.back() + 1),
                    vtp_array + best_idx + 1, 0);
        }
        (*visits_to_perform.back())[best_idx] += new_visits;
        cur_limit -= new_visits;

        Node* child_node = best_edge.GetOrSpawnNode(/* parent */ node);
        history.Append(best_edge.GetMove());
        auto [child_repetitions, child_moves_left] =
            GetRepetitions(full_path.size(), history.Last());
        full_path.push_back({child_node, child_repetitions, child_moves_left});
        if (child_node->TryStartScoreUpdate()) {
          current_nstarted[best_idx]++;
          new_visits -= 1;
          if (ShouldStopPickingHere(child_node, false, child_repetitions)) {
            // Reduce 1 for the visits_to_perform to ensure the collision
            // created doesn't include this visit.
            (*visits_to_perform.back())[best_idx] -= 1;
            receiver->push_back(NodeToProcess::Visit(full_path, history));
            completed_visits++;
          } else {
            child_node->IncrementNInFlight(new_visits);
            current_nstarted[best_idx] += new_visits;
          }
          current_score[best_idx] = cur_iters[best_idx].GetP() * puct_mult /
                                        (1 + current_nstarted[best_idx]) +
                                    current_util[best_idx];
        }
        if (best_idx > vtp_last_filled.back() &&
            (*visits_to_perform.back())[best_idx] > 0) {
          vtp_last_filled.back() = best_idx;
        }
        history.Pop();
        full_path.pop_back();
      }
      is_root_node = false;
      // Actively do any splits now rather than waiting for potentially long
      // tree walk to get there.
      for (int i = 0; i <= vtp_last_filled.back(); i++) {
        int child_limit = (*visits_to_perform.back())[i];
        if (task_workers_ > 0 &&
            child_limit > params_.GetMinimumWorkSizeForPicking() &&
            child_limit <
                ((collision_limit - passed_off - completed_visits) * 2 / 3) &&
            child_limit + passed_off + completed_visits <
                collision_limit -
                    params_.GetMinimumRemainingWorkSizeForPicking()) {
          Node* child_node = cur_iters[i].GetOrSpawnNode(/* parent */ node);
          history.Append(cur_iters[i].GetMove());
          auto [child_repetitions, child_moves_left] =
              GetRepetitions(full_path.size(), history.Last());
          full_path.push_back(
              {child_node, child_repetitions, child_moves_left});
          // Don't split if not expanded or terminal.
          if (!ShouldStopPickingHere(child_node, false, child_repetitions)) {
            bool passed = false;
            {
              // Multiple writers, so need mutex here.
              Mutex::Lock lock(picking_tasks_mutex_);
              // Ensure not to exceed size of reservation.
              if (picking_tasks_.size() < MAX_TASKS) {
                picking_tasks_.emplace_back(full_path, history, child_limit);
                task_count_.fetch_add(1, std::memory_order_acq_rel);
                task_added_.notify_all();
                passed = true;
                passed_off += child_limit;
              }
            }
            if (passed) {
              (*visits_to_perform.back())[i] = 0;
            }
          }
          history.Pop();
          full_path.pop_back();
        }
      }
      // Fall through to select the first child.
    }
    int min_idx = current_path.back();
    bool found_child = false;
    if (vtp_last_filled.back() > min_idx) {
      int idx = -1;
      for (auto& child : node->Edges()) {
        idx++;
        if (idx > min_idx && (*visits_to_perform.back())[idx] > 0) {
          current_path.back() = idx;
          current_path.push_back(-1);
          node = child.GetOrSpawnNode(/* parent */ node);
          history.Append(child.GetMove());
          std::tie(repetitions, moves_left) =
              GetRepetitions(full_path.size(), history.Last());
          full_path.push_back({node, repetitions, moves_left});
          found_child = true;
          break;
        }
        if (idx >= vtp_last_filled.back()) break;
      }
    }
    if (!found_child) {
      history.Pop();
      full_path.pop_back();
      if (full_path.size() > 0) {
        std::tie(node, repetitions, moves_left) = full_path.back();
      } else {
        node = nullptr;
        repetitions = 0;
      }
      current_path.pop_back();
      vtp_buffer.push_back(std::move(visits_to_perform.back()));
      visits_to_perform.pop_back();
      vtp_last_filled.pop_back();
    }
  }
}

void SearchWorker::ExtendNode(NodeToProcess& picked_node) {
  const auto path = picked_node.path;
  assert(!std::get<0>(path.back())->GetLowNode());

  const PositionHistory& history = picked_node.history;

  // We don't need the mutex because other threads will see that N=0 and
  // N-in-flight=1 and will not touch this node.
  const auto& board = history.Last().GetBoard();
  std::vector<Move> legal_moves = board.GenerateLegalMoves();

  // Check whether it's a draw/lose by position. Importantly, we must check
  // these before doing the by-rule checks below.
  auto node = picked_node.node;
  if (legal_moves.empty()) {
    // Could be a checkmate or a stalemate
    if (board.IsUnderCheck()) {
      node->MakeTerminal(GameResult::WHITE_WON);
    } else {
      node->MakeTerminal(GameResult::DRAW);
    }
    return;
  }

  // We can shortcircuit these draws-by-rule only if they aren't root;
  // if they are root, then thinking about them is the point.
  if (node != search_->root_node_) {
    if (!board.HasMatingMaterial()) {
      node->MakeTerminal(GameResult::DRAW);
      return;
    }

    if (history.Last().GetRule50Ply() >= 100) {
      node->MakeTerminal(GameResult::DRAW);
      return;
    }

    // Handle repetition draws as pseudo-terminals.
    if (picked_node.repetitions >= 2) {
      // Not a real terminal, set low node.
    }
    // Neither by-position or by-rule termination, but maybe it's a TB
    // position.
    else if (search_->syzygy_tb_ && !search_->root_is_in_dtz_ &&
             board.castlings().no_legal_castle() &&
             history.Last().GetRule50Ply() == 0 &&
             (board.ours() | board.theirs()).count() <=
                 search_->syzygy_tb_->max_cardinality()) {
      ProbeState state;
      const WDLScore wdl =
          search_->syzygy_tb_->probe_wdl(history.Last(), &state);
      // Only fail state means the WDL is wrong, probe_wdl may produce correct
      // result with a stat other than OK.
      if (state != FAIL) {
        // TB nodes don't have NN evaluation, assign M from parent node.
        float m = 0.0f;
        if (path.size() > 1) {
          auto parent = std::get<0>(path[path.size() - 2]);
          m = std::max(0.0f, parent->GetM() - 1.0f);
        }
        // If the colors seem backwards, check the checkmate check above.
        if (wdl == WDL_WIN) {
          node->MakeTerminal(GameResult::BLACK_WON, m, Terminal::Tablebase);
        } else if (wdl == WDL_LOSS) {
          node->MakeTerminal(GameResult::WHITE_WON, m, Terminal::Tablebase);
        } else {  // Cursed wins and blessed losses count as draws.
          node->MakeTerminal(GameResult::DRAW, m, Terminal::Tablebase);
        }
        search_->tb_hits_.fetch_add(1, std::memory_order_acq_rel);
        return;
      }
    }
  }

<<<<<<< HEAD
  picked_node.nn_queried = true;  // Node::SetLowNode() required.

  // Check the transposition table first before asking for NN evaluation.
  // The board Hash() doesn't include repetitions; the position Hash() does.
  picked_node.hash =
      HashCat(history.Last().GetBoard().Hash(), history.Last().GetRule50Ply());
=======
  // Check the transposition table first and NN cache second before asking for
  // NN evaluation.
  picked_node.hash = history.HashLast(params_.GetCacheHistoryLength() + 1);
>>>>>>> f20db7e8
  auto tt_iter = search_->tt_->find(picked_node.hash);
  // Transposition table entry might be expired.
  if (tt_iter != search_->tt_->end()) {
    picked_node.tt_low_node = tt_iter->second.lock();
  }
  if (picked_node.tt_low_node) {
    assert(!tt_iter->second.expired());
    picked_node.is_tt_hit = true;
  } else {
    picked_node.tt_low_node = std::make_shared<LowNode>(legal_moves);
    picked_node.nn_queried = true;
    picked_node.eval->p.resize(legal_moves.size());
    picked_node.is_cache_hit = computation_->AddInput(
                                   EvalPosition{
                                       .pos = history.GetPositions(),
                                       .legal_moves = legal_moves,
                                   },
                                   picked_node.eval->AsPtr()) ==
                               BackendComputation::FETCHED_IMMEDIATELY;
  }
}

// 4. Run NN computation.
// ~~~~~~~~~~~~~~~~~~~~~~
void SearchWorker::RunNNComputation() {
  if (computation_->UsedBatchSize() > 0) computation_->ComputeBlocking();
}

// 5. Retrieve NN computations (and terminal values) into nodes.
// ~~~~~~~~~~~~~~~~~~~~~~~~~~~~~~~~~~~~~~~~~~~~~~~~~~~~~~~~~~~~~
void SearchWorker::FetchMinibatchResults() {
  // Populate NN/cached results, or terminal results, into nodes.
  for (auto& node_to_process : minibatch_) {
    FetchSingleNodeResult(&node_to_process);
  }
}

void SearchWorker::FetchSingleNodeResult(NodeToProcess* node_to_process) {
  if (!node_to_process->nn_queried) return;

  auto wdl_rescale = [&]() {
    if (params_.GetWDLRescaleRatio() != 1.0f ||
        (params_.GetWDLRescaleDiff() != 0.0f &&
         search_->contempt_mode_ != ContemptMode::NONE)) {
      // Check whether root moves are from the set perspective.
      bool root_stm = search_->contempt_mode_ == ContemptMode::WHITE;
      auto sign = (root_stm ^ node_to_process->history.IsBlackToMove())
                      ? 1.0f
                      : -1.0f;
      WDLRescale(node_to_process->eval->q, node_to_process->eval->d,
                 params_.GetWDLRescaleRatio(),
                 search_->contempt_mode_ == ContemptMode::NONE
                     ? 0
                     : params_.GetWDLRescaleDiff(),
                 sign, false, params_.GetWDLMaxS());
    }
  };
  wdl_rescale();
  node_to_process->tt_low_node->SetNNEval(node_to_process->eval.get());
  node_to_process->tt_low_node->SortEdges();

  // Add NN results to node.
  Node* node = node_to_process->node;
  // Add Dirichlet noise if enabled and at root.
  if (params_.GetNoiseEpsilon() && node == search_->root_node_) {
    ApplyDirichletNoise(node_to_process->tt_low_node.get(),
                        params_.GetNoiseEpsilon(), params_.GetNoiseAlpha());
    node_to_process->tt_low_node->SortEdges();
  }
}

// 6. Propagate the new nodes' information to all their parents in the tree.
// ~~~~~~~~~~~~~~
void SearchWorker::DoBackupUpdate() {
  // Nodes mutex for doing node updates.
  SharedMutex::Lock lock(search_->nodes_mutex_);

  bool work_done = number_out_of_order_ > 0;
  for (const NodeToProcess& node_to_process : minibatch_) {
    DoBackupUpdateSingleNode(node_to_process);
    if (!node_to_process.IsCollision()) {
      work_done = true;
    }
  }
  if (!work_done) return;
  search_->total_batches_ += 1;
}

bool SearchWorker::MaybeAdjustForTerminalOrTransposition(
    Node* n, const std::shared_ptr<LowNode>& nl, float& v, float& d, float& m,
    uint32_t& n_to_fix, float& v_delta, float& d_delta, float& m_delta,
    bool& update_parent_bounds) const {
  if (n->IsTerminal()) {
    v = n->GetWL();
    d = n->GetD();
    m = n->GetM();

    return true;
  }

  // Use information from transposition or a new terminal.
  if (nl->IsTransposition() || nl->IsTerminal()) {
    // Adapt information from low node to node by flipping Q sign, bounds,
    // result and incrementing m.
    v = -nl->GetWL();
    d = nl->GetD();
    m = nl->GetM() + 1;
    // When starting at or going through a transposition/terminal, make sure to
    // use the information it has already acquired.
    n_to_fix = n->GetN();
    v_delta = v - n->GetWL();
    d_delta = d - n->GetD();
    m_delta = m - n->GetM();
    // Update bounds.
    if (params_.GetStickyEndgames()) {
      auto tt = nl->GetTerminalType();
      if (tt != Terminal::NonTerminal) {
        GameResult r;
        if (v == 1.0f) {
          r = GameResult::WHITE_WON;
        } else if (v == -1.0f) {
          r = GameResult::BLACK_WON;
        } else {
          r = GameResult::DRAW;
        }

        n->MakeTerminal(r, m, tt);
        update_parent_bounds = true;
      } else {
        auto [lower, upper] = nl->GetBounds();
        n->SetBounds(-upper, -lower);
      }
    }

    return true;
  }

  return false;
}

// Use information from terminal status or low node to update node and node's
// parent low node and so on until the root is reached. Low node may become a
// transposition and/or get more information even during this batch. Both low
// node and node may adjust bounds and become a terminal during this batch.
void SearchWorker::DoBackupUpdateSingleNode(
    const NodeToProcess& node_to_process) REQUIRES(search_->nodes_mutex_) {
  if (node_to_process.IsCollision()) {
    return;
  }

  auto path = node_to_process.path;

  if (node_to_process.nn_queried) {
    auto [tt_iter, is_tt_miss] = search_->tt_->try_emplace(
        node_to_process.hash, node_to_process.tt_low_node);
    if (is_tt_miss) {
      assert(!tt_iter->second.expired());
      node_to_process.node->SetLowNode(node_to_process.tt_low_node);
    } else {
      auto tt_low_node = tt_iter->second.lock();
      if (!tt_low_node) {
        tt_iter->second = node_to_process.tt_low_node;
        node_to_process.node->SetLowNode(node_to_process.tt_low_node);
      } else {
        assert(!tt_iter->second.expired());
        node_to_process.node->SetLowNode(tt_low_node);
      }
    }
  } else if (node_to_process.is_tt_hit) {
    node_to_process.node->SetLowNode(node_to_process.tt_low_node);
  }

  auto [n, nr, nm] = path.back();
  // For the first visit to a terminal, maybe update parent bounds too.
  auto update_parent_bounds =
      params_.GetStickyEndgames() && n->IsTerminal() && !n->GetN();
  const auto& nl = n->GetLowNode();
  float v = 0.0f;
  float d = 0.0f;
  float m = 0.0f;
  uint32_t n_to_fix = 0;
  float v_delta = 0.0f;
  float d_delta = 0.0f;
  float m_delta = 0.0f;

  // Update the low node at the start of the backup path first, but only visit
  // it the first time that backup sees it.
  if (nl && nl->GetN() == 0) {
    nl->FinalizeScoreUpdate(nl->GetWL(), nl->GetD(), nl->GetM(),
                            node_to_process.multivisit);
  }

  if (nr >= 2) {
    // Three-fold itself has to be handled as a terminal to produce relevant
    // results. Unlike two-folds that can keep updating their "real" values.
    n->SetRepetition();
    v = 0.0f;
    d = 1.0f;
    m = 1;
  } else if (!MaybeAdjustForTerminalOrTransposition(n, nl, v, d, m, n_to_fix,
                                                    v_delta, d_delta, m_delta,
                                                    update_parent_bounds)) {
    // If there is nothing better, use original NN values adjusted for node.
    v = -nl->GetWL();
    d = nl->GetD();
    m = nl->GetM() + 1;
  }

  // Backup V value up to a root. After 1 visit, V = Q.
  for (auto it = path.crbegin(); it != path.crend();
       /* ++it in the body */) {
    n->FinalizeScoreUpdate(v, d, m, node_to_process.multivisit);
    if (n_to_fix > 0 && !n->IsTerminal()) {
      n->AdjustForTerminal(v_delta, d_delta, m_delta, n_to_fix);
    }

    // Stop delta update on repetition "terminal" and propagate a draw above
    // repetitions valid on the current path.
    // Only do this after edge update to have good values if play goes here.
    if (nr == 1 && !n->IsTerminal()) {
      n->SetRepetition();
      v = 0.0f;
      d = 1.0f;
      m = nm + 1;
    }
    if (n->IsRepetition()) n_to_fix = 0;

    // Nothing left to do without ancestors to update.
    if (++it == path.crend()) break;
    auto [p, pr, pm] = *it;
    const auto& pl = p->GetLowNode();

    assert(!p->IsTerminal() ||
           (p->IsTerminal() && pl->IsTerminal() && p->GetWL() == -pl->GetWL() &&
            p->GetD() == pl->GetD()));
    // If parent low node is already a (new) terminal, then change propagated
    // values and stop terminal adjustment.
    if (pl->IsTerminal()) {
      v = pl->GetWL();
      d = pl->GetD();
      m = pl->GetM();
      n_to_fix = 0;
    }
    pl->FinalizeScoreUpdate(v, d, m, node_to_process.multivisit);
    if (n_to_fix > 0) {
      pl->AdjustForTerminal(v_delta, d_delta, m_delta, n_to_fix);
    }

    bool old_update_parent_bounds = update_parent_bounds;
    // Try setting parent bounds except the root or those already terminal.
    update_parent_bounds =
        update_parent_bounds && p != search_->root_node_ && !pl->IsTerminal() &&
        MaybeSetBounds(p, m, &n_to_fix, &v_delta, &d_delta, &m_delta);

    // Q will be flipped for opponent.
    v = -v;
    v_delta = -v_delta;
    m++;

    MaybeAdjustForTerminalOrTransposition(p, pl, v, d, m, n_to_fix, v_delta,
                                          d_delta, m_delta,
                                          update_parent_bounds);

    // Update the stats.
    // Best move.
    // If update_parent_bounds was set, we just adjusted bounds on the
    // previous loop or there was no previous loop, so if n is a terminal, it
    // just became that way and could be a candidate for changing the current
    // best edge. Otherwise a visit can only change best edge if its to an edge
    // that isn't already the best and the new n is equal or greater to the old
    // n.
    if (p == search_->root_node_ &&
        ((old_update_parent_bounds && n->IsTerminal()) ||
         (n != search_->current_best_edge_.node() &&
          search_->current_best_edge_.GetN() <= n->GetN()))) {
      search_->current_best_edge_ =
          search_->GetBestChildNoTemperature(search_->root_node_, 0);
    }

    n = p;
    nr = pr;
    nm = pm;
  }
  search_->total_playouts_ += node_to_process.multivisit;
  search_->cum_depth_ +=
      node_to_process.path.size() * node_to_process.multivisit;
  search_->max_depth_ =
      std::max(search_->max_depth_, (uint16_t)node_to_process.path.size());
}

bool SearchWorker::MaybeSetBounds(Node* p, float m, uint32_t* n_to_fix,
                                  float* v_delta, float* d_delta,
                                  float* m_delta) const {
  auto losing_m = 0.0f;
  auto prefer_tb = false;

  // Determine the maximum (lower, upper) bounds across all edges.
  // (-1,-1) Loss (initial and lowest bounds)
  // (-1, 0) Can't Win
  // (-1, 1) Regular node
  // ( 0, 0) Draw
  // ( 0, 1) Can't Lose
  // ( 1, 1) Win (highest bounds)
  auto lower = GameResult::BLACK_WON;
  auto upper = GameResult::BLACK_WON;
  for (const auto& edge : p->Edges()) {
    const auto [edge_lower, edge_upper] = edge.GetBounds();
    lower = std::max(edge_lower, lower);
    upper = std::max(edge_upper, upper);

    // Checkmate is the best, so short-circuit.
    const auto is_tb = edge.IsTbTerminal();
    if (edge_lower == GameResult::WHITE_WON && !is_tb) {
      prefer_tb = false;
      break;
    } else if (edge_upper == GameResult::BLACK_WON) {
      // Track the longest loss.
      losing_m = std::max(losing_m, edge.GetM(0.0f));
    }
    prefer_tb = prefer_tb || is_tb;
  }

  // The parent's bounds are flipped from the children (-max(U), -max(L))
  // aggregated as if it was a single child (forced move) of the same bound.
  //       Loss (-1,-1) -> ( 1, 1) Win
  //  Can't Win (-1, 0) -> ( 0, 1) Can't Lose
  //    Regular (-1, 1) -> (-1, 1) Regular
  //       Draw ( 0, 0) -> ( 0, 0) Draw
  // Can't Lose ( 0, 1) -> (-1, 0) Can't Win
  //        Win ( 1, 1) -> (-1,-1) Loss

  // Nothing left to do for ancestors if the parent would be a regular node.
  const auto& pl = p->GetLowNode();
  if (lower == GameResult::BLACK_WON && upper == GameResult::WHITE_WON) {
    return false;
  } else if (lower == upper) {
    // Search can stop at the parent if the bounds can't change anymore, so make
    // it terminal preferring shorter wins and longer losses.
    *n_to_fix = p->GetN();
    assert(*n_to_fix > 0);
    pl->MakeTerminal(
        upper, (upper == GameResult::BLACK_WON ? std::max(losing_m, m) : m),
        prefer_tb ? Terminal::Tablebase : Terminal::EndOfGame);
    // v, d and m will be set in MaybeAdjustForTerminalOrTransposition.
    *v_delta = pl->GetWL() + p->GetWL();
    *d_delta = pl->GetD() - p->GetD();
    *m_delta = pl->GetM() + 1 - p->GetM();
    p->MakeTerminal(
        -upper,
        (upper == GameResult::BLACK_WON ? std::max(losing_m, m) : m) + 1.0f,
        prefer_tb ? Terminal::Tablebase : Terminal::EndOfGame);
  } else {
    pl->SetBounds(lower, upper);
    p->SetBounds(-upper, -lower);
  }

  // Bounds were set, so indicate we should check the parent too.
  return true;
}

// 7. Update the Search's status and progress information.
//~~~~~~~~~~~~~~~~~~~~
void SearchWorker::UpdateCounters() {
  search_->PopulateCommonIterationStats(&iteration_stats_);
  search_->MaybeTriggerStop(iteration_stats_, &latest_time_manager_hints_);
  search_->MaybeOutputInfo();

  // If this thread had no work, not even out of order, then sleep for some
  // milliseconds. Collisions don't count as work, so have to enumerate to find
  // out if there was anything done.
  bool work_done = number_out_of_order_ > 0;
  if (!work_done) {
    for (NodeToProcess& node_to_process : minibatch_) {
      if (!node_to_process.IsCollision()) {
        work_done = true;
        break;
      }
    }
  }
  if (!work_done) {
    std::this_thread::sleep_for(std::chrono::milliseconds(10));
  }
}

}  // namespace dag_classic
}  // namespace lczero<|MERGE_RESOLUTION|>--- conflicted
+++ resolved
@@ -2069,18 +2069,10 @@
     }
   }
 
-<<<<<<< HEAD
-  picked_node.nn_queried = true;  // Node::SetLowNode() required.
-
   // Check the transposition table first before asking for NN evaluation.
   // The board Hash() doesn't include repetitions; the position Hash() does.
   picked_node.hash =
       HashCat(history.Last().GetBoard().Hash(), history.Last().GetRule50Ply());
-=======
-  // Check the transposition table first and NN cache second before asking for
-  // NN evaluation.
-  picked_node.hash = history.HashLast(params_.GetCacheHistoryLength() + 1);
->>>>>>> f20db7e8
   auto tt_iter = search_->tt_->find(picked_node.hash);
   // Transposition table entry might be expired.
   if (tt_iter != search_->tt_->end()) {
