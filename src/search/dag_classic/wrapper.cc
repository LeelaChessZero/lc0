/*
  This file is part of Leela Chess Zero.
  Copyright (C) 2025 The LCZero Authors

  Leela Chess is free software: you can redistribute it and/or modify
  it under the terms of the GNU General Public License as published by
  the Free Software Foundation, either version 3 of the License, or
  (at your option) any later version.

  Leela Chess is distributed in the hope that it will be useful,
  but WITHOUT ANY WARRANTY; without even the implied warranty of
  MERCHANTABILITY or FITNESS FOR A PARTICULAR PURPOSE.  See the
  GNU General Public License for more details.

  You should have received a copy of the GNU General Public License
  along with Leela Chess.  If not, see <http://www.gnu.org/licenses/>.

  Additional permission under GNU GPL version 3 section 7

  If you modify this Program, or any covered work, by linking or
  combining it with NVIDIA Corporation's libraries from the NVIDIA CUDA
  Toolkit and the NVIDIA CUDA Deep Neural Network library (or a
  modified version of those libraries), containing parts covered by the
  terms of the respective license agreement, the licensors of this
  Program grant you additional permission to convey the resulting work.
*/

#include "chess/gamestate.h"
#include "search/classic/stoppers/factory.h"
#include "search/dag_classic/search.h"
#include "search/register.h"
#include "search/search.h"
#include "src/neural/shared_params.h"

namespace lczero {
namespace dag_classic {
namespace {

const OptionId kThreadsOptionId{
    {.long_flag = "threads",
     .uci_option = "Threads",
     .help_text =
         "Number of (CPU) worker threads to use, 0 for the backend default.",
     .short_flag = 't',
     .visibility = OptionId::kAlwaysVisible}};
const OptionId kClearTree{
    {.long_flag = "",
     .uci_option = "ClearTree",
     .help_text = "Clear the tree before the next search.",
     .visibility = OptionId::kProOnly}};

#ifdef FIX_TT
const OptionId kHashId{{.long_flag = "hash",
                        .uci_option = "Hash",
                        .help_text = "Size of the transposition table in MB.",
                        .visibility = OptionId::kAlwaysVisible}};
#endif

class DagClassicSearch : public SearchBase {
 public:
  DagClassicSearch(UciResponder* responder, const OptionsDict* options)
      : SearchBase(responder), options_(options) {}
  ~DagClassicSearch() { search_.reset(); }

 private:
  void NewGame() override;
  void SetPosition(const GameState& pos) override;
  void StartSearch(const GoParams&) override;
  void StartClock() override {
    move_start_time_ = std::chrono::steady_clock::now();
  }
  void WaitSearch() override {
    LOGFILE << "Waiting for the search.";
    if (search_) search_->Wait();
  }
  void StopSearch() override {
    if (search_) search_->Stop();
  }
  void AbortSearch() override {
    if (search_) search_->Abort();
  }

  const OptionsDict* options_;
  std::unique_ptr<classic::TimeManager> time_manager_;
  std::unique_ptr<Search> search_;
  std::unique_ptr<NodeTree> tree_;
  TranspositionTable tt_;
  std::optional<std::chrono::steady_clock::time_point> move_start_time_;
};

MoveList StringsToMovelist(const std::vector<std::string>& moves,
                           const ChessBoard& board) {
  MoveList result;
  if (moves.size()) {
    result.reserve(moves.size());
    const auto legal_moves = board.GenerateLegalMoves();
    for (const auto& move : moves) {
      const Move m = board.ParseMove(move);
      if (std::find(legal_moves.begin(), legal_moves.end(), m) !=
          legal_moves.end()) {
        result.emplace_back(m);
      }
    }
    if (result.empty()) throw Exception("No legal searchmoves.");
  }
  return result;
}

void DagClassicSearch::NewGame() {
  LOGFILE << "New game.";
  search_.reset();
#ifndef FIX_TT
  tt_.clear();
#else
  tt_.Clear();
#endif
  tree_.reset();
  time_manager_ = classic::MakeTimeManager(*options_);
}

void DagClassicSearch::SetPosition(const GameState& pos) {
  if (!tree_) tree_ = std::make_unique<NodeTree>();
  const bool is_same_game = tree_->ResetToPosition(pos);
  LOGFILE << "Tree reset to a new position.";
  if (!is_same_game) time_manager_ = classic::MakeTimeManager(*options_);
#ifdef FIX_TT
  // Transposition table size.
  tt_.SetCapacity(options_->Get<int>(kHashId) * 1000000 /
                  tt_.GetItemStructSize());
#endif
}

void DagClassicSearch::StartSearch(const GoParams& params) {
  auto forwarder =
      std::make_unique<NonOwningUciRespondForwarder>(uci_responder_);
  if (options_->Get<Button>(kClearTree).TestAndReset()) {
    tree_->TrimTreeAtHead();
    LOGFILE << "Tree cleared.";
  }

  const auto cache_size =
      options_->Get<int>(SharedBackendParams::kNNCacheSizeId);
  // FIXME: This is too conservative.
  const size_t kAvgNodeSize =
      sizeof(Node) + sizeof(LowNode) +
<<<<<<< HEAD
#ifndef FIX_TT
      sizeof(TranspositionTable::slot_type) +
#endif
=======
>>>>>>> a50aad3e
      classic::MemoryWatchingStopper::kAvgMovesPerPosition * sizeof(Edge);
  const size_t kAvgCacheItemSize =
      3 * sizeof(float) + sizeof(std::unique_ptr<float[]>) +
      sizeof(float[classic::MemoryWatchingStopper::kAvgMovesPerPosition]);
<<<<<<< HEAD
  size_t total_memory = tree_.get()->GetCurrentHead()->GetN() * kAvgNodeSize +
#ifdef FIX_TT
                        tt_.GetCapacity() * tt_.GetItemStructSize() +
#endif
                        cache_size * kAvgCacheItemSize;
=======
  size_t total_memory =
      tree_.get()->GetCurrentHead()->GetN() * kAvgNodeSize +
      (sizeof(TranspositionTable::value_type) + 1) * tt_.bucket_count() +
      cache_size * kAvgCacheItemSize;
>>>>>>> a50aad3e
  auto stopper = time_manager_->GetStopper(
      params, tree_.get()->HeadPosition(), total_memory, kAvgNodeSize,
      tree_.get()->GetCurrentHead()->GetN());
  search_ = std::make_unique<Search>(
      *tree_, backend_, std::move(forwarder),
      StringsToMovelist(params.searchmoves, tree_->HeadPosition().GetBoard()),
      *move_start_time_, std::move(stopper), params.infinite, params.ponder,
      *options_, &tt_, syzygy_tb_);

  LOGFILE << "Timer started at "
          << FormatTime(SteadyClockToSystemClock(*move_start_time_));
  search_->StartThreads(options_->Get<int>(kThreadsOptionId));
}

class DagClassicSearchFactory : public SearchFactory {
  std::string_view GetName() const override { return "dag-preview"; }
  std::unique_ptr<SearchBase> CreateSearch(
      UciResponder* responder, const OptionsDict* options) const override {
    return std::make_unique<DagClassicSearch>(responder, options);
  }

  void PopulateParams(OptionsParser* parser) const override {
    parser->Add<IntOption>(kThreadsOptionId, 0, 128) = 0;
#ifdef FIX_TT
    parser->Add<IntOption>(kHashId, 0, 2000) = 50;
#endif
    SearchParams::Populate(parser);
    classic::PopulateTimeManagementOptions(classic::RunType::kUci, parser);

    parser->Add<ButtonOption>(kClearTree);
  }
};

REGISTER_SEARCH(DagClassicSearchFactory)

}  // namespace
}  // namespace dag_classic
}  // namespace lczero<|MERGE_RESOLUTION|>--- conflicted
+++ resolved
@@ -143,28 +143,18 @@
   // FIXME: This is too conservative.
   const size_t kAvgNodeSize =
       sizeof(Node) + sizeof(LowNode) +
-<<<<<<< HEAD
-#ifndef FIX_TT
-      sizeof(TranspositionTable::slot_type) +
-#endif
-=======
->>>>>>> a50aad3e
       classic::MemoryWatchingStopper::kAvgMovesPerPosition * sizeof(Edge);
   const size_t kAvgCacheItemSize =
       3 * sizeof(float) + sizeof(std::unique_ptr<float[]>) +
       sizeof(float[classic::MemoryWatchingStopper::kAvgMovesPerPosition]);
-<<<<<<< HEAD
-  size_t total_memory = tree_.get()->GetCurrentHead()->GetN() * kAvgNodeSize +
-#ifdef FIX_TT
-                        tt_.GetCapacity() * tt_.GetItemStructSize() +
-#endif
-                        cache_size * kAvgCacheItemSize;
-=======
   size_t total_memory =
       tree_.get()->GetCurrentHead()->GetN() * kAvgNodeSize +
+#ifdef FIX_TT
+      tt_.GetCapacity() * tt_.GetItemStructSize() +
+#else
       (sizeof(TranspositionTable::value_type) + 1) * tt_.bucket_count() +
+#endif
       cache_size * kAvgCacheItemSize;
->>>>>>> a50aad3e
   auto stopper = time_manager_->GetStopper(
       params, tree_.get()->HeadPosition(), total_memory, kAvgNodeSize,
       tree_.get()->GetCurrentHead()->GetN());
