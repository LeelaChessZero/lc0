/*
  This file is part of Leela Chess Zero.
  Copyright (C) 2018-2019 The LCZero Authors

  Leela Chess is free software: you can redistribute it and/or modify
  it under the terms of the GNU General Public License as published by
  the Free Software Foundation, either version 3 of the License, or
  (at your option) any later version.

  Leela Chess is distributed in the hope that it will be useful,
  but WITHOUT ANY WARRANTY; without even the implied warranty of
  MERCHANTABILITY or FITNESS FOR A PARTICULAR PURPOSE.  See the
  GNU General Public License for more details.

  You should have received a copy of the GNU General Public License
  along with Leela Chess.  If not, see <http://www.gnu.org/licenses/>.

  Additional permission under GNU GPL version 3 section 7

  If you modify this Program, or any covered work, by linking or
  combining it with NVIDIA Corporation's libraries from the NVIDIA CUDA
  Toolkit and the NVIDIA CUDA Deep Neural Network library (or a
  modified version of those libraries), containing parts covered by the
  terms of the respective license agreement, the licensors of this
  Program grant you additional permission to convey the resulting work.
*/

#include "neural/loader.h"

#include <google/protobuf/io/coded_stream.h>
#include <google/protobuf/io/zero_copy_stream_impl_lite.h>
#include <zlib.h>

#include <algorithm>
#include <cctype>
#include <cstdio>
#include <fstream>
#include <sstream>
#include <string>

#include "proto/net.pb.h"
#include "utils/commandline.h"
#include "utils/exception.h"
#include "utils/filesystem.h"
#include "utils/logging.h"
#include "version.h"

namespace lczero {

namespace {
const std::uint32_t kWeightMagic = 0x1c0;

std::string DecompressGzip(const std::string& filename) {
  const int kStartingSize = 8 * 1024 * 1024;  // 8M
  std::string buffer;
  buffer.resize(kStartingSize);
  int bytes_read = 0;

  // Read whole file into a buffer.
  const gzFile file = gzopen(filename.c_str(), "rb");
  if (!file) throw Exception("Cannot read weights from " + filename);
  while (true) {
    const int sz =
        gzread(file, &buffer[bytes_read], buffer.size() - bytes_read);
    if (sz < 0) {
      int errnum;
      throw Exception(gzerror(file, &errnum));
    }
    if (sz == static_cast<int>(buffer.size()) - bytes_read) {
      bytes_read = buffer.size();
      buffer.resize(buffer.size() * 2);
    } else {
      bytes_read += sz;
      buffer.resize(bytes_read);
      break;
    }
  }
  gzclose(file);

  return buffer;
}

WeightsFile ParseWeightsProto(const std::string& buffer) {
  WeightsFile net;
  using namespace google::protobuf::io;
  using nf = pblczero::NetworkFormat;

  ArrayInputStream raw_input_stream(buffer.data(), buffer.size());
  CodedInputStream input_stream(&raw_input_stream);
  // Set protobuf limit to 2GB, print warning at 500MB.
  input_stream.SetTotalBytesLimit(2000 * 1000000, 500 * 1000000);

  if (!net.ParseFromCodedStream(&input_stream))
    throw Exception("Invalid weight file: parse error.");

  if (net.magic() != kWeightMagic)
    throw Exception("Invalid weight file: bad header.");

  const auto min_version =
      GetVersionStr(net.min_version().major(), net.min_version().minor(),
                    net.min_version().patch(), "");
  const auto lc0_ver = GetVersionInt();
  const auto net_ver =
      GetVersionInt(net.min_version().major(), net.min_version().minor(),
                    net.min_version().patch());

<<<<<<< HEAD
  auto net_format = net.mutable_format()->mutable_network_format();
  if (net_ver > lc0_ver)
=======
  // Weights files with this signature are also compatible.
  if (net_ver != 0x5c99973 && net_ver > lc0_ver)
>>>>>>> aa08e963
    throw Exception("Invalid weight file: lc0 version >= " + min_version +
                    " required.");

  if (net.format().weights_encoding() != pblczero::Format::LINEAR16)
    throw Exception("Invalid weight file: unsupported encoding.");

  // Older protobufs don't have format definition.
  // Populate format fields with legacy (or "classical") formats.
  if (!net.format().has_network_format()) {
    net_format->set_input(nf::INPUT_CLASSICAL_112_PLANE);
    net_format->set_output(nf::OUTPUT_CLASSICAL);
    net_format->set_network(nf::NETWORK_CLASSICAL);
  }

  // Populate policyFormat and valueFormat fields in old protobufs
  // without these fields.
  if (net.format().network_format().network() ==
      pblczero::NetworkFormat::NETWORK_CLASSICAL) {
    net_format->set_network(nf::NETWORK_CLASSICAL_WITH_HEADFORMAT);
    net_format->set_value(nf::VALUE_CLASSICAL);
    net_format->set_policy(nf::POLICY_CLASSICAL);
    net_format->set_moves_left(nf::MOVES_LEFT_NONE);

  } else if (net.format().network_format().network() ==
             pblczero::NetworkFormat::NETWORK_SE) {
    net_format->set_network(nf::NETWORK_SE_WITH_HEADFORMAT);
    net_format->set_value(nf::VALUE_CLASSICAL);
    net_format->set_policy(nf::POLICY_CLASSICAL);
    net_format->set_moves_left(nf::MOVES_LEFT_NONE);
  }

  if (net.format().network_format().moves_left() == pblczero::NetworkFormat::MOVES_LEFT_UNKNOWN) {
    net_format->set_moves_left(nf::MOVES_LEFT_NONE);
  }

  return net;
}

}  // namespace

WeightsFile LoadWeightsFromFile(const std::string& filename) {
  FloatVectors vecs;
  auto buffer = DecompressGzip(filename);

  if (buffer.size() < 2)
    throw Exception("Invalid weight file: too small.");
  else if (buffer[0] == '1' && buffer[1] == '\n')
    throw Exception("Invalid weight file: no longer supported.");
  else if (buffer[0] == '2' && buffer[1] == '\n')
    throw Exception(
        "Text format weights files are no longer supported. Use a command line "
        "tool to convert it to the new format.");

  return ParseWeightsProto(buffer);
}

std::string DiscoverWeightsFile() {
  const int kMinFileSize = 500000;  // 500 KB

  const std::string root_path = CommandLine::BinaryDirectory();

  // Open all files in <binary dir> amd <binary dir>/networks,
  // ones which are >= kMinFileSize are candidates.
  std::vector<std::pair<time_t, std::string> > time_and_filename;
  for (const auto& path : {"", "/networks"}) {
    for (const auto& file : GetFileList(root_path + path)) {
      const std::string filename = root_path + path + "/" + file;
      if (GetFileSize(filename) < kMinFileSize) continue;
      time_and_filename.emplace_back(GetFileTime(filename), filename);
    }
  }

  std::sort(time_and_filename.rbegin(), time_and_filename.rend());

  // Open all candidates, from newest to oldest, possibly gzipped, and try to
  // read version for it. If version is 2 or if the file is our protobuf,
  // return it.
  for (const auto& candidate : time_and_filename) {
    const gzFile file = gzopen(candidate.second.c_str(), "rb");

    if (!file) continue;
    unsigned char buf[256];
    int sz = gzread(file, buf, 256);
    gzclose(file);
    if (sz < 0) continue;

    std::string str(buf, buf + sz);
    std::istringstream data(str);
    int val = 0;
    data >> val;
    if (!data.fail() && val == 2) {
      CERR << "Found txt network file: " << candidate.second;
      return candidate.second;
    }

    // First byte of the protobuf stream is 0x0d for fixed32, so we ignore it as
    // our own magic should suffice.
    const auto magic = buf[1] | (static_cast<uint32_t>(buf[2]) << 8) |
                       (static_cast<uint32_t>(buf[3]) << 16) |
                       (static_cast<uint32_t>(buf[4]) << 24);
    if (magic == kWeightMagic) {
      CERR << "Found pb network file: " << candidate.second;
      return candidate.second;
    }
  }

  throw Exception("Network weights file not found.");
  return {};
}

}  // namespace lczero<|MERGE_RESOLUTION|>--- conflicted
+++ resolved
@@ -104,13 +104,9 @@
       GetVersionInt(net.min_version().major(), net.min_version().minor(),
                     net.min_version().patch());
 
-<<<<<<< HEAD
   auto net_format = net.mutable_format()->mutable_network_format();
-  if (net_ver > lc0_ver)
-=======
   // Weights files with this signature are also compatible.
   if (net_ver != 0x5c99973 && net_ver > lc0_ver)
->>>>>>> aa08e963
     throw Exception("Invalid weight file: lc0 version >= " + min_version +
                     " required.");
 
@@ -142,7 +138,8 @@
     net_format->set_moves_left(nf::MOVES_LEFT_NONE);
   }
 
-  if (net.format().network_format().moves_left() == pblczero::NetworkFormat::MOVES_LEFT_UNKNOWN) {
+  if (net.format().network_format().moves_left() ==
+      pblczero::NetworkFormat::MOVES_LEFT_UNKNOWN) {
     net_format->set_moves_left(nf::MOVES_LEFT_NONE);
   }
 
