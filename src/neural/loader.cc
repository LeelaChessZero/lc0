/*
  This file is part of Leela Chess Zero.
  Copyright (C) 2018-2019 The LCZero Authors

  Leela Chess is free software: you can redistribute it and/or modify
  it under the terms of the GNU General Public License as published by
  the Free Software Foundation, either version 3 of the License, or
  (at your option) any later version.

  Leela Chess is distributed in the hope that it will be useful,
  but WITHOUT ANY WARRANTY; without even the implied warranty of
  MERCHANTABILITY or FITNESS FOR A PARTICULAR PURPOSE.  See the
  GNU General Public License for more details.

  You should have received a copy of the GNU General Public License
  along with Leela Chess.  If not, see <http://www.gnu.org/licenses/>.

  Additional permission under GNU GPL version 3 section 7

  If you modify this Program, or any covered work, by linking or
  combining it with NVIDIA Corporation's libraries from the NVIDIA CUDA
  Toolkit and the NVIDIA CUDA Deep Neural Network library (or a
  modified version of those libraries), containing parts covered by the
  terms of the respective license agreement, the licensors of this
  Program grant you additional permission to convey the resulting work.
*/

#include "neural/loader.h"

#include <zlib.h>

#include <algorithm>
#include <cctype>
#include <cstdio>
#include <fstream>
#include <sstream>
#include <string>

#include "proto/net.pb.h"
#include "utils/commandline.h"
#include "utils/exception.h"
#include "utils/filesystem.h"
#include "utils/logging.h"
#include "version.h"

namespace lczero {

namespace {
const std::uint32_t kWeightMagic = 0x1c0;

std::string DecompressGzip(const std::string& filename) {
  const int kStartingSize = 8 * 1024 * 1024;  // 8M
  std::string buffer;
  buffer.resize(kStartingSize);
  int bytes_read = 0;

  // Read whole file into a buffer.
  const gzFile file = gzopen(filename.c_str(), "rb");
  if (!file) throw Exception("Cannot read weights from " + filename);
  while (true) {
    const int sz =
        gzread(file, &buffer[bytes_read], buffer.size() - bytes_read);
    if (sz < 0) {
      int errnum;
      throw Exception(gzerror(file, &errnum));
    }
    if (sz == static_cast<int>(buffer.size()) - bytes_read) {
      bytes_read = buffer.size();
      buffer.resize(buffer.size() * 2);
    } else {
      bytes_read += sz;
      buffer.resize(bytes_read);
      break;
    }
  }
  gzclose(file);

  return buffer;
}

void FixOlderWeightsFile(WeightsFile* file) {
  using nf = pblczero::NetworkFormat;
  auto network_format = file->format().network_format().network();
  if (file->format().has_network_format() &&
      network_format != nf::NETWORK_CLASSICAL &&
      network_format != nf::NETWORK_SE) {
    // Already in a new format, return unchanged.
    return;
  }

  WeightsFile::Builder builder(*file);

  auto format = file->format().AsBuilder();
  auto net_builder = file->format().network_format().AsBuilder();

  if (!file->format().has_network_format()) {
    // Older protobufs don't have format definition.
    net_builder.set_input(nf::INPUT_CLASSICAL_112_PLANE);
    net_builder.set_output(nf::OUTPUT_CLASSICAL);
    net_builder.set_network(nf::NETWORK_CLASSICAL_WITH_HEADFORMAT);
    net_builder.set_value(nf::VALUE_CLASSICAL);
    net_builder.set_policy(nf::POLICY_CLASSICAL);
  } else if (network_format == pblczero::NetworkFormat::NETWORK_CLASSICAL) {
    // Populate policyFormat and valueFormat fields in old protobufs
    // without these fields.
    net_builder.set_network(nf::NETWORK_CLASSICAL_WITH_HEADFORMAT);
    net_builder.set_value(nf::VALUE_CLASSICAL);
    net_builder.set_policy(nf::POLICY_CLASSICAL);
  } else if (network_format == pblczero::NetworkFormat::NETWORK_SE) {
    net_builder.set_network(nf::NETWORK_SE_WITH_HEADFORMAT);
    net_builder.set_value(nf::VALUE_CLASSICAL);
    net_builder.set_policy(nf::POLICY_CLASSICAL);
  }

  // It's only possible to replace the particular field completely.
  // So first replace network_format in format.
  format.set_network_format(net_builder.Build());
  // Then replace format in WeightsFile.
  builder.set_format(format.Build());
  *file = builder.Build();
}

WeightsFile ParseWeightsProto(const std::string& buffer) {
  WeightsFile net;
  net.ParseFromString(buffer);

  if (net.magic() != kWeightMagic) {
    throw Exception("Invalid weight file: bad header.");
  }

  const auto min_version =
      GetVersionStr(net.min_version().major(), net.min_version().minor(),
                    net.min_version().patch(), "");
  const auto lc0_ver = GetVersionInt();
  const auto net_ver =
      GetVersionInt(net.min_version().major(), net.min_version().minor(),
                    net.min_version().patch());

<<<<<<< HEAD
  auto net_format = net.mutable_format()->mutable_network_format();
=======
  FixOlderWeightsFile(&net);

>>>>>>> 85970691
  // Weights files with this signature are also compatible.
  if (net_ver != 0x5c99973 && net_ver > lc0_ver)
    throw Exception("Invalid weight file: lc0 version >= " + min_version +
                    " required.");

  if (net.format().weights_encoding() != pblczero::Format::LINEAR16)
    throw Exception("Invalid weight file: unsupported encoding.");

<<<<<<< HEAD
  // Older protobufs don't have format definition.
  // Populate format fields with legacy (or "classical") formats.
  if (!net.format().has_network_format()) {
    net_format->set_input(nf::INPUT_CLASSICAL_112_PLANE);
    net_format->set_output(nf::OUTPUT_CLASSICAL);
    net_format->set_network(nf::NETWORK_CLASSICAL);
  }

  // Populate policyFormat and valueFormat fields in old protobufs
  // without these fields.
  if (net.format().network_format().network() ==
      pblczero::NetworkFormat::NETWORK_CLASSICAL) {
    net_format->set_network(nf::NETWORK_CLASSICAL_WITH_HEADFORMAT);
    net_format->set_value(nf::VALUE_CLASSICAL);
    net_format->set_policy(nf::POLICY_CLASSICAL);
    net_format->set_moves_left(nf::MOVES_LEFT_NONE);

  } else if (net.format().network_format().network() ==
             pblczero::NetworkFormat::NETWORK_SE) {
    net_format->set_network(nf::NETWORK_SE_WITH_HEADFORMAT);
    net_format->set_value(nf::VALUE_CLASSICAL);
    net_format->set_policy(nf::POLICY_CLASSICAL);
    net_format->set_moves_left(nf::MOVES_LEFT_NONE);
  }

=======
>>>>>>> 85970691
  return net;
}

}  // namespace

WeightsFile LoadWeightsFromFile(const std::string& filename) {
  FloatVectors vecs;
  auto buffer = DecompressGzip(filename);

  if (buffer.size() < 2)
    throw Exception("Invalid weight file: too small.");
  else if (buffer[0] == '1' && buffer[1] == '\n')
    throw Exception("Invalid weight file: no longer supported.");
  else if (buffer[0] == '2' && buffer[1] == '\n')
    throw Exception(
        "Text format weights files are no longer supported. Use a command line "
        "tool to convert it to the new format.");

  return ParseWeightsProto(buffer);
}

std::string DiscoverWeightsFile() {
  const int kMinFileSize = 500000;  // 500 KB

  const std::string root_path = CommandLine::BinaryDirectory();

  // Open all files in <binary dir> amd <binary dir>/networks,
  // ones which are >= kMinFileSize are candidates.
  std::vector<std::pair<time_t, std::string> > time_and_filename;
  for (const auto& path : {"", "/networks"}) {
    for (const auto& file : GetFileList(root_path + path)) {
      const std::string filename = root_path + path + "/" + file;
      if (GetFileSize(filename) < kMinFileSize) continue;
      time_and_filename.emplace_back(GetFileTime(filename), filename);
    }
  }

  std::sort(time_and_filename.rbegin(), time_and_filename.rend());

  // Open all candidates, from newest to oldest, possibly gzipped, and try to
  // read version for it. If version is 2 or if the file is our protobuf,
  // return it.
  for (const auto& candidate : time_and_filename) {
    const gzFile file = gzopen(candidate.second.c_str(), "rb");

    if (!file) continue;
    unsigned char buf[256];
    int sz = gzread(file, buf, 256);
    gzclose(file);
    if (sz < 0) continue;

    std::string str(buf, buf + sz);
    std::istringstream data(str);
    int val = 0;
    data >> val;
    if (!data.fail() && val == 2) {
      CERR << "Found txt network file: " << candidate.second;
      return candidate.second;
    }

    // First byte of the protobuf stream is 0x0d for fixed32, so we ignore it as
    // our own magic should suffice.
    const auto magic = buf[1] | (static_cast<uint32_t>(buf[2]) << 8) |
                       (static_cast<uint32_t>(buf[3]) << 16) |
                       (static_cast<uint32_t>(buf[4]) << 24);
    if (magic == kWeightMagic) {
      CERR << "Found pb network file: " << candidate.second;
      return candidate.second;
    }
  }

  throw Exception("Network weights file not found.");
  return {};
}

}  // namespace lczero<|MERGE_RESOLUTION|>--- conflicted
+++ resolved
@@ -136,12 +136,8 @@
       GetVersionInt(net.min_version().major(), net.min_version().minor(),
                     net.min_version().patch());
 
-<<<<<<< HEAD
-  auto net_format = net.mutable_format()->mutable_network_format();
-=======
   FixOlderWeightsFile(&net);
 
->>>>>>> 85970691
   // Weights files with this signature are also compatible.
   if (net_ver != 0x5c99973 && net_ver > lc0_ver)
     throw Exception("Invalid weight file: lc0 version >= " + min_version +
@@ -150,34 +146,6 @@
   if (net.format().weights_encoding() != pblczero::Format::LINEAR16)
     throw Exception("Invalid weight file: unsupported encoding.");
 
-<<<<<<< HEAD
-  // Older protobufs don't have format definition.
-  // Populate format fields with legacy (or "classical") formats.
-  if (!net.format().has_network_format()) {
-    net_format->set_input(nf::INPUT_CLASSICAL_112_PLANE);
-    net_format->set_output(nf::OUTPUT_CLASSICAL);
-    net_format->set_network(nf::NETWORK_CLASSICAL);
-  }
-
-  // Populate policyFormat and valueFormat fields in old protobufs
-  // without these fields.
-  if (net.format().network_format().network() ==
-      pblczero::NetworkFormat::NETWORK_CLASSICAL) {
-    net_format->set_network(nf::NETWORK_CLASSICAL_WITH_HEADFORMAT);
-    net_format->set_value(nf::VALUE_CLASSICAL);
-    net_format->set_policy(nf::POLICY_CLASSICAL);
-    net_format->set_moves_left(nf::MOVES_LEFT_NONE);
-
-  } else if (net.format().network_format().network() ==
-             pblczero::NetworkFormat::NETWORK_SE) {
-    net_format->set_network(nf::NETWORK_SE_WITH_HEADFORMAT);
-    net_format->set_value(nf::VALUE_CLASSICAL);
-    net_format->set_policy(nf::POLICY_CLASSICAL);
-    net_format->set_moves_left(nf::MOVES_LEFT_NONE);
-  }
-
-=======
->>>>>>> 85970691
   return net;
 }
 
