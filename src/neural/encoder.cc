/*
  This file is part of Leela Chess Zero.
  Copyright (C) 2018-2019 The LCZero Authors

  Leela Chess is free software: you can redistribute it and/or modify
  it under the terms of the GNU General Public License as published by
  the Free Software Foundation, either version 3 of the License, or
  (at your option) any later version.

  Leela Chess is distributed in the hope that it will be useful,
  but WITHOUT ANY WARRANTY; without even the implied warranty of
  MERCHANTABILITY or FITNESS FOR A PARTICULAR PURPOSE.  See the
  GNU General Public License for more details.

  You should have received a copy of the GNU General Public License
  along with Leela Chess.  If not, see <http://www.gnu.org/licenses/>.

  Additional permission under GNU GPL version 3 section 7

  If you modify this Program, or any covered work, by linking or
  combining it with NVIDIA Corporation's libraries from the NVIDIA CUDA
  Toolkit and the NVIDIA CUDA Deep Neural Network library (or a
  modified version of those libraries), containing parts covered by the
  terms of the respective license agreement, the licensors of this
  Program grant you additional permission to convey the resulting work.
*/

#include "neural/encoder.h"

#include <algorithm>

namespace lczero {

namespace {

int CompareTransposing(BitBoard board, int initial_transform) {
  uint64_t value = board.as_int();
  if ((initial_transform & FlipTransform) != 0) {
    value = ReverseBitsInBytes(value);
  }
  if ((initial_transform & MirrorTransform) != 0) {
    value = ReverseBytesInBytes(value);
  }
  auto alternative = TransposeBitsInBytes(value);
  if (value < alternative) return -1;
  if (value > alternative) return 1;
  return 0;
}

int ChooseTransform(const ChessBoard& board) {
  // If there are any castling options no transform is valid.
  // Even using FRC rules, king and queen side castle moves are not symmetrical.
  if (!board.castlings().no_legal_castle()) {
    return 0;
  }
  auto our_king = (board.kings() & board.ours()).as_int();
  int transform = NoTransform;
  if ((our_king & 0x0F0F0F0F0F0F0F0FULL) != 0) {
    transform |= FlipTransform;
    our_king = ReverseBitsInBytes(our_king);
  }
  // If there are any pawns only horizontal flip is valid.
  if (board.pawns().as_int() != 0) {
    return transform;
  }
  if ((our_king & 0xFFFFFFFF00000000ULL) != 0) {
    transform |= MirrorTransform;
    our_king = ReverseBytesInBytes(our_king);
  }
  // Our king is now always in bottom right quadrant.
  // Transpose for king in top right triangle, or if on diagonal whichever has
  // the smaller integer value for each test scenario.
  if ((our_king & 0xE0C08000ULL) != 0) {
    transform |= TransposeTransform;
  } else if ((our_king & 0x10204080ULL) != 0) {
    auto outcome = CompareTransposing(board.ours() | board.theirs(), transform);
    if (outcome == -1) return transform;
    if (outcome == 1) return transform | TransposeTransform;
    outcome = CompareTransposing(board.ours(), transform);
    if (outcome == -1) return transform;
    if (outcome == 1) return transform | TransposeTransform;
    outcome = CompareTransposing(board.kings(), transform);
    if (outcome == -1) return transform;
    if (outcome == 1) return transform | TransposeTransform;
    outcome = CompareTransposing(board.queens(), transform);
    if (outcome == -1) return transform;
    if (outcome == 1) return transform | TransposeTransform;
    outcome = CompareTransposing(board.rooks(), transform);
    if (outcome == -1) return transform;
    if (outcome == 1) return transform | TransposeTransform;
    outcome = CompareTransposing(board.knights(), transform);
    if (outcome == -1) return transform;
    if (outcome == 1) return transform | TransposeTransform;
    outcome = CompareTransposing(board.bishops(), transform);
    if (outcome == -1) return transform;
    if (outcome == 1) return transform | TransposeTransform;
    // If all piece types are symmetrical and ours is symmetrical and
    // ours+theirs is symmetrical, everything is symmetrical, so transpose is a
    // no-op.
  }
  return transform;
}
}  // namespace

bool IsCanonicalFormat(pblczero::NetworkFormat::InputFormat input_format) {
  return input_format >=
         pblczero::NetworkFormat::INPUT_112_WITH_CANONICALIZATION;
}
bool IsCanonicalArmageddonFormat(
    pblczero::NetworkFormat::InputFormat input_format) {
  return input_format ==
             pblczero::NetworkFormat::
                 INPUT_112_WITH_CANONICALIZATION_HECTOPLIES_ARMAGEDDON ||
         input_format == pblczero::NetworkFormat::
                             INPUT_112_WITH_CANONICALIZATION_V2_ARMAGEDDON;
}
bool IsHectopliesFormat(pblczero::NetworkFormat::InputFormat input_format) {
  return input_format >=
         pblczero::NetworkFormat::INPUT_112_WITH_CANONICALIZATION_HECTOPLIES;
}
bool Is960CastlingFormat(pblczero::NetworkFormat::InputFormat input_format) {
  return input_format >= pblczero::NetworkFormat::INPUT_112_WITH_CASTLING_PLANE;
}

int TransformForPosition(pblczero::NetworkFormat::InputFormat input_format,
                         const PositionHistory& history) {
  if (!IsCanonicalFormat(input_format)) {
    return 0;
  }
  const ChessBoard& board = history.Last().GetBoard();
  return ChooseTransform(board);
}

InputPlanes EncodePositionForNN(
    pblczero::NetworkFormat::InputFormat input_format,
<<<<<<< HEAD
    const PositionHistory& history, int history_planes,
    FillEmptyHistory fill_empty_history, int* transform_out,
    bool swap_colors) {
=======
    std::span<const Position> history, int history_planes,
    FillEmptyHistory fill_empty_history, int* transform_out) {
>>>>>>> c3a160c9
  InputPlanes result(kAuxPlaneBase + 8);

  int transform = 0;
  // Canonicalization format needs to stop early to avoid applying transform in
  // history across incompatible transitions.  It is also more canonical since
  // history before these points is not relevant to the final result.
  bool stop_early = IsCanonicalFormat(input_format);
  // When stopping early, we want to know if castlings has changed, so capture
  // it for the first board.
  ChessBoard::Castlings castlings;
  {
<<<<<<< HEAD
    const ChessBoard& board = history.Last().GetBoard();
    const bool we_are_black = (board.flipped() != swap_colors);
=======
    const ChessBoard& board = history.back().GetBoard();
    const bool we_are_black = board.flipped();
>>>>>>> c3a160c9
    if (IsCanonicalFormat(input_format)) {
      transform = ChooseTransform(board);
    }
    switch (input_format) {
      case pblczero::NetworkFormat::INPUT_CLASSICAL_112_PLANE: {
        // "Legacy" input planes with:
        // - Plane 104 (0-based) filled with 1 if we can castle queenside.
        // - Plane 105 filled with ones if we can castle kingside.
        // - Plane 106 filled with ones if they can castle queenside.
        // - Plane 107 filled with ones if they can castle kingside.
        if (board.castlings().we_can_000()) result[kAuxPlaneBase + 0].SetAll();
        if (board.castlings().we_can_00()) result[kAuxPlaneBase + 1].SetAll();
        if (board.castlings().they_can_000()) {
          result[kAuxPlaneBase + 2].SetAll();
        }
        if (board.castlings().they_can_00()) result[kAuxPlaneBase + 3].SetAll();
        break;
      }

      case pblczero::NetworkFormat::INPUT_112_WITH_CASTLING_PLANE:
      case pblczero::NetworkFormat::INPUT_112_WITH_CANONICALIZATION:
      case pblczero::NetworkFormat::INPUT_112_WITH_CANONICALIZATION_HECTOPLIES:
      case pblczero::NetworkFormat::
          INPUT_112_WITH_CANONICALIZATION_HECTOPLIES_ARMAGEDDON:
      case pblczero::NetworkFormat::INPUT_112_WITH_CANONICALIZATION_V2:
      case pblczero::NetworkFormat::
          INPUT_112_WITH_CANONICALIZATION_V2_ARMAGEDDON: {
        // - Plane 104 for positions of rooks (both white and black) which
        // have
        // a-side (queenside) castling right.
        // - Plane 105 for positions of rooks (both white and black) which have
        // h-side (kingside) castling right.
        const auto& cast = board.castlings();
        result[kAuxPlaneBase + 0].mask =
            (cast.we_can_000()
                 ? BoardSquare(ChessBoard::A1 + cast.our_queenside_rook())
                       .as_board()
                 : 0) |
            (cast.they_can_000()
                 ? BoardSquare(ChessBoard::A8 + cast.their_queenside_rook())
                       .as_board()
                 : 0);
        result[kAuxPlaneBase + 1].mask =
            (cast.we_can_00()
                 ? BoardSquare(ChessBoard::A1 + cast.our_kingside_rook())
                       .as_board()
                 : 0) |
            (cast.they_can_00()
                 ? BoardSquare(ChessBoard::A8 + cast.their_kingside_rook())
                       .as_board()
                 : 0);
        break;
      }
      default:
        throw Exception("Unsupported input plane encoding " +
                        std::to_string(input_format));
    };
    if (IsCanonicalFormat(input_format)) {
      result[kAuxPlaneBase + 4].mask = board.en_passant().as_int();
    } else {
      if (we_are_black) result[kAuxPlaneBase + 4].SetAll();
    }
    if (IsHectopliesFormat(input_format)) {
      result[kAuxPlaneBase + 5].Fill(history.back().GetRule50Ply() / 100.0f);
    } else {
      result[kAuxPlaneBase + 5].Fill(history.back().GetRule50Ply());
    }
    // Plane kAuxPlaneBase + 6 used to be movecount plane, now it's all zeros
    // unless we need it for canonical armageddon side to move.
    if (IsCanonicalArmageddonFormat(input_format)) {
      if (we_are_black) result[kAuxPlaneBase + 6].SetAll();
    }
    // Plane kAuxPlaneBase + 7 is all ones to help NN find board edges.
    result[kAuxPlaneBase + 7].SetAll();
    if (stop_early) {
      castlings = board.castlings();
    }
  }
  bool skip_non_repeats =
      input_format ==
          pblczero::NetworkFormat::INPUT_112_WITH_CANONICALIZATION_V2 ||
      input_format == pblczero::NetworkFormat::
                          INPUT_112_WITH_CANONICALIZATION_V2_ARMAGEDDON;
  bool flip = false;
  int history_idx = history.size() - 1;
  for (int i = 0; i < std::min(history_planes, kMoveHistory);
       ++i, --history_idx) {
    const Position& position = history[history_idx < 0 ? 0 : history_idx];
    ChessBoard board = position.GetBoard();
    if (flip) board.Mirror();
    // Castling changes can't be repeated, so we can stop early.
    if (stop_early && board.castlings().as_int() != castlings.as_int()) break;
    // Enpassants can't be repeated, but we do need to always send the current
    // position.
    if (stop_early && history_idx != static_cast<int>(history.size()) - 1 &&
        !board.en_passant().empty()) {
      break;
    }
    // If en-passant is possible we know the previous move.
    if (fill_empty_history == FillEmptyHistory::NO &&
        (history_idx < -1 ||
         (history_idx == -1 && board.en_passant().empty()))) {
      break;
    }
    // Board may be flipped so compare with position.GetBoard().
    if (history_idx < 0 && fill_empty_history == FillEmptyHistory::FEN_ONLY &&
        position.GetBoard() == ChessBoard::kStartposBoard) {
      break;
    }
    const int repetitions = position.GetRepetitions();
    // Canonical v2 only writes an item if it is a repeat, unless its the most
    // recent position.
    if (skip_non_repeats && repetitions == 0 && i > 0) {
      if (history_idx > 0) flip = !flip;
      // If no capture no pawn is 0, the previous was start of game, capture or
      // pawn push, so there can't be any more repeats that are worth
      // considering.
      if (position.GetRule50Ply() == 0) break;
      // Decrement i so it remains the same as the history_idx decrements.
      --i;
      continue;
    }

    const int base = i * kPlanesPerBoard;
    result[base + 0].mask = (board.ours() & board.pawns()).as_int();
    result[base + 1].mask = (board.ours() & board.knights()).as_int();
    result[base + 2].mask = (board.ours() & board.bishops()).as_int();
    result[base + 3].mask = (board.ours() & board.rooks()).as_int();
    result[base + 4].mask = (board.ours() & board.queens()).as_int();
    result[base + 5].mask = (board.ours() & board.kings()).as_int();

    result[base + 6].mask = (board.theirs() & board.pawns()).as_int();
    result[base + 7].mask = (board.theirs() & board.knights()).as_int();
    result[base + 8].mask = (board.theirs() & board.bishops()).as_int();
    result[base + 9].mask = (board.theirs() & board.rooks()).as_int();
    result[base + 10].mask = (board.theirs() & board.queens()).as_int();
    result[base + 11].mask = (board.theirs() & board.kings()).as_int();

    if (repetitions >= 1) result[base + 12].SetAll();

    // If en passant flag is set, undo last pawn move by removing the pawn from
    // the new square and putting into pre-move square.
    if (history_idx < 0 && !board.en_passant().empty()) {
      const auto idx = GetLowestBit(board.en_passant().as_int());
      if (idx < 8) {  // "Us" board
        result[base + 0].mask +=
            ((0x0000000000000100ULL - 0x0000000001000000ULL) << idx);
      } else {
        result[base + 6].mask +=
            ((0x0001000000000000ULL - 0x0000000100000000ULL) << (idx - 56));
      }
    }
    if (history_idx > 0) flip = !flip;
    // If no capture no pawn is 0, the previous was start of game, capture or
    // pawn push, so no need to go back further if stopping early.
    if (stop_early && position.GetRule50Ply() == 0) break;
  }
  if (transform != NoTransform) {
    // Transform all masks.
    for (int i = 0; i <= kAuxPlaneBase + 4; i++) {
      auto v = result[i].mask;
      if (v == 0 || v == ~0ULL) continue;
      if ((transform & FlipTransform) != 0) {
        v = ReverseBitsInBytes(v);
      }
      if ((transform & MirrorTransform) != 0) {
        v = ReverseBytesInBytes(v);
      }
      if ((transform & TransposeTransform) != 0) {
        v = TransposeBitsInBytes(v);
      }
      result[i].mask = v;
    }
  }
  if (transform_out) *transform_out = transform;
  return result;
}

InputPlanes EncodePositionForNN(
    pblczero::NetworkFormat::InputFormat input_format,
    const PositionHistory& history, int history_planes,
    FillEmptyHistory fill_empty_history, int* transform_out) {
  return EncodePositionForNN(input_format, history.GetPositions(),
                             history_planes, fill_empty_history, transform_out);
}

}  // namespace lczero<|MERGE_RESOLUTION|>--- conflicted
+++ resolved
@@ -133,14 +133,9 @@
 
 InputPlanes EncodePositionForNN(
     pblczero::NetworkFormat::InputFormat input_format,
-<<<<<<< HEAD
-    const PositionHistory& history, int history_planes,
+    std::span<const Position> history, int history_planes,
     FillEmptyHistory fill_empty_history, int* transform_out,
     bool swap_colors) {
-=======
-    std::span<const Position> history, int history_planes,
-    FillEmptyHistory fill_empty_history, int* transform_out) {
->>>>>>> c3a160c9
   InputPlanes result(kAuxPlaneBase + 8);
 
   int transform = 0;
@@ -152,13 +147,8 @@
   // it for the first board.
   ChessBoard::Castlings castlings;
   {
-<<<<<<< HEAD
-    const ChessBoard& board = history.Last().GetBoard();
+    const ChessBoard& board = history.back().GetBoard();
     const bool we_are_black = (board.flipped() != swap_colors);
-=======
-    const ChessBoard& board = history.back().GetBoard();
-    const bool we_are_black = board.flipped();
->>>>>>> c3a160c9
     if (IsCanonicalFormat(input_format)) {
       transform = ChooseTransform(board);
     }
