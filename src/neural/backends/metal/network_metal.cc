--- conflicted
+++ resolved
@@ -160,21 +160,11 @@
                     "' does not exist in this net.");
   }
 
-<<<<<<< HEAD
-  std::string data_type = options.GetOrDefault<std::string>("datatype", "f32");
-  CERR << "Datatype " << data_type;
-
-  auto embedding = static_cast<InputEmbedding>(
-      file.format().network_format().input_embedding());
-  builder_->build(kInputPlanes, weights, embedding, attn_body, attn_policy_, conv_policy_,
-                  wdl_, moves_left_, activations, policy_head, value_head, data_type);
-=======
   auto embedding = static_cast<InputEmbedding>(
       file.format().network_format().input_embedding());
   builder_->build(kInputPlanes, weights, embedding, attn_body, attn_policy_,
                   conv_policy_, wdl_, moves_left_, activations, policy_head,
                   value_head);
->>>>>>> 27283f62
 }
 
 void MetalNetwork::forwardEval(InputsOutputs* io, int batchSize) {
