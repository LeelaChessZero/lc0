/*
  This file is part of Leela Chess Zero.
  Copyright (C) 2021 The LCZero Authors

  Leela Chess is free software: you can redistribute it and/or modify
  it under the terms of the GNU General Public License as published by
  the Free Software Foundation, either version 3 of the License, or
  (at your option) any later version.

  Leela Chess is distributed in the hope that it will be useful,
  but WITHOUT ANY WARRANTY; without even the implied warranty of
  MERCHANTABILITY or FITNESS FOR A PARTICULAR PURPOSE.  See the
  GNU General Public License for more details.

  You should have received a copy of the GNU General Public License
  along with Leela Chess.  If not, see <http://www.gnu.org/licenses/>.

  Additional permission under GNU GPL version 3 section 7

  If you modify this Program, or any covered work, by linking or
  combining it with NVIDIA Corporation's libraries from the NVIDIA CUDA
  Toolkit and the NVIDIA CUDA Deep Neural Network library (or a
  modified version of those libraries), containing parts covered by the
  terms of the respective license agreement, the licensors of this
  Program grant you additional permission to convey the resulting work.
*/
#pragma once

#import <Foundation/Foundation.h>
#import <Metal/Metal.h>
#import <MetalPerformanceShadersGraph/MetalPerformanceShadersGraph.h>

#import "neural/network_legacy.h"

@interface MPSGraphTensor(Lc0Extensions)

-(NSUInteger) size;

-(NSUInteger) sizeOfDimensions:(NSArray<NSNumber *> * __nonnull)dimensions;

@end

static MPSImageFeatureChannelFormat fcFormat = MPSImageFeatureChannelFormatFloat16;

@interface Lc0NetworkGraph : MPSGraph {
@public
    // Keep the device and command queue objects around for ease of use.
    MPSGraphDevice * _device;
    id<MTLCommandQueue> _queue;

    // Graph queue execution.
    MPSGraphExecutable * _executable;

    // Input tensor and tensor data placeholders.
    MPSGraphTensor * _inputTensor;
    MPSGraphTensor * _maskTensor;

    // Variables to track results of graph inference.
    NSArray<MPSGraphTensor *> * _resultTensors;
    NSArray<MPSGraphTensor *> * _targetTensors;
    NSMutableDictionary<NSNumber *, MPSGraphTensorDataDictionary *> * _resultDataDicts;
    NSMutableDictionary<NSString *, MPSGraphTensor *> * _readVariables;

    // Variables for triple buffering
    dispatch_semaphore_t _doubleBufferingSemaphore;

    // Global smolgen weights.
    float * __nullable _globalSmolgenWeights;
}

+(Lc0NetworkGraph * _Nonnull) getGraphAt:(NSNumber * _Nonnull)index;

+(void) graphWithDevice:(id<MTLDevice> __nonnull)device
                  index:(NSNumber * _Nonnull)index;

-(nonnull instancetype) initWithDevice:(id<MTLDevice> __nonnull)device;

-(nonnull MPSGraphTensor *) inputPlaceholderWithInputChannels:(NSUInteger)channels
<<<<<<< HEAD
                                                       height:(NSUInteger)height
                                                        width:(NSUInteger)width
                                                     dataType:(NSString *)dataType
=======
>>>>>>> 27283f62
                                                        label:(NSString * __nullable)label;

-(nonnull MPSGraphTensor *) maskPlaceholderWithInputChannels:(NSUInteger)channels
                                                       label:(NSString * __nullable)label;

-(nonnull MPSGraphTensor *) expandInputTensorWithMask:(MPSGraphTensor * __nonnull)maskTensor
                                                input:(MPSGraphTensor * __nonnull)inputTensor
                                                label:(NSString * __nonnull)label;

- (nonnull MPSGraphTensor *) broadcastByStackingTensor:(MPSGraphTensor * __nonnull)input
                                                  axis:(NSInteger)axis
                                                 times:(NSUInteger)times
                                                  name:(NSString * __nonnull)name;

-(nonnull MPSGraphTensor *) addConvolutionBlockWithParent:(MPSGraphTensor * __nonnull)parent
                                           outputChannels:(NSUInteger)outputChannels
                                               kernelSize:(NSUInteger)kernelSize
                                                  weights:(float * __nonnull)weights
                                                   biases:(float * __nonnull)biases
                                               activation:(NSString * __nullable)activation
                                                    label:(NSString * __nonnull)label;

-(nonnull MPSGraphTensor *) addResidualBlockWithParent:(MPSGraphTensor * __nonnull)parent
                                        outputChannels:(NSUInteger)outputChannels
                                            kernelSize:(NSUInteger)kernelSize
                                              weights1:(float * __nonnull)weights1
                                               biases1:(float * __nonnull)biases1
                                              weights2:(float * __nonnull)weights2
                                               biases2:(float * __nonnull)biases2
                                                 label:(NSString * __nonnull)label
                                                 hasSe:(BOOL)hasSe
                                            seWeights1:(float * __nullable)seWeights1
                                             seBiases1:(float * __nullable)seBiases1
                                            seWeights2:(float * __nullable)seWeights2
                                             seBiases2:(float * __nullable)seBiases2
                                           seFcOutputs:(NSUInteger)seFcOutputs
                                            activation:(NSString * __nullable)activation;

-(nonnull MPSGraphTensor *) addFullyConnectedLayerWithParent:(MPSGraphTensor * __nonnull)parent
                                              outputChannels:(NSUInteger)outputChannels
                                                     weights:(float * __nonnull)weights
                                                      biases:(float * __nullable)biases
                                                  activation:(NSString * __nullable)activation
                                                       label:(NSString * __nonnull)label;

-(nonnull MPSGraphTensor *) addEncoderLayerWithParent:(MPSGraphTensor * __nonnull)parent
                                        legacyWeights:(lczero::MultiHeadWeights::EncoderLayer &)weights
                                                heads:(NSUInteger)heads
                                        embeddingSize:(NSUInteger)embeddingSize
                                    smolgenActivation:(NSString * __nullable)smolgenActivation
                                        ffnActivation:(NSString * __nonnull)ffnActivation
                                                alpha:(float)alpha
                                              epsilon:(float)epsilon
                                             normtype:(NSString * __nonnull)normtype
                                                label:(NSString * __nonnull)label;

-(nonnull MPSGraphTensor *) addLayerNormalizationWithParent:(MPSGraphTensor * __nonnull)parent
                                      scaledSecondaryTensor:(MPSGraphTensor * __nullable)secondary
                                                     gammas:(float * __nonnull)gammas
                                                      betas:(float * __nonnull)betas
                                                      alpha:(float)alpha
                                                    epsilon:(float)epsilon
                                                      label:(NSString * __nonnull)label;

-(nonnull MPSGraphTensor *) addRmsNormalizationWithParent:(MPSGraphTensor * __nonnull)parent
                                    scaledSecondaryTensor:(MPSGraphTensor * __nullable)secondary
                                                   gammas:(float * __nonnull)gammas
                                                    alpha:(float)alpha
                                                    label:(NSString * __nonnull)label;

-(nonnull MPSGraphTensor *) scaledMHAMatmulWithQueries:(MPSGraphTensor * __nonnull)queries
                                              withKeys:(MPSGraphTensor * __nonnull)keys
                                            withValues:(MPSGraphTensor * __nonnull)values
                                                 heads:(NSUInteger)heads
                                                parent:(MPSGraphTensor * __nonnull)parent
                                               smolgen:(lczero::MultiHeadWeights::Smolgen * __nullable)smolgen
                                     smolgenActivation:(NSString * __nullable)smolgenActivation
                                                 label:(NSString * __nonnull)label;

-(nonnull MPSGraphTensor *) scaledQKMatmulWithQueries:(MPSGraphTensor * __nonnull)queries
                                             withKeys:(MPSGraphTensor * __nonnull)keys
                                                scale:(float)scale
                                                label:(NSString * __nonnull)label;

-(nonnull MPSGraphTensor *) attentionPolicyPromoMatmulConcatWithParent:(MPSGraphTensor * __nonnull)parent
                                                              withKeys:(MPSGraphTensor * __nonnull)keys
                                                               weights:(float * __nonnull)weights
                                                             inputSize:(NSUInteger)inputSize
                                                            outputSize:(NSUInteger)outputSize
                                                             sliceFrom:(NSUInteger)sliceFrom
                                                           channelSize:(NSUInteger)channelSize
                                                                 label:(NSString * __nonnull)label;

-(nonnull MPSGraphTensor *) transposeChannelsWithTensor:(MPSGraphTensor * __nonnull)tensor
                                              withShape:(MPSShape * __nonnull)withShape
                                                  label:(NSString * __nonnull)label;

-(nonnull MPSGraphTensor *) positionEncodingWithTensor:(MPSGraphTensor * __nonnull)tensor
                                             withShape:(MPSShape * __nonnull)shape
                                               weights:(const float * __nonnull)encodings
                                                  type:(NSString * __nullable)type
                                                 label:(NSString * __nonnull)label;

-(nonnull MPSGraphTensor *) dynamicPositionEncodingWithTensor:(MPSGraphTensor * __nonnull)tensor
                                                        width:(const NSUInteger)width
                                                      weights:(float * __nonnull)weights
                                                       biases:(float * __nonnull)biases
                                                        label:(NSString * __nonnull)label;

-(nonnull MPSGraphTensor *) addGatingLayerWithParent:(MPSGraphTensor * __nonnull)parent
                                             weights:(const float * __nonnull)weights
                                       withOperation:(NSString * __nonnull)op
                                               label:(NSString * __nonnull)label;

-(nonnull MPSGraphTensor *) makePolicyHeadWithTensor:(MPSGraphTensor * __nonnull)policy
                                     attentionPolicy:(BOOL)attentionPolicy
                                   convolutionPolicy:(BOOL)convolutionPolicy
                                       attentionBody:(BOOL)attentionBody
                                   defaultActivation:(NSString * __nullable)defaultActivation
                                   smolgenActivation:(NSString * __nullable)smolgenActivation
                                       ffnActivation:(NSString * __nullable)ffnActivation
                                          policyHead:(lczero::MultiHeadWeights::PolicyHead &)head
                                               label:(NSString * __nonnull)label;

-(nonnull MPSGraphTensor *) makeValueHeadWithTensor:(MPSGraphTensor * __nonnull)value
                                      attentionBody:(BOOL)attentionBody
                                            wdlHead:(BOOL)wdl
                                  defaultActivation:(NSString * __nullable)defaultActivation
                                          valueHead:(lczero::MultiHeadWeights::ValueHead &)head
                                              label:(NSString * __nonnull)label;

-(void) setGlobalSmolgenWeights:(float * __nonnull)weights;

-(void) setResultTensors:(NSArray<MPSGraphTensor *> * __nonnull)results;

-(nonnull NSArray<MPSGraphTensor *> *) runInferenceWithBatchSize:(NSUInteger)batchSize
                                                          inputs:(float * __nonnull)inputs
<<<<<<< HEAD
                                                         outputs:(float * __nonnull * __nonnull)outputBuffers
                                                executionBackend:(MPSGraphTargetExecutionBackend * __nonnull)backend;
=======
                                                           masks:(uint64_t * __nonnull)masks
                                                         outputs:(float * __nonnull * __nonnull)outputBuffers;
>>>>>>> 27283f62

-(nonnull MPSCommandBuffer *) runCommandSubBatchWithInputs:(float * __nonnull)inputs
                                                     masks:(uint64_t * __nonnull)masks
                                                  subBatch:(NSUInteger)subBatch
                                              subBatchSize:(NSUInteger)subBatchSize
                                          executionBackend:(MPSGraphTargetExecutionBackend * __nonnull)backend;

-(void) copyResultsToBuffers:(float * __nonnull * __nonnull)outputBuffers
                subBatchSize:(NSUInteger)subBatchSize;

@end<|MERGE_RESOLUTION|>--- conflicted
+++ resolved
@@ -76,12 +76,6 @@
 -(nonnull instancetype) initWithDevice:(id<MTLDevice> __nonnull)device;
 
 -(nonnull MPSGraphTensor *) inputPlaceholderWithInputChannels:(NSUInteger)channels
-<<<<<<< HEAD
-                                                       height:(NSUInteger)height
-                                                        width:(NSUInteger)width
-                                                     dataType:(NSString *)dataType
-=======
->>>>>>> 27283f62
                                                         label:(NSString * __nullable)label;
 
 -(nonnull MPSGraphTensor *) maskPlaceholderWithInputChannels:(NSUInteger)channels
@@ -219,13 +213,9 @@
 
 -(nonnull NSArray<MPSGraphTensor *> *) runInferenceWithBatchSize:(NSUInteger)batchSize
                                                           inputs:(float * __nonnull)inputs
-<<<<<<< HEAD
+                                                           masks:(uint64_t * __nonnull)masks
                                                          outputs:(float * __nonnull * __nonnull)outputBuffers
                                                 executionBackend:(MPSGraphTargetExecutionBackend * __nonnull)backend;
-=======
-                                                           masks:(uint64_t * __nonnull)masks
-                                                         outputs:(float * __nonnull * __nonnull)outputBuffers;
->>>>>>> 27283f62
 
 -(nonnull MPSCommandBuffer *) runCommandSubBatchWithInputs:(float * __nonnull)inputs
                                                      masks:(uint64_t * __nonnull)masks
