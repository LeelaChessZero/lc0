--- conflicted
+++ resolved
@@ -224,38 +224,24 @@
     NSDictionary * feeds = @{_inputTensor : inputTensorData, _maskTensor : inputMaskData};
 
     // Create execution descriptor with block to update results for each iteration.
-<<<<<<< HEAD
     MPSGraphExecutableExecutionDescriptor * executionDescriptor = [[MPSGraphExecutableExecutionDescriptor alloc] init];
     executionDescriptor.targetExecutionBackend = backend;
 
-    executionDescriptor.completionHandler = ^(MPSGraphTensorDataDictionary * resultDictionary, NSError * error) {
-        _resultDataDicts[@(subBatch)] = resultDictionary;
-=======
-    MPSGraphExecutionDescriptor * executionDescriptor = [[MPSGraphExecutionDescriptor alloc] init];
     executionDescriptor.completionHandler = ^(MPSGraphTensorDataDictionary * resultDictionary, NSError * _Nullable error) {
         if (error) {
             NSLog(@"Error occurred during execution: %@", error);
         } else {
             _resultDataDicts[@(subBatch)] = resultDictionary;
         }
->>>>>>> 27283f62
 
         // Release double buffering semaphore for the next training iteration to be encoded.
         dispatch_semaphore_signal(_doubleBufferingSemaphore);
     };
 
-<<<<<<< HEAD
     [_executable encodeToCommandBuffer:commandBuffer
                            inputsArray:@[inputTensorData]
                           resultsArray:_targetTensors
                 executionDescriptor:executionDescriptor];
-=======
-    [self encodeToCommandBuffer:commandBuffer
-                          feeds:feeds
-                  targetTensors:_targetTensors
-               targetOperations:nil
-            executionDescriptor:executionDescriptor];
->>>>>>> 27283f62
 
     // Commit the command buffer
     [commandBuffer commit];
@@ -288,39 +274,11 @@
 }
 
 -(nonnull MPSGraphTensor *) inputPlaceholderWithInputChannels:(NSUInteger)channels
-<<<<<<< HEAD
-                                                       height:(NSUInteger)height
-                                                        width:(NSUInteger)width
-                                                     dataType:(NSString *)dataType
-                                                        label:(NSString * __nullable)label
-{
-    MPSDataType inputDataType = MPSDataTypeFloat32;
-    if ([dataType isEqualToString:@"f16"]) {
-        inputDataType = MPSDataTypeFloat16;
-    }
-    else if ([dataType isEqualToString:@"f32"]) {
-        inputDataType = MPSDataTypeFloat32;
-    }
-    else if ([dataType isEqualToString:@"bf16"]) {
-        inputDataType = MPSDataTypeBFloat16;
-    }
-    else {
-        [NSException raise:@"Invalid data type."
-                    format:@"Invalid data type specified: %@", dataType];
-    }
-
-    // Create a placeholder tensor that can hold the specified number of sub-batches.
-    _inputTensor = [self placeholderWithShape:@[@(-1), @(channels), @(height), @(width)]
-                                     dataType:inputDataType
-                                         name:label];
-
-=======
                                                         label:(NSString * __nullable)label
 {
     _inputTensor = [self placeholderWithShape:@[@(-1), @(channels), @1]
                                      dataType:MPSDataTypeFloat32
                                          name:label];
->>>>>>> 27283f62
     return _inputTensor;
 }
 
