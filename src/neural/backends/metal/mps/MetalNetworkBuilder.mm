--- conflicted
+++ resolved
@@ -71,12 +71,6 @@
 
     // 0. Input value and mask placeholders.
     MPSGraphTensor * layer = [graph inputPlaceholderWithInputChannels:kInputPlanes
-<<<<<<< HEAD
-                                                               height:8
-                                                                width:8
-                                                             dataType:dataType
-=======
->>>>>>> 27283f62
                                                                 label:@"inputs"];
 
     MPSGraphTensor * maskTensor = [graph maskPlaceholderWithInputChannels:kInputPlanes
