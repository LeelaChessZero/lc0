--- conflicted
+++ resolved
@@ -924,16 +924,9 @@
         float sum = w + d + l;
         w /= sum;
         l /= sum;
-<<<<<<< HEAD
-        d = 1.0f - w - l;
+        d /= sum;
         wdl[2 * i + 0] = w - l;
         wdl[2 * i + 1] = d;
-=======
-        d /= sum;
-        io->op_value_mem_[3 * i + 0] = w;
-        io->op_value_mem_[3 * i + 1] = d;
-        io->op_value_mem_[3 * i + 2] = l;
->>>>>>> 74a710c4
       }
     }
 
