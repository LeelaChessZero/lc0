--- conflicted
+++ resolved
@@ -40,8 +40,8 @@
 #include "neural/tables/attention_policy_map.h"
 #include "neural/tables/policy_map.h"
 #include "utils/exception.h"
-<<<<<<< HEAD
 #include "utils/fp16_utils.h"
+#include "utils/trace.h"
 
 #if CUDART_VERSION >= 11010
 #define CUDA_GRAPH_SUPPORTS_EXTERNAL_EVENTS 1
@@ -50,9 +50,6 @@
 #undef cudaEventWaitExternal
 #undef cudaEventRecordExternal
 #endif
-=======
-#include "utils/trace.h"
->>>>>>> 74a710c4
 
 namespace lczero {
 using namespace cudnn_backend;
@@ -1000,16 +997,9 @@
         float sum = w + d + l;
         w /= sum;
         l /= sum;
-<<<<<<< HEAD
-        d = 1.0f - w - l;
+        d /= sum;
         wdl[2 * i + 0] = w - l;
         wdl[2 * i + 1] = d;
-=======
-        d /= sum;
-        io->op_value_mem_[3 * i + 0] = w;
-        io->op_value_mem_[3 * i + 1] = d;
-        io->op_value_mem_[3 * i + 2] = l;
->>>>>>> 74a710c4
       }
     }
 #if CUDA_GRAPH_SUPPORTS_EXTERNAL_EVENTS
@@ -1234,7 +1224,7 @@
 
 template <typename DataType>
 void CudaNetworkComputation<DataType>::ComputeBlocking() {
-<<<<<<< HEAD
+  LCTRACE_FUNCTION_SCOPE;
   assert(GetBatchSize() >= 1);
   if (inputs_outputs_->cuda_graphs_[GetBatchSize() - 1]) {
     std::unique_lock<std::mutex> lock = network_->LockEval();
@@ -1248,10 +1238,6 @@
     CaptureGraph(std::move(lock));
   }
   network_->finishEval(inputs_outputs_.get(), GetBatchSize());
-=======
-  LCTRACE_FUNCTION_SCOPE;
-  network_->forwardEval(inputs_outputs_.get(), GetBatchSize());
->>>>>>> 74a710c4
 }
 
 template <typename DataType>
