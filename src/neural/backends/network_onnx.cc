--- conflicted
+++ resolved
@@ -60,11 +60,7 @@
 namespace lczero {
 namespace onnx {
 
-<<<<<<< HEAD
-enum class OnnxProvider { CPU, CUDA, DML, ROCM, TRT, COREML };
-=======
-enum class OnnxProvider { CPU, CUDA, DML, ROCM, TRT, MIGRAPHX };
->>>>>>> c3c3367c
+enum class OnnxProvider { CPU, CUDA, DML, ROCM, TRT, MIGRAPHX, COREML };
 
 class OnnxNetwork;
 
@@ -651,7 +647,7 @@
       dml_options["performance_preference"] = "high_performance";
       options.AppendExecutionProvider("DML", dml_options);
       break;
-<<<<<<< HEAD
+    }
     case OnnxProvider::COREML: {
       std::unordered_map<std::string, std::string> provider_options;
       provider_options["ModelFormat"] = "MLProgram";
@@ -659,8 +655,6 @@
       provider_options["AllowLowPrecisionAccumulationOnGPU"] = "1";
       options.AppendExecutionProvider("CoreML", provider_options);
       break;
-=======
->>>>>>> c3c3367c
     }
     case OnnxProvider::TRT: {
       options.SetExecutionMode(ExecutionMode::ORT_SEQUENTIAL);
@@ -781,24 +775,6 @@
       cpu_wdl_(cpu_wdl),
       provider_(provider) {
   onnx_env_.DisableTelemetryEvents();
-<<<<<<< HEAD
-  switch (provider) {
-    case OnnxProvider::DML:
-    case OnnxProvider::COREML:
-      batch_size_ = 16;
-      steps_ = 4;
-      break;
-    default:
-      batch_size_ = -1;
-      steps_ = 1;
-  }
-  batch_size_ = opts.GetOrDefault<int>("batch", batch_size_);
-  steps_ = opts.GetOrDefault<int>("steps", steps_);
-  min_batch_size_ = opts.GetOrDefault<int>(
-      "min_batch", provider == OnnxProvider::TRT ? 4 : 1);
-  int gpu = opts.GetOrDefault<int>("gpu", 0);
-=======
-
   gpu_ = opts.GetOrDefault<int>("gpu", 0);
 
 #ifdef USE_ONNX_CUDART
@@ -833,7 +809,6 @@
   }
 #endif
 
->>>>>>> c3c3367c
   int threads =
       opts.GetOrDefault<int>("threads", provider == OnnxProvider::CPU ? 1 : 0);
   int default_batch = -1;
@@ -842,6 +817,7 @@
   switch (provider) {
     case OnnxProvider::DML:
     case OnnxProvider::MIGRAPHX:
+    case OnnxProvider::COREML:
       default_batch = 16;
       default_steps = 4;
       break;
@@ -938,13 +914,10 @@
     converter_options.value_head =
         opts.GetOrDefault<std::string>("value_head", "winner");
     converter_options.no_wdl_softmax = true;
-<<<<<<< HEAD
     converter_options.alt_selu =
         kProvider == OnnxProvider::COREML ? true : false;
-=======
     // No execution provider has a better mish version, some don't even have it.
     converter_options.real_mish = false;
->>>>>>> c3c3367c
 
     std::string datatype;
     if (opts.Exists<std::string>("datatype")) {
