/*
 This file is part of Leela Chess Zero.
 Copyright (C) 2018 The LCZero Authors

 Leela Chess is free software: you can redistribute it and/or modify
 it under the terms of the GNU General Public License as published by
 the Free Software Foundation, either version 3 of the License, or
 (at your option) any later version.

 Leela Chess is distributed in the hope that it will be useful,
 but WITHOUT ANY WARRANTY; without even the implied warranty of
 MERCHANTABILITY or FITNESS FOR A PARTICULAR PURPOSE.  See the
 GNU General Public License for more details.

 You should have received a copy of the GNU General Public License
 along with Leela Chess.  If not, see <http://www.gnu.org/licenses/>.
 */

#include "neural/blas/fully_connected_layer.h"
#include "neural/blas/blas.h"

#include <algorithm>
#include <cassert>
#include <cmath>

namespace lczero {

void FullyConnectedLayer::Forward1D(size_t batch_size, const size_t input_size,
                             const size_t output_size, const float* inputs,
                             const float* weights, const float* biases,
                             bool apply_relu, float* outputs) {
  if (batch_size == 1) {
    // Just a matrix-vector multiplication
    //
    //             C                A                     B
    //
    //         outputs    :=     weights      x       inputs
    //
    //   cols:   1               input_size            1
    //
    //   rows  output_size      output_size          input_size
    //

    cblas_sgemv(CblasRowMajor, CblasNoTrans,
                // M     K
                (int) output_size, (int) input_size, 1.0f, weights, (int) input_size, inputs, 1,
                0.0f, outputs, 1);
  } else {
    // more columns, matrix-matrix multiplication
    //
    //             C                     A                         B
    //
    //            outputs      :=       weights        x         inputs
    //
    //   cols:   batch_size (N)       input_size  (K)          batch_size (N)
    //
    //   rows  output_size (M)        output_size (M)         input_size (K)
    //

    // C←αAB + βC
    // M Number of rows in matrices A and C.
    // N Number of columns in matrices B and C.
    // K Number of columns in matrix A; number of rows in matrix B.
    // lda The size of the first dimension of matrix A; if you are
    // passing a matrix A[m][n], the value should be m.
    //    cblas_sgemm(CblasRowMajor, TransA, TransB, M, N, K, alpha, A, lda, B,
    //                ldb, beta, C, N);

    cblas_sgemm(CblasColMajor, CblasTrans, CblasNoTrans,
                // M              N         K         alpha
                (int) output_size, (int)  batch_size, (int) input_size, 1.0f,
                // A     lda
                weights, (int) input_size,
                // B    ldb   beta,
                inputs, (int) input_size, 0.0f,
                // C   ldc
                outputs, (int)  output_size);
  }
  for (size_t i = 0; i < batch_size; i++) {
    if (apply_relu) {
      for (size_t o = 0; o < output_size; o++) {
        float val = biases[o] + outputs[o];
        outputs[o] = val >= 0 ? val : 0;
      }
    } else {
      for (size_t o = 0; o < output_size; o++) {
        outputs[o] += biases[o];
      }
    }

    outputs += output_size;
    inputs += input_size;
  }
}

<<<<<<< HEAD
float FullyConnected::ToScalar(const int size, const float* x, const float* y) {
=======
float FullyConnectedLayer::Forward0D(const size_t size, const float* x, const float* y) {
  
>>>>>>> 0eb2ba66
  // That a scalar product, also known as a dot-produt.

  // float cblas_sdot(const int __N, const float *__X, const int __incX, const
  // float *__Y, const int __incY);
  return cblas_sdot((int) size, x, 1, y, 1);
}

void FullyConnectedLayer::Softmax(const size_t size, const float* input,
                             float* output) {
  auto alpha = *std::max_element(input, input + size);

  auto denom = 0.0f;
  for (size_t i = 0; i < size; i++) {
    auto val = std::exp(input[i] - alpha);
    output[i] = val;
    denom += val;
  }
  for (size_t i = 0; i < size; i++) {
    output[i] = output[i] / denom;
  }
}
}<|MERGE_RESOLUTION|>--- conflicted
+++ resolved
@@ -93,12 +93,7 @@
   }
 }
 
-<<<<<<< HEAD
 float FullyConnected::ToScalar(const int size, const float* x, const float* y) {
-=======
-float FullyConnectedLayer::Forward0D(const size_t size, const float* x, const float* y) {
-  
->>>>>>> 0eb2ba66
   // That a scalar product, also known as a dot-produt.
 
   // float cblas_sdot(const int __N, const float *__X, const int __incX, const
