/*
 This file is part of Leela Chess Zero.
 Copyright (C) 2018-2022 The LCZero Authors

 Leela Chess is free software: you can redistribute it and/or modify
 it under the terms of the GNU General Public License as published by
 the Free Software Foundation, either version 3 of the License, or
 (at your option) any later version.

 Leela Chess is distributed in the hope that it will be useful,
 but WITHOUT ANY WARRANTY; without even the implied warranty of
 MERCHANTABILITY or FITNESS FOR A PARTICULAR PURPOSE.  See the
 GNU General Public License for more details.

 You should have received a copy of the GNU General Public License
 along with Leela Chess.  If not, see <http://www.gnu.org/licenses/>.
 */

#include <Eigen/Core>
#include <algorithm>
#include <cassert>
#include <cmath>
#include <iostream>

#include "neural/blas/blas.h"
#include "neural/blas/convolution1.h"
#include "neural/blas/encoder.h"
#include "neural/blas/fully_connected_layer.h"
#include "neural/blas/se_unit.h"
#include "neural/blas/winograd_convolution3.h"
#include "neural/factory.h"
#include "neural/network.h"
#include "neural/network_legacy.h"
#include "neural/shared/activation.h"
#include "neural/shared/attention_policy_map.h"
#include "neural/shared/policy_map.h"
#include "neural/shared/winograd_filter.h"
#include "utils/numa.h"

#ifdef USE_DNNL
#include <omp.h>
#endif

#ifdef USE_ISPC
#include "activation_ispc.h"
#endif

namespace lczero {
namespace {

struct Buffers {
  std::vector<float> buffer1;
  std::vector<float> buffer2;
  std::vector<float> buffer3;
  std::vector<float> buffer4;
};

template <bool use_eigen>
class BlasComputation : public NetworkComputation {
 public:
  BlasComputation(const LegacyWeights& weights, const size_t max_batch_size,
                  const bool wdl, const bool moves_left, const bool conv_policy,
                  const ActivationFunction default_activation,
                  const ActivationFunction smolgen_activation,
                  const ActivationFunction ffn_activation,
                  const bool attn_policy, const bool attn_body);

  virtual ~BlasComputation() {}

  // Adds a sample to the batch.
  void AddInput(InputPlanes&& input) override { planes_.emplace_back(input); }

  // Do the computation.
  void ComputeBlocking() override;

  // Returns how many times AddInput() was called.
  int GetBatchSize() const override { return static_cast<int>(planes_.size()); }

  // Returns Q value of @sample.
  float GetQVal(int sample) const override {
    if (wdl_) {
      auto w = q_values_[3 * sample + 0];
      auto l = q_values_[3 * sample + 2];
      return w - l;
    } else {
      return q_values_[sample];
    }
  }

  float GetDVal(int sample) const override {
    if (wdl_) {
      auto d = q_values_[3 * sample + 1];
      return d;
    } else {
      return 0.0f;
    }
  }

  float GetMVal(int sample) const override {
    if (moves_left_) {
      return m_values_[sample];
    } else {
      return 0.0f;
    }
  }

  // Returns P value @move_id of @sample.
  float GetPVal(int sample, int move_id) const override {
    return policies_[sample][move_id];
  }

  static void ClearBuffers() {
    std::lock_guard<std::mutex> lock(buffers_lock_);
    free_buffers_.clear();
  }

 private:
  void EncodePlanes(const InputPlanes& sample, float* buffer);
  void MakeEncoderLayer(std::vector<float>& head_buffer,
                        std::vector<float>& head_buffer2,
                        std::vector<float>& head_buffer3,
                        std::vector<float>& head_buffer4, size_t batch_size,
                        const LegacyWeights::EncoderLayer& layer,
                        int embedding_size, int heads,
                        ActivationFunction smolgen_activation,
                        ActivationFunction ffn_activation, float alpha);

  static constexpr auto kWidth = 8;
  static constexpr auto kHeight = 8;
  static constexpr auto kSquares = kWidth * kHeight;
  static constexpr auto kPolicyOutputs = 1858;
  // Number of used planes with convolutional policy.
  // The real number of planes is higher because of padding.
  static constexpr auto kPolicyUsedPlanes = 73;

  const LegacyWeights& weights_;
  size_t max_batch_size_;
  std::vector<InputPlanes> planes_;
  std::vector<std::vector<float>> policies_;
  std::vector<float> q_values_;
  std::vector<float> m_values_;
  bool wdl_;
  bool moves_left_;
  bool conv_policy_;
  ActivationFunction default_activation_;
  ActivationFunction smolgen_activation_;
  ActivationFunction ffn_activation_;
  bool attn_policy_;
  bool attn_body_;

  static std::mutex buffers_lock_;
  static std::vector<std::unique_ptr<Buffers>> free_buffers_;
};

template <bool use_eigen>
std::mutex BlasComputation<use_eigen>::buffers_lock_;
template <bool use_eigen>
std::vector<std::unique_ptr<Buffers>> BlasComputation<use_eigen>::free_buffers_;

template <bool use_eigen>
class BlasNetwork : public Network {
 public:
  BlasNetwork(const WeightsFile& weights, const OptionsDict& options);
  ~BlasNetwork() { BlasComputation<use_eigen>::ClearBuffers(); }

  std::unique_ptr<NetworkComputation> NewComputation() override {
    return std::make_unique<BlasComputation<use_eigen>>(
        weights_, max_batch_size_, wdl_, moves_left_, conv_policy_,
        default_activation_, smolgen_activation_, ffn_activation_, attn_policy_,
        attn_body_);
  }

  const NetworkCapabilities& GetCapabilities() const override {
    return capabilities_;
  }

  void InitThread(int id) override { Numa::BindThread(id); }

 private:
  // A cap on the max batch size since it consumes a lot of memory
  static constexpr auto kHardMaxBatchSize = 2048;

  const NetworkCapabilities capabilities_;
  LegacyWeights weights_;
  size_t max_batch_size_;
  bool wdl_;
  bool moves_left_;
  bool conv_policy_;
  ActivationFunction default_activation_;
  ActivationFunction smolgen_activation_;
  ActivationFunction ffn_activation_;
  bool attn_policy_;
  bool attn_body_;
};

template <bool use_eigen>
BlasComputation<use_eigen>::BlasComputation(
    const LegacyWeights& weights, const size_t max_batch_size, const bool wdl,
    const bool moves_left, const bool conv_policy,
    const ActivationFunction default_activation,
    const ActivationFunction smolgen_activation,
    const ActivationFunction ffn_activation, const bool attn_policy,
    const bool attn_body)
    : weights_(weights),
      max_batch_size_(max_batch_size),
      policies_(0),
      q_values_(0),
      wdl_(wdl),
      moves_left_(moves_left),
      conv_policy_(conv_policy),
      default_activation_(default_activation),
      smolgen_activation_(smolgen_activation),
      ffn_activation_(ffn_activation),
      attn_policy_(attn_policy),
      attn_body_(attn_body) {
#ifdef USE_DNNL
  omp_set_num_threads(1);
#endif
}

template <typename T>
using EigenMatrixMap =
    Eigen::Map<Eigen::Matrix<T, Eigen::Dynamic, Eigen::Dynamic>>;
template <typename T>
using ConstEigenMatrixMap =
    Eigen::Map<const Eigen::Matrix<T, Eigen::Dynamic, Eigen::Dynamic>>;
template <typename T>
using EigenStridedMatrixMap =
    Eigen::Map<Eigen::Matrix<T, Eigen::Dynamic, Eigen::Dynamic>, 0,
               Eigen::OuterStride<>>;
template <typename T>
using ConstEigenStridedMatrixMap =
    Eigen::Map<const Eigen::Matrix<T, Eigen::Dynamic, Eigen::Dynamic>, 0,
               Eigen::OuterStride<>>;

void vec_adjust(std::vector<float>& vec, size_t size) {
  if (vec.size() < size) {
    vec.clear();
    vec.resize(size);
  }
}

template <bool use_eigen>
void BlasComputation<use_eigen>::MakeEncoderLayer(
    std::vector<float>& head_buffer, std::vector<float>& head_buffer2,
    std::vector<float>& head_buffer3, std::vector<float>& head_buffer4,
    size_t batch_size, const LegacyWeights::EncoderLayer& layer,
    int embedding_size, int heads, ActivationFunction smolgen_activation,
    ActivationFunction ffn_activation, float alpha) {
  const int d_model = layer.mha.q_b.size();
  const int dff_size = layer.ffn.dense1_b.size();
<<<<<<< HEAD
  const int hidden_channels =
      layer.mha.has_smolgen ? layer.mha.smolgen.compress.size() / embedding_size
                            : 0;
  const int hidden_sz =
      layer.mha.has_smolgen ? layer.mha.smolgen.dense1_b.size() : 0;
  const int gen_sz_outputs =
      layer.mha.has_smolgen ? layer.mha.smolgen.dense2_b.size() : 0;

  const int largest_batch_size = std::min(max_batch_size_, planes_.size());

  vec_adjust(head_buffer, largest_batch_size * d_model * kSquares);
  vec_adjust(head_buffer2,
             largest_batch_size *
                 std::max(std::max(d_model, hidden_channels) * kSquares,
                          gen_sz_outputs));
  vec_adjust(head_buffer3,
             largest_batch_size * std::max(d_model * kSquares, hidden_sz));
  vec_adjust(head_buffer4, batch_size * std::max(d_model, dff_size) * kSquares);
=======
  std::vector<float> head_buffer4(batch_size * kSquares *
                                  std::max(kSquares * heads, dff_size));
>>>>>>> c3a8fb7e

  // Smolgen.
  if (layer.mha.has_smolgen) {
    const float* input = &head_buffer[0];
    float* QK = &head_buffer4[0];

    // Compress.
    FullyConnectedLayer<use_eigen>::Forward1D(
        batch_size * kSquares, embedding_size, hidden_channels, input,
        layer.mha.smolgen.compress.data(), (const float*)nullptr,
        ACTIVATION_NONE, head_buffer2.data());

    // Dense 1.
    FullyConnectedLayer<use_eigen>::Forward1D(
        batch_size, kSquares * hidden_channels, hidden_sz, head_buffer2.data(),
        layer.mha.smolgen.dense1_w.data(), layer.mha.smolgen.dense1_b.data(),
        smolgen_activation, head_buffer3.data());
    // Layer Norm + skip connection.
    LayerNorm2DWithSkipConnection(batch_size, hidden_sz, head_buffer3.data(),
                                  0.0f, (const float*)nullptr,
                                  layer.mha.smolgen.ln1_gammas.data(),
                                  layer.mha.smolgen.ln1_betas.data(), 1e-3);

    // Dense 2.
    FullyConnectedLayer<use_eigen>::Forward1D(
        batch_size, hidden_sz, gen_sz_outputs, head_buffer3.data(),
        layer.mha.smolgen.dense2_w.data(), layer.mha.smolgen.dense2_b.data(),
        smolgen_activation, head_buffer2.data());
    // Layer Norm + skip connection.
    LayerNorm2DWithSkipConnection(
        batch_size, gen_sz_outputs, head_buffer2.data(), 0.0f,
        (const float*)nullptr, layer.mha.smolgen.ln2_gammas.data(),
        layer.mha.smolgen.ln2_betas.data(), 1e-3);

    // Global smolgen weights.
    FullyConnectedLayer<use_eigen>::Forward1D(
        batch_size * heads, gen_sz_outputs / heads, kSquares * kSquares,
        head_buffer2.data(), weights_.smolgen_w.data(), (const float*)nullptr,
        ACTIVATION_NONE, QK);
  }

  // Q
  FullyConnectedLayer<use_eigen>::Forward1D(
      batch_size * kSquares, embedding_size, d_model, head_buffer.data(),
      layer.mha.q_w.data(), layer.mha.q_b.data(), ACTIVATION_NONE,
      head_buffer2.data());
  // K
  FullyConnectedLayer<use_eigen>::Forward1D(
      batch_size * kSquares, embedding_size, d_model, head_buffer.data(),
      layer.mha.k_w.data(), layer.mha.k_b.data(), ACTIVATION_NONE,
      head_buffer3.data());

  // MHA (Q, K, V)
  const int depth = d_model / heads;
  const float scaling = 1.0f / sqrtf(depth);

  // MHA is done per batch since there's a fourth dimension introduced.
  for (auto batch = size_t{0}; batch < batch_size; batch++) {
    auto batchStart = batch * kSquares * d_model;

    float* QK = &head_buffer4[batch * kSquares * kSquares * heads];

    const float* Q = &head_buffer2[batchStart];
    const float* K = &head_buffer3[batchStart];

    // matmul(Q, K) for all heads per batch.

    for (auto h = 0; h < heads; h++) {
      const float* A = &Q[h * depth];
      const float* B = &K[h * depth];
      float* C = &QK[h * kSquares * kSquares];
      const float beta = layer.mha.has_smolgen ? 1.0f : 0.0f;
      if (use_eigen) {
        auto C_mat = EigenMatrixMap<float>(C, kSquares, kSquares);
        C_mat.noalias() =
            beta * C_mat +
            scaling *
                ConstEigenStridedMatrixMap<float>(
                    B, depth, kSquares, Eigen::OuterStride<>(heads * depth))
                    .transpose() *
                ConstEigenStridedMatrixMap<float>(
                    A, depth, kSquares, Eigen::OuterStride<>(heads * depth));
      } else {
#ifdef USE_BLAS
        cblas_sgemm(CblasRowMajor, CblasNoTrans, CblasTrans, kSquares, kSquares,
                    depth, scaling, A, heads * depth, B, heads * depth, beta, C,
                    kSquares);
#else
        // Should never get here.
        throw Exception("Blas backend internal error");
#endif
      }
    }
  }

  // Apply Softmax.
  float* QK = &head_buffer4[0];
  for (size_t h = 0; h < batch_size * heads * kSquares * kSquares;
       h += kSquares) {
#if defined(USE_ISPC)
    if (!use_eigen) {
      ispc::SoftmaxActivation(kSquares, QK + h, QK + h);
      continue;
    }
#endif
    SoftmaxActivation(kSquares, QK + h, QK + h);
  }

  // V
  FullyConnectedLayer<use_eigen>::Forward1D(
      batch_size * kSquares, embedding_size, d_model, head_buffer.data(),
      layer.mha.v_w.data(), layer.mha.v_b.data(), ACTIVATION_NONE,
      head_buffer3.data());

  for (auto batch = size_t{0}; batch < batch_size; batch++) {
    auto batchStart = batch * kSquares * d_model;
    // matmul(softmax(QK), V) for all heads per batch.
    float* attn = &head_buffer2[batchStart];
    const float* V = &head_buffer3[batchStart];
    const float* QK = &head_buffer4[batch * kSquares * kSquares * heads];
    for (auto h = 0; h < heads; h++) {
      const float* A = &QK[h * kSquares * kSquares];
      const float* B = &V[h * depth];
      float* C = &attn[h * depth];
      if (use_eigen) {
        auto C_mat = EigenStridedMatrixMap<float>(
            C, depth, kSquares, Eigen::OuterStride<>(heads * depth));
        C_mat.noalias() =
            ConstEigenStridedMatrixMap<float>(
                B, depth, kSquares, Eigen::OuterStride<>(heads * depth)) *
            ConstEigenMatrixMap<float>(A, kSquares, kSquares);
      } else {
#ifdef USE_BLAS
        cblas_sgemm(CblasRowMajor, CblasNoTrans, CblasNoTrans, kSquares, depth,
                    kSquares, 1.0f, A, kSquares, B, heads * depth, 0.0f, C,
                    heads * depth);
#endif
      }
    }
  }

  // Fully connected final MHA layer.
  FullyConnectedLayer<use_eigen>::Forward1D(
      batch_size * kSquares, d_model, embedding_size, head_buffer2.data(),
      layer.mha.dense_w.data(), layer.mha.dense_b.data(), ACTIVATION_NONE,
      head_buffer3.data());

  // Layer Norm + skip connection.
  LayerNorm2DWithSkipConnection(batch_size * kSquares, embedding_size,
                                head_buffer.data(), 1.0f / alpha,
                                head_buffer3.data(), layer.ln1_gammas.data(),
                                layer.ln1_betas.data(), 1e-6);

  // FFN.
  FullyConnectedLayer<use_eigen>::Forward1D(
      batch_size * kSquares, embedding_size, dff_size, head_buffer.data(),
      layer.ffn.dense1_w.data(), layer.ffn.dense1_b.data(), ffn_activation,
      head_buffer4.data());

  FullyConnectedLayer<use_eigen>::Forward1D(
      batch_size * kSquares, dff_size, layer.ffn.dense2_b.size(),
      head_buffer4.data(), layer.ffn.dense2_w.data(), layer.ffn.dense2_b.data(),
      ACTIVATION_NONE, head_buffer3.data());

  // Layer Norm + skip connection.
  LayerNorm2DWithSkipConnection(batch_size * kSquares, embedding_size,
                                head_buffer.data(), 1.0f / alpha,
                                head_buffer3.data(), layer.ln2_gammas.data(),
                                layer.ln2_betas.data(), 1e-6);
}

template <bool use_eigen>
void BlasComputation<use_eigen>::ComputeBlocking() {
  // Retrieve network key dimensions from the weights structure.
  const auto num_value_channels = weights_.ip1_val_b.size();
  const auto num_moves_channels = weights_.ip1_mov_b.size();
  const auto num_value_input_planes =
      attn_body_ ? weights_.ip_val_b.size() : weights_.value.biases.size();
  const auto num_policy_input_planes = weights_.policy.biases.size();
  const auto num_moves_input_planes =
      attn_body_ ? weights_.ip_mov_b.size() : weights_.moves_left.biases.size();
  const auto num_output_policy = static_cast<size_t>(kPolicyOutputs);
  const auto output_channels =
      attn_body_ ? weights_.ip_emb_b.size() : weights_.input.biases.size();
  const auto num_res_blocks = weights_.residual.size();

  // max_channels is the maximum number of input channels of any
  // convolution.
  // Residual blocks are identical, but the first convolution might be bigger
  // when the network has very few filters
  const auto input_channels = static_cast<size_t>(
      kInputPlanes + (attn_body_ ? kNumPosEncodingChannels : 0));
  const auto max_channels = std::max(output_channels, input_channels);

  // The policy head may increase convolution max output size.
  const auto max_output_channels =
      (conv_policy_ && weights_.policy.biases.size() > output_channels)
          ? weights_.policy.biases.size()
          : output_channels;

  // Determine the largest batch for allocations.
  const auto total_batches = planes_.size();
  const auto largest_batch_size = std::min(max_batch_size_, total_batches);

  /* Typically
   input_channels = 112
   output_channels = 192
   max_channels = 192
   num_value_input_planes = 32
   num_policy_input_planes = 32
   num_value_channels = 128
   num_output_policy = 1858
   */

  size_t max_fc_channels = std::max(
      num_value_channels, std::max(num_output_policy, num_moves_channels));
  size_t max_head_planes =
      std::max(num_policy_input_planes,
               std::max(num_value_input_planes, num_moves_input_planes));
  if (attn_policy_) {
    max_head_planes = std::max(std::max(max_head_planes, size_t{67}),
                               weights_.ip_pol_b.size());
  }

  std::unique_ptr<Buffers> buffers;
  {
    std::lock_guard<std::mutex> lock(buffers_lock_);
    if (free_buffers_.empty()) {
      buffers = std::make_unique<Buffers>();
    } else {
      buffers = std::move(free_buffers_.back());
      free_buffers_.pop_back();
    }
  }

  // Allocate data for the whole batch.
  std::vector<float>& buffer1 = buffers->buffer1;
  vec_adjust(buffer1, largest_batch_size * max_channels * kSquares);
  std::vector<float>& buffer2 = buffers->buffer2;
  vec_adjust(buffer2, largest_batch_size * max_channels * kSquares);
  std::vector<float>& buffer3 = buffers->buffer3;
  vec_adjust(buffer3, largest_batch_size *
                          std::max(max_channels * kSquares, max_fc_channels));
  std::vector<float>& head_buffer = buffers->buffer4;
  vec_adjust(head_buffer, largest_batch_size * max_head_planes * kSquares);

  // Output values.
  q_values_.reserve(wdl_ ? 3 * total_batches : total_batches);
  policies_.reserve(total_batches);
  if (moves_left_) m_values_.resize(total_batches);

  WinogradConvolution3<use_eigen> convolve3(largest_batch_size, max_channels,
                                            max_output_channels);

  for (size_t start = 0; start < total_batches; start += largest_batch_size) {
    const auto batch_size = std::min(total_batches - start, largest_batch_size);
    for (size_t j = 0; j < batch_size; j++) {
      EncodePlanes(planes_[start + j], &buffer1[j * kSquares * kInputPlanes]);
    }

    if (num_res_blocks > 0) {
      // Input convolution
      convolve3.Forward(batch_size, kInputPlanes, output_channels,
                        buffer1.data(), weights_.input.weights.data(),
                        buffer2.data());

      BiasActivate(batch_size, output_channels, buffer2.data(),
                   weights_.input.biases.data(), default_activation_);

      // Residual tower
      for (auto& residual : weights_.residual) {
        const auto& conv1 = residual.conv1;
        const auto& conv2 = residual.conv2;
        const auto& se = residual.se;

        convolve3.Forward(batch_size, output_channels, output_channels,
                          buffer2.data(), conv1.weights.data(), buffer1.data());

        BiasActivate(batch_size, output_channels, buffer1.data(),
                     conv1.biases.data(), default_activation_);

        convolve3.Forward(batch_size, output_channels, output_channels,
                          buffer1.data(), conv2.weights.data(), buffer3.data());

        if (residual.has_se) {
          // No relu if followed by SE-unit and residual/bias is added later
          auto se_fc_outputs = se.b1.size();
          ApplySEUnit<use_eigen>(
              batch_size, output_channels, se_fc_outputs, buffer3.data(),
              conv2.biases.data(), buffer2.data(), se.w1.data(), se.b1.data(),
              se.w2.data(), se.b2.data(), buffer2.data(), default_activation_);
        } else {
          BiasResidual(batch_size, output_channels, buffer2.data(),
                       conv2.biases.data(), buffer3.data(),
                       default_activation_);
        }
      }
    }

    if (attn_body_) {
      const auto embedding_size = weights_.ip_emb_b.size();
      assert(embedding_size > 0);
      const auto input_size =
          num_res_blocks == 0 ? input_channels : weights_.input.biases.size();

      if (num_res_blocks == 0) {
        // No residual means pure transformer, so process input position
        // encoding.
        // Preprocess for attention body.
        for (auto batch = size_t{0}; batch < batch_size; batch++) {
          for (auto i = 0; i < kSquares; i++) {
            // NCHW to NHWC conversion.
            for (size_t j = 0; j < kInputPlanes; j++) {
              buffer3[batch * kSquares * input_size + i * input_size + j] =
                  buffer1[batch * kSquares * kInputPlanes + j * kSquares + i];
            }
            // Position encoding.
            for (size_t j = kInputPlanes; j < input_size; j++) {
              buffer3[batch * kSquares * input_size + i * input_size + j] =
                  kPosEncoding[i][j - kInputPlanes];
            }
          }
        }
      }

      // Input embedding.
      FullyConnectedLayer<use_eigen>::Forward1D(
          batch_size * kSquares, input_size, embedding_size, buffer3.data(),
          weights_.ip_emb_w.data(), weights_.ip_emb_b.data(),
          default_activation_, buffer1.data());

      // Input gating
      if (weights_.ip_mult_gate.size() > 0 && weights_.ip_add_gate.size() > 0) {
        int idx;
        for (auto batch = size_t{0}; batch < batch_size; batch++) {
          for (auto i = 0; i < kSquares; i++) {
            for (size_t j = 0; j < embedding_size; j++) {
              idx = batch * kSquares * embedding_size + i * embedding_size + j;
              buffer1[idx] =
                  buffer1[idx] * weights_.ip_mult_gate[j * kSquares + i] +
                  weights_.ip_add_gate[j * kSquares + i];
            }
          }
        };
      }

      // Attention body encoders.
      float alpha = (float)pow(2.0 * weights_.encoder.size(), 0.25);
      for (auto& layer : weights_.encoder) {
        MakeEncoderLayer(buffer1, buffer2, buffer3, head_buffer, batch_size,
                         layer, embedding_size, weights_.encoder_head_count,
                         smolgen_activation_, ffn_activation_, alpha);
      }
    }

    // Preserve buffer1 and buffer2, used for policy and moves left heads.
    // Value head
    if (attn_body_) {
      FullyConnectedLayer<use_eigen>::Forward1D(
          batch_size * kSquares, weights_.ip_emb_b.size(),
          num_value_input_planes, buffer1.data(), weights_.ip_val_w.data(),
          weights_.ip_val_b.data(), default_activation_, head_buffer.data());
    } else {
      Convolution1<use_eigen>::Forward(
          batch_size, output_channels, num_value_input_planes, buffer2.data(),
          weights_.value.weights.data(), head_buffer.data());

      BiasActivate(batch_size, num_value_input_planes, &head_buffer[0],
                   weights_.value.biases.data(), default_activation_);
    }

    FullyConnectedLayer<use_eigen>::Forward1D(
        batch_size, num_value_input_planes * kSquares, num_value_channels,
        head_buffer.data(), weights_.ip1_val_w.data(),
        weights_.ip1_val_b.data(),
        default_activation_,  // Activation On
        buffer3.data());

    // Now get the score
    if (wdl_) {
      std::vector<float> wdl(3 * batch_size);
      FullyConnectedLayer<use_eigen>::Forward1D(
          batch_size, num_value_channels, 3, buffer3.data(),
          weights_.ip2_val_w.data(), weights_.ip2_val_b.data(),
          ACTIVATION_NONE,  // Activation Off
          wdl.data());

      for (size_t j = 0; j < batch_size; j++) {
        std::vector<float> wdl_softmax(3);
        SoftmaxActivation(3, &wdl[j * 3], wdl_softmax.data());

        q_values_.emplace_back(wdl_softmax[0]);
        q_values_.emplace_back(wdl_softmax[1]);
        q_values_.emplace_back(wdl_softmax[2]);
      }
    } else {
      for (size_t j = 0; j < batch_size; j++) {
        double winrate = FullyConnectedLayer<use_eigen>::Forward0D(
                             num_value_channels, weights_.ip2_val_w.data(),
                             &buffer3[j * num_value_channels]) +
                         weights_.ip2_val_b[0];

        q_values_.emplace_back(std::tanh(winrate));
      }
    }

    // Moves left head.
    if (moves_left_) {
      if (attn_body_) {
        FullyConnectedLayer<use_eigen>::Forward1D(
            batch_size * kSquares, weights_.ip_emb_b.size(),
            num_moves_input_planes, buffer1.data(), weights_.ip_mov_w.data(),
            weights_.ip_mov_b.data(), default_activation_, head_buffer.data());
      } else {
        Convolution1<use_eigen>::Forward(
            batch_size, output_channels, num_moves_input_planes, buffer2.data(),
            weights_.moves_left.weights.data(), head_buffer.data());

        BiasActivate(batch_size, num_moves_input_planes, &head_buffer[0],
                     weights_.moves_left.biases.data(), default_activation_);
      }

      FullyConnectedLayer<use_eigen>::Forward1D(
          batch_size, num_moves_input_planes * kSquares, num_moves_channels,
          head_buffer.data(), weights_.ip1_mov_w.data(),
          weights_.ip1_mov_b.data(),
          default_activation_,  // Activation On
          buffer3.data());

      std::vector<float> output_moves_left(batch_size);
      FullyConnectedLayer<use_eigen>::Forward1D(
          batch_size, num_moves_channels, 1, buffer3.data(),
          weights_.ip2_mov_w.data(), weights_.ip2_mov_b.data(),
          ACTIVATION_RELU,  // Specifically Relu
          &m_values_[start]);
    }

    // Policy head.
    if (attn_policy_) {
      if (!attn_body_) {
        // NCHW to NHWC conversion.
        for (auto batch = size_t{0}; batch < batch_size; batch++) {
          for (auto i = 0; i < kSquares; i++) {
            for (size_t j = 0; j < output_channels; j++) {
              buffer1[batch * kSquares * output_channels + i * output_channels +
                      j] = buffer2[batch * kSquares * output_channels +
                                   j * kSquares + i];
            }
          }
        }
      }
      const size_t policy_embedding_size = weights_.ip_pol_b.size();
      // Policy Embedding.
      FullyConnectedLayer<use_eigen>::Forward1D(
          batch_size * kSquares, output_channels, policy_embedding_size,
          buffer1.data(), weights_.ip_pol_w.data(), weights_.ip_pol_b.data(),
          attn_body_
              ? default_activation_
              : ACTIVATION_SELU,  // SELU activation hardcoded for apmish nets.
          buffer2.data());

      const size_t policy_d_model = weights_.ip2_pol_b.size();

      for (auto& layer : weights_.pol_encoder) {
        MakeEncoderLayer(buffer2, buffer1, buffer3, head_buffer, batch_size,
                         layer, policy_embedding_size,
                         weights_.pol_encoder_head_count,
                         attn_body_ ? smolgen_activation_ : ACTIVATION_NONE,
                         attn_body_ ? ffn_activation_ : ACTIVATION_SELU, 1.0f);
      }

      // Q
      FullyConnectedLayer<use_eigen>::Forward1D(
          batch_size * kSquares, policy_embedding_size, policy_d_model,
          buffer2.data(), weights_.ip2_pol_w.data(), weights_.ip2_pol_b.data(),
          ACTIVATION_NONE, buffer1.data());
      // K
      FullyConnectedLayer<use_eigen>::Forward1D(
          batch_size * kSquares, policy_embedding_size, policy_d_model,
          buffer2.data(), weights_.ip3_pol_w.data(), weights_.ip3_pol_b.data(),
          ACTIVATION_NONE, buffer3.data());
      const float scaling = 1.0f / sqrtf(policy_d_model);
      for (auto batch = size_t{0}; batch < batch_size; batch++) {
        const float* A = &buffer1[batch * 64 * policy_d_model];
        const float* B = &buffer3[batch * 64 * policy_d_model];
        float* C = &head_buffer[batch * (64 * 64 + 8 * 24)];
        if (use_eigen) {
          auto C_mat = EigenMatrixMap<float>(C, kSquares, kSquares);
          C_mat.noalias() =
              scaling *
              ConstEigenMatrixMap<float>(B, policy_d_model, kSquares)
                  .transpose() *
              ConstEigenMatrixMap<float>(A, policy_d_model, kSquares);
        } else {
#ifdef USE_BLAS
          cblas_sgemm(CblasRowMajor, CblasNoTrans, CblasTrans, kSquares,
                      kSquares, policy_d_model, scaling, A, policy_d_model, B,
                      policy_d_model, 0.0f, C, 64);
#else
          // Should never get here.
          throw Exception("Blas backend internal error");
#endif
        }
      }
      // Promotion offset calculation.
      for (auto batch = size_t{0}; batch < batch_size; batch++) {
        float promotion_offsets[4][8];
        // This is so small that SGEMM seems slower.
        for (int i = 0; i < 4; i++) {
          for (int j = 0; j < 8; j++) {
            float sum = 0;
            for (size_t k = 0; k < policy_d_model; k++) {
              sum += buffer3[batch * kSquares * policy_d_model +
                             (56 + j) * policy_d_model + k] *
                     weights_.ip4_pol_w[i * policy_d_model + k];
            }
            promotion_offsets[i][j] = sum;
          }
        }
        for (int i = 0; i < 3; i++) {
          for (int j = 0; j < 8; j++) {
            promotion_offsets[i][j] += promotion_offsets[3][j];
          }
        }
        for (int k = 0; k < 8; k++) {      // y in cuda
          for (int j = 0; j < 8; j++) {    // w in cuda
            for (int i = 0; i < 3; i++) {  // c in cuda
              head_buffer[batch * (64 * 64 + 8 * 24) + 64 * 64 + 24 * k +
                          3 * j + i] = head_buffer[batch * (64 * 64 + 8 * 24) +
                                                   (48 + k) * 64 + 56 + j] +
                                       promotion_offsets[i][j];
            }
          }
        }
      }
      // Mapping from attention policy to lc0 policy
      for (auto batch = size_t{0}; batch < batch_size; batch++) {
        std::vector<float> policy(num_output_policy);
        for (auto i = 0; i < 64 * 64 + 8 * 24; i++) {
          auto j = kAttnPolicyMap[i];
          if (j >= 0) {
            policy[j] = head_buffer[batch * (64 * 64 + 8 * 24) + i];
          }
        }
        policies_.emplace_back(std::move(policy));
      }
    } else if (conv_policy_) {
      assert(!attn_body_);  // not supported with attention body
      convolve3.Forward(batch_size, output_channels, output_channels,
                        buffer2.data(), weights_.policy1.weights.data(),
                        buffer1.data());

      BiasActivate(batch_size, output_channels, buffer1.data(),
                   weights_.policy1.biases.data(), default_activation_);

      convolve3.Forward(batch_size, output_channels, num_policy_input_planes,
                        buffer1.data(), weights_.policy.weights.data(),
                        head_buffer.data());

      BiasActivate(batch_size, num_policy_input_planes, head_buffer.data(),
                   weights_.policy.biases.data(), ACTIVATION_NONE);

      // Mapping from convolutional policy to lc0 policy
      for (auto batch = size_t{0}; batch < batch_size; batch++) {
        std::vector<float> policy(num_output_policy);
        for (auto i = 0; i < kPolicyUsedPlanes * kSquares; i++) {
          auto j = kConvPolicyMap[i];
          if (j >= 0) {
            policy[j] =
                head_buffer[batch * num_policy_input_planes * kSquares + i];
          }
        }
        policies_.emplace_back(std::move(policy));
      }

    } else {
      assert(!attn_body_);  // not supported with attention body
      Convolution1<use_eigen>::Forward(
          batch_size, output_channels, num_policy_input_planes, buffer2.data(),
          weights_.policy.weights.data(), head_buffer.data());

      BiasActivate(batch_size, num_policy_input_planes, &head_buffer[0],
                   weights_.policy.biases.data(), default_activation_);

      FullyConnectedLayer<use_eigen>::Forward1D(
          batch_size, num_policy_input_planes * kSquares, num_output_policy,
          head_buffer.data(), weights_.ip_pol_w.data(),
          weights_.ip_pol_b.data(),
          ACTIVATION_NONE,  // Activation Off
          buffer3.data());

      for (size_t j = 0; j < batch_size; j++) {
        std::vector<float> policy(num_output_policy);

        // Get the moves
        policy.assign(buffer3.begin() + j * num_output_policy,
                      buffer3.begin() + (j + 1) * num_output_policy);
        policies_.emplace_back(std::move(policy));
      }
    }
  }
  std::lock_guard<std::mutex> lock(buffers_lock_);
  free_buffers_.push_back(std::move(buffers));
}

template <bool use_eigen>
void BlasComputation<use_eigen>::EncodePlanes(const InputPlanes& sample,
                                              float* buffer) {
  for (const InputPlane& plane : sample) {
    const float value = plane.value;
    for (auto i = 0; i < kSquares; i++)
      *(buffer++) = (plane.mask & (((uint64_t)1) << i)) != 0 ? value : 0;
  }
}

template <bool use_eigen>
BlasNetwork<use_eigen>::BlasNetwork(const WeightsFile& file,
                                    const OptionsDict& options)
    : capabilities_{file.format().network_format().input(),
                    file.format().network_format().moves_left()},
      weights_(file.weights()) {
  Numa::Init();

  max_batch_size_ =
      static_cast<size_t>(options.GetOrDefault<int>("batch_size", 256));

  wdl_ = file.format().network_format().value() ==
         pblczero::NetworkFormat::VALUE_WDL;

  moves_left_ = (file.format().network_format().moves_left() ==
                 pblczero::NetworkFormat::MOVES_LEFT_V1) &&
                options.GetOrDefault<bool>("mlh", true);

  conv_policy_ = file.format().network_format().policy() ==
                 pblczero::NetworkFormat::POLICY_CONVOLUTION;

  attn_policy_ = file.format().network_format().policy() ==
                 pblczero::NetworkFormat::POLICY_ATTENTION;

  attn_body_ = file.format().network_format().network() ==
               pblczero::NetworkFormat::NETWORK_ATTENTIONBODY_WITH_HEADFORMAT;

  default_activation_ = file.format().network_format().default_activation() ==
                                pblczero::NetworkFormat::DEFAULT_ACTIVATION_MISH
                            ? ACTIVATION_MISH
                            : ACTIVATION_RELU;

  if (attn_body_) {
    const auto smol_act = file.format().network_format().smolgen_activation();
    smolgen_activation_ =
        smol_act == pblczero::NetworkFormat::ACTIVATION_DEFAULT
            ? default_activation_
            : static_cast<ActivationFunction>(smol_act);
    const auto ffn_act = file.format().network_format().ffn_activation();
    ffn_activation_ = ffn_act == pblczero::NetworkFormat::ACTIVATION_DEFAULT
                          ? default_activation_
                          : static_cast<ActivationFunction>(ffn_act);
  }

  if (max_batch_size_ > kHardMaxBatchSize) {
    max_batch_size_ = kHardMaxBatchSize;
  }

  const auto inputChannels = kInputPlanes;
  const auto channels = static_cast<int>(weights_.input.biases.size());
  const auto residual_blocks = weights_.residual.size();

  weights_.input.weights =
      WinogradFilterTransformF(weights_.input.weights, channels, inputChannels);

  // residual blocks
  for (size_t i = 0; i < residual_blocks; i++) {
    auto& residual = weights_.residual[i];
    auto& conv1 = residual.conv1;
    auto& conv2 = residual.conv2;

    conv1.weights = WinogradFilterTransformF(conv1.weights, channels, channels);
    conv2.weights = WinogradFilterTransformF(conv2.weights, channels, channels);
  }

  if (conv_policy_) {
    weights_.policy1.weights =
        WinogradFilterTransformF(weights_.policy1.weights, channels, channels);
    auto pol_channels = weights_.policy.biases.size();
    weights_.policy.weights = WinogradFilterTransformF(weights_.policy.weights,
                                                       pol_channels, channels);
  }

  if (use_eigen) {
    CERR << "Using Eigen version " << EIGEN_WORLD_VERSION << "."
         << EIGEN_MAJOR_VERSION << "." << EIGEN_MINOR_VERSION;
    CERR << "Eigen max batch size is " << max_batch_size_ << ".";
  } else {
#ifdef USE_OPENBLAS
    int num_procs = openblas_get_num_procs();
    openblas_set_num_threads(1);
    const char* core_name = openblas_get_corename();
    const char* config = openblas_get_config();
    CERR << "BLAS vendor: OpenBLAS.";
    CERR << "OpenBLAS [" << config << "].";
    CERR << "OpenBLAS found " << num_procs << " " << core_name << " core(s).";
#endif

#ifdef USE_MKL
    mkl_set_num_threads(1);
    CERR << "BLAS vendor: MKL.";
    constexpr int len = 256;
    char versionbuf[len];
    mkl_get_version_string(versionbuf, len);
    CERR << "MKL " << versionbuf << ".";
    MKLVersion version;
    mkl_get_version(&version);
    CERR << "MKL platform: " << version.Platform
         << ", processor: " << version.Processor << ".";
#endif

#ifdef USE_DNNL
    const dnnl_version_t* ver = dnnl_version();
    CERR << "BLAS functions from DNNL version " << ver->major << "."
         << ver->minor << "." << ver->patch;
#endif

#ifdef USE_ACCELERATE
    CERR << "BLAS vendor: Apple vecLib.";
#endif
    CERR << "BLAS max batch size is " << max_batch_size_ << ".";
  }
}

template <bool use_eigen>
std::unique_ptr<Network> MakeBlasNetwork(const std::optional<WeightsFile>& w,
                                         const OptionsDict& options) {
  if (!w) {
    throw Exception("The " + std::string(use_eigen ? "eigen" : "blas") +
                    " backend requires a network file.");
  }
  const WeightsFile& weights = *w;
  if (weights.format().network_format().network() !=
          pblczero::NetworkFormat::NETWORK_CLASSICAL_WITH_HEADFORMAT &&
      weights.format().network_format().network() !=
          pblczero::NetworkFormat::NETWORK_SE_WITH_HEADFORMAT &&
      weights.format().network_format().network() !=
          pblczero::NetworkFormat::NETWORK_ATTENTIONBODY_WITH_HEADFORMAT) {
    throw Exception("Network format " +
                    pblczero::NetworkFormat::NetworkStructure_Name(
                        weights.format().network_format().network()) +
                    " is not supported by BLAS backend.");
  }
  if (weights.format().network_format().policy() !=
          pblczero::NetworkFormat::POLICY_CLASSICAL &&
      weights.format().network_format().policy() !=
          pblczero::NetworkFormat::POLICY_CONVOLUTION &&
      weights.format().network_format().policy() !=
          pblczero::NetworkFormat::POLICY_ATTENTION) {
    throw Exception("Policy format " +
                    pblczero::NetworkFormat::PolicyFormat_Name(
                        weights.format().network_format().policy()) +
                    " is not supported by BLAS backend.");
  }
  if (weights.format().network_format().value() !=
          pblczero::NetworkFormat::VALUE_CLASSICAL &&
      weights.format().network_format().value() !=
          pblczero::NetworkFormat::VALUE_WDL) {
    throw Exception("Value format " +
                    pblczero::NetworkFormat::ValueFormat_Name(
                        weights.format().network_format().value()) +
                    " is not supported by BLAS backend.");
  }
  if (weights.format().network_format().default_activation() !=
          pblczero::NetworkFormat::DEFAULT_ACTIVATION_RELU &&
      weights.format().network_format().default_activation() !=
          pblczero::NetworkFormat::DEFAULT_ACTIVATION_MISH) {
    throw Exception(
        "Default activation " +
        pblczero::NetworkFormat::DefaultActivation_Name(
            weights.format().network_format().default_activation()) +
        " is not supported by BLAS backend.");
  }
  return std::make_unique<BlasNetwork<use_eigen>>(weights, options);
}

#ifdef USE_BLAS
REGISTER_NETWORK("blas", MakeBlasNetwork<false>, 50)
#endif
REGISTER_NETWORK("eigen", MakeBlasNetwork<true>, 49)

}  // namespace
}  // namespace lczero<|MERGE_RESOLUTION|>--- conflicted
+++ resolved
@@ -249,7 +249,6 @@
     ActivationFunction ffn_activation, float alpha) {
   const int d_model = layer.mha.q_b.size();
   const int dff_size = layer.ffn.dense1_b.size();
-<<<<<<< HEAD
   const int hidden_channels =
       layer.mha.has_smolgen ? layer.mha.smolgen.compress.size() / embedding_size
                             : 0;
@@ -267,11 +266,8 @@
                           gen_sz_outputs));
   vec_adjust(head_buffer3,
              largest_batch_size * std::max(d_model * kSquares, hidden_sz));
-  vec_adjust(head_buffer4, batch_size * std::max(d_model, dff_size) * kSquares);
-=======
-  std::vector<float> head_buffer4(batch_size * kSquares *
-                                  std::max(kSquares * heads, dff_size));
->>>>>>> c3a8fb7e
+  vec_adjust(head_buffer4,
+             batch_size * kSquares * std::max(kSquares * heads, dff_size));
 
   // Smolgen.
   if (layer.mha.has_smolgen) {
