--- conflicted
+++ resolved
@@ -52,12 +52,8 @@
   // For input type 3 contains a bit field indicating the transform that was
   // used and the original side to move info.
   // Side to move is in the top bit, transform in the lower bits.
-<<<<<<< HEAD
-  uint8_t deprecated_move_count_or_invariance_info;
-=======
   // In versions prior to v5 this spot contained an unused move count field.
   uint8_t invariance_info;
->>>>>>> 1e649cb4
   int8_t result;
   float root_q;
   float best_q;
