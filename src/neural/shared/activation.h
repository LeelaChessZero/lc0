--- conflicted
+++ resolved
@@ -24,18 +24,6 @@
 #include "proto/net.pb.h"
 
 namespace lczero {
-<<<<<<< HEAD
-enum ActivationFunction {
-  NONE = pblczero::NetworkFormat::ActivationFunction::NONE,
-  RELU = pblczero::NetworkFormat::ActivationFunction::RELU,
-  TANH = pblczero::NetworkFormat::ActivationFunction::TANH,
-  SIGMOID = pblczero::NetworkFormat::ActivationFunction::SIGMOID,
-  SELU = pblczero::NetworkFormat::ActivationFunction::SELU,
-  MISH = pblczero::NetworkFormat::ActivationFunction::MISH,
-  SWISH = pblczero::NetworkFormat::ActivationFunction::SWISH,
-  RELU_2 = pblczero::NetworkFormat::ActivationFunction::RELU_2,
-  SOFTMAX = pblczero::NetworkFormat::ActivationFunction::SOFTMAX
-=======
 // The following list matches the one in net.proto. Ideally this would be done
 // by including proto/net.pb.h, but this is incompatible with nvcc.
 enum ActivationFunction {
@@ -49,7 +37,6 @@
   SWISH = 7,
   RELU_2 = 8,
   SOFTMAX = 9,
->>>>>>> 63e2eec7
 };
 
 // Softmax activation
