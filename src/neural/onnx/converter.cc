/*
  This file is part of Leela Chess Zero.
  Copyright (C) 2021 The LCZero Authors

  Leela Chess is free software: you can redistribute it and/or modify
  it under the terms of the GNU General Public License as published by
  the Free Software Foundation, either version 3 of the License, or
  (at your option) any later version.

  Leela Chess is distributed in the hope that it will be useful,
  but WITHOUT ANY WARRANTY; without even the implied warranty of
  MERCHANTABILITY or FITNESS FOR A PARTICULAR PURPOSE.  See the
  GNU General Public License for more details.

  You should have received a copy of the GNU General Public License
  along with Leela Chess.  If not, see <http://www.gnu.org/licenses/>.

  Additional permission under GNU GPL version 3 section 7

  If you modify this Program, or any covered work, by linking or
  combining it with NVIDIA Corporation's libraries from the NVIDIA CUDA
  Toolkit and the NVIDIA CUDA Deep Neural Network library (or a
  modified version of those libraries), containing parts covered by the
  terms of the respective license agreement, the licensors of this
  Program grant you additional permission to convey the resulting work.
*/

#include "neural/onnx/converter.h"

#include <climits>
#include <cmath>
#include <cstddef>
#include <initializer_list>
#include <memory>

#include "neural/loader.h"
#include "neural/network.h"
#include "neural/network_legacy.h"
#include "neural/onnx/adapters.h"
#include "neural/onnx/builder.h"
#include "neural/shared/activation.h"
#include "neural/shared/attention_policy_map.h"
#include "neural/shared/policy_map.h"
#include "proto/net.pb.h"
#include "utils/exception.h"
#include "utils/fp16_utils.h"

namespace lczero {
namespace {

class Converter {
 public:
  Converter(const pblczero::Net& net,
            const WeightsToOnnxConverterOptions& options)
      : src_(net), options_(options) {
    default_activation_ =
        net.format().network_format().default_activation() ==
                pblczero::NetworkFormat::DEFAULT_ACTIVATION_MISH
            ? MISH
            : RELU;
  }

  void Convert(pblczero::Net* dst);

 private:
  int NumFilters() const {
    return LayerAdapter(src_.weights().input().weights()).size() /
           kInputPlanes / 9;
  }
  size_t NumBlocks() const { return src_.weights().residual_size(); }
  void CopyGenericFields(pblczero::Net* dst);
  void GenerateOnnx(pblczero::OnnxModel* onnx);
  void FillValueInfo(pblczero::ValueInfoProto* vip, const std::string& name,
                     std::initializer_list<int> dims);

  std::string MakeConvBlock(OnnxBuilder* builder,
                            const LegacyWeights::ConvBlock&, int input_channels,
                            int output_channels, const std::string& input,
                            const std::string& name,
                            const LegacyWeights::SEunit* se_unit = nullptr,
                            const std::string& mixin = "",
                            bool activation = true, int filters = 3);

  std::string MakeResidualBlock(OnnxBuilder* builder,
                                const LegacyWeights::Residual&,
                                const std::string& input,
                                const std::string& name);

  std::string MakeSqueezeAndExcite(OnnxBuilder* builder,
                                   const LegacyWeights::SEunit& se_unit,
                                   const std::string& input,
                                   const std::string& name);

  std::string MakeMish(OnnxBuilder* builder, const std::string& input,
                       const std::string& name);

  std::string MakeActivation(OnnxBuilder* builder, const std::string& input,
                             const std::string& name,
                             ActivationFunction activation);

  std::string MakeEncoderLayer(OnnxBuilder* builder,
                               const LegacyWeights::EncoderLayer& layer,
                               int embedding_size, int heads,
                               const std::string& encoder_in,
                               const std::string& name);

  std::string MakeAttentionPolicy(OnnxBuilder* builder,
                                  const std::string& input,
                                  const LegacyWeights& weights);

  void MakePolicyHead(pblczero::OnnxModel* onnx, OnnxBuilder* builder,
                      const std::string& input, const LegacyWeights& weights);

  void MakeValueHead(pblczero::OnnxModel* onnx, OnnxBuilder* builder,
                     const std::string& input, const LegacyWeights& weights);

  void MakeMovesLeftHead(pblczero::OnnxModel* onnx, OnnxBuilder* builder,
                         const std::string& input,
                         const LegacyWeights& weights);

  void AddStdInitializers(OnnxBuilder* builder);

  pblczero::TensorProto::DataType GetDataType() const;
  std::unique_ptr<OnnxConst> GetWeghtsConverter(
      const std::vector<float>&, std::initializer_list<int> dims,
      std::initializer_list<int> order = {});

  const pblczero::Net& src_;
  const WeightsToOnnxConverterOptions& options_;
  ActivationFunction default_activation_;
};

pblczero::TensorProto::DataType Converter::GetDataType() const {
  switch (options_.data_type_) {
    case WeightsToOnnxConverterOptions::DataType::kFloat32:
      return pblczero::TensorProto::FLOAT;
    case WeightsToOnnxConverterOptions::DataType::kFloat16:
      return pblczero::TensorProto::FLOAT16;
    default:
      return pblczero::TensorProto::UNDEFINED;
  }
}

std::unique_ptr<OnnxConst> Converter::GetWeghtsConverter(
    const std::vector<float>& weights, std::initializer_list<int> dims,
    std::initializer_list<int> order) {
  switch (options_.data_type_) {
    case WeightsToOnnxConverterOptions::DataType::kFloat32:
      return std::make_unique<FloatOnnxWeightsAdapter>(weights, dims, order);
    case WeightsToOnnxConverterOptions::DataType::kFloat16:
      return std::make_unique<Float16OnnxWeightsAdapter>(weights, dims, order);
  }
  throw Exception("Data type " +
                  std::to_string(static_cast<int>(options_.data_type_)) +
                  " is not supported in weights converter");
}

std::string Converter::MakeMish(OnnxBuilder* builder, const std::string& input,
                                const std::string& name) {
<<<<<<< HEAD
  if (!options_.alt_mish || options_.opset < 9 ||
      options_.data_type_ !=
          WeightsToOnnxConverterOptions::DataType::kFloat32) {
    auto flow = builder->Softplus(name + "/softplus", input);
    flow = builder->Tanh(name + "/tanh", flow);
    return builder->Mul(name, flow, input);
  } else {
    const OnnxConst& two =
        static_cast<const OnnxConst&>(FloatOnnxConst({2.0f}, {1}));
    const OnnxConst& zero =
        static_cast<const OnnxConst&>(FloatOnnxConst({0.0f}, {1}));
    auto e = builder->Exp(name + "/exp", input);
    auto flow = builder->Add(name + "/e+2", e, two);
    auto n = builder->Mul(name + "/n", e, flow);
    flow = builder->Add(name + "/n+2", n, two);
    auto d = builder->Div(name + "/d", input, flow);
    auto f = builder->Mul(name + "/n*d", n, d);
    flow = builder->Mul(name + "/2*d", d, two);
    auto t = builder->Sub(name + "/in-2*d", input, flow);
    flow = builder->Greater(name + "/compare", input, zero);
    return builder->Where(name, flow, t, f);
  }
=======
  if (options_.opset >= 18) return builder->Mish(name, input);
  auto flow = builder->Softplus(name + "/softplus", input);
  flow = builder->Tanh(name + "/tanh", flow);
  return builder->Mul(name, flow, input);
>>>>>>> a61e43d6
}

std::string Converter::MakeActivation(OnnxBuilder* builder,
                                      const std::string& input,
                                      const std::string& name,
                                      ActivationFunction activation) {
  switch (activation) {
    case RELU:
      return builder->Relu(name + "/relu", input);
    case MISH:
      return MakeMish(builder, input, name + "/mish");
    case SELU:
      return builder->Selu(name + "/selu", input);
    default:
      throw Exception("Unsupposrted activation in " + name);
  }
}

std::string Converter::MakeSqueezeAndExcite(
    OnnxBuilder* builder, const LegacyWeights::SEunit& se_unit,
    const std::string& input, const std::string& name) {
  const int se_filters = se_unit.b1.size();

  auto flow = builder->GlobalAveragePool(name + "/pooled", input);
  flow = builder->Squeeze(name + "/squeeze", flow, {2, 3});
  flow = builder->MatMul(
      name + "/matmul1", flow,
      *GetWeghtsConverter(se_unit.w1, {NumFilters(), se_filters}, {1, 0}));
  flow = builder->Add(name + "/add1", flow,
                      *GetWeghtsConverter(se_unit.b1, {se_filters}));
  flow = MakeActivation(builder, flow, name, default_activation_);
  flow = builder->MatMul(
      name + "/matmul2", flow,
      *GetWeghtsConverter(se_unit.w2, {se_filters, 2 * NumFilters()}, {1, 0}));
  flow = builder->Add(name + "/add2", flow,
                      *GetWeghtsConverter(se_unit.b2, {2 * NumFilters()}));
  flow = builder->Reshape(name + "/reshape", flow, "/const/se_reshape");

  auto splits = builder->Split(name + "/split", flow, 1);

  flow = builder->Sigmoid(name + "/sigmoid", splits[0]);
  flow = builder->Mul(name + "/mul", flow, input);
  return builder->Add(name + "/add3", flow, splits[1]);
}

std::string Converter::MakeConvBlock(
    OnnxBuilder* builder, const LegacyWeights::ConvBlock& weights,
    int input_channels, int output_channels, const std::string& input,
    const std::string& name, const LegacyWeights::SEunit* seunit,
    const std::string& mixin, bool activation, int filters) {
  auto flow = builder->Conv(
      name, input,
      *GetWeghtsConverter(weights.weights,
                          {output_channels, input_channels, filters, filters}),
      *GetWeghtsConverter(weights.biases, {output_channels}),
      (filters - 1) / 2);

  if (seunit) flow = MakeSqueezeAndExcite(builder, *seunit, flow, name + "/se");
  if (!mixin.empty()) flow = builder->Add(name + "/mixin", flow, mixin);
  if (activation) {
    flow = MakeActivation(builder, flow, name, default_activation_);
  }
  return flow;
}

std::string Converter::MakeResidualBlock(OnnxBuilder* builder,
                                         const LegacyWeights::Residual& res,
                                         const std::string& input,
                                         const std::string& name) {
  auto block1 = MakeConvBlock(builder, res.conv1, NumFilters(), NumFilters(),
                              input, name + "/conv1");
  return MakeConvBlock(builder, res.conv2, NumFilters(), NumFilters(), block1,
                       name + "/conv2", res.has_se ? &res.se : nullptr, input);
}

void Converter::AddStdInitializers(OnnxBuilder* builder) {
  builder->AddInitializer("/const/se_reshape",
                          Int64OnnxConst({-1, NumFilters() * 2, 1, 1}, {4}));
}

std::string Converter::MakeEncoderLayer(
    OnnxBuilder* builder, const LegacyWeights::EncoderLayer& layer,
    int embedding_size, int heads, const std::string& encoder_in,
    const std::string& name) {
  const int d_model = layer.mha.q_b.size();
  const int depth = d_model / heads;

  auto mha_shape =
      builder->AddInitializer("/const" + name + "/mha/shape",
                              Int64OnnxConst({-1, 64, heads, depth}, {4}));
  auto flow = builder->MatMul(
      name + "/mha/Q/w", encoder_in,
      *GetWeghtsConverter(layer.mha.q_w, {embedding_size, d_model}, {1, 0}));
  flow = builder->Add(name + "/mha/Q/b", flow,
                      *GetWeghtsConverter(layer.mha.q_b, {d_model}));
  flow = builder->Reshape(name + "/mha/Q/reshape", flow, mha_shape);
  auto Q = builder->Transpose(name + "/mha/Q/transpose", flow, {0, 2, 1, 3});
  flow = builder->MatMul(
      name + "/mha/K/w", encoder_in,
      *GetWeghtsConverter(layer.mha.k_w, {embedding_size, d_model}, {1, 0}));
  flow = builder->Add(name + "/mha/K/b", flow,
                      *GetWeghtsConverter(layer.mha.k_b, {d_model}));
  flow = builder->Reshape(name + "/mha/K/reshape", flow, mha_shape);
  auto K = builder->Transpose(name + "/mha/K/transpose", flow, {0, 2, 3, 1});
  flow = builder->MatMul(
      name + "/mha/V/w", encoder_in,
      *GetWeghtsConverter(layer.mha.v_w, {embedding_size, d_model}, {1, 0}));
  flow = builder->Add(name + "/mha/V/b", flow,
                      *GetWeghtsConverter(layer.mha.v_b, {d_model}));
  flow = builder->Reshape(name + "/mha/V/reshape", flow, mha_shape);
  auto V = builder->Transpose(name + "/mha/V/transpose", flow, {0, 2, 1, 3});
  flow = builder->MatMul(name + "/mha/QK/matmul", Q, K);
  std::unique_ptr<OnnxConst> scale;
  if (GetDataType() == pblczero::TensorProto::FLOAT16) {
    scale = std::make_unique<Float16OnnxConst>(
        Float16OnnxConst({FP32toFP16(1.0f / sqrtf(depth))}, {1}));
  } else {
    scale = std::make_unique<FloatOnnxConst>(
        FloatOnnxConst({1.0f / sqrtf(depth)}, {1}));
  }
  flow = builder->Mul(name + "/mha/QK/scale", flow, *scale);
  flow = builder->Softmax(name + "/mha/QK/softmax", flow, 3);
  flow = builder->MatMul(name + "/mha/QKV/matmul", flow, V);
  if (heads > 1) {
    flow = builder->Transpose(name + "/mha/out/transpose", flow, {0, 2, 1, 3});
  }
  flow = builder->Reshape(
      name + "/mha/out/reshape", flow,
      builder->AddInitializer("/const" + name + "/mha/out/shape",
                              Int64OnnxConst({-1, d_model}, {2})));
  flow =
      builder->MatMul(name + "/mha/out/dense/w", flow,
                      *GetWeghtsConverter(layer.mha.dense_w,
                                          {d_model, embedding_size}, {1, 0}));
  flow = builder->Add(name + "/mha/out/dense/b", flow,
                      *GetWeghtsConverter(layer.mha.dense_b, {embedding_size}));
  flow = builder->Add(name + "/mha/out/skip", flow, encoder_in);
  auto ffn_in = builder->LayerNormalization(
      name + "/ln1", flow,
      *GetWeghtsConverter(layer.ln1_gammas, {embedding_size}),
      *GetWeghtsConverter(layer.ln1_betas, {embedding_size}), 1);
  const int dff_size = layer.ffn.dense1_b.size();
  flow =
      builder->MatMul(name + "/ffn/dense1/w", ffn_in,
                      *GetWeghtsConverter(layer.ffn.dense1_w,
                                          {embedding_size, dff_size}, {1, 0}));
  flow = builder->Add(name + "/ffn/dense1/b", flow,
                      *GetWeghtsConverter(layer.ffn.dense1_b, {dff_size}));
  flow = MakeActivation(builder, flow, name + "/ffn/dense1", SELU);
  flow =
      builder->MatMul(name + "/ffn/dense2/w", flow,
                      *GetWeghtsConverter(layer.ffn.dense2_w,
                                          {dff_size, embedding_size}, {1, 0}));
  flow =
      builder->Add(name + "/ffn/dense2/b", flow,
                   *GetWeghtsConverter(layer.ffn.dense2_b, {embedding_size}));
  flow = builder->Add(name + "/ffn/skip", flow, ffn_in);
  flow = builder->LayerNormalization(
      name + "/ln2", flow,
      *GetWeghtsConverter(layer.ln2_gammas, {embedding_size}),
      *GetWeghtsConverter(layer.ln2_betas, {embedding_size}), 1);
  return flow;
}

namespace {
std::vector<int> MakePolicyMap(const short* map, int size) {
  std::vector<int> policy_map(1858);
  int idx = 0;
  for (int i = 0; i < size; i++) {
    if (map[i] > -1) policy_map[map[i]] = idx;
    idx++;
  }
  return policy_map;
}
}  // namespace

std::string Converter::MakeAttentionPolicy(OnnxBuilder* builder,
                                           const std::string& input,
                                           const LegacyWeights& weights) {
  const int embedding_size = weights.ip_pol_b.size();
  const int policy_d_model = weights.ip2_pol_b.size();
  auto flow =
      builder->Transpose("/policy/dense1/transpose", input, {0, 2, 3, 1});
  flow = builder->Reshape(
      "/policy/dense1/reshape", flow,
      builder->AddInitializer("/const/policy_shape",
                              Int64OnnxConst({-1, NumFilters()}, {2})));
  flow = builder->MatMul(
      "/policy/dense1/matmul", flow,
      *GetWeghtsConverter(weights.ip_pol_w, {NumFilters(), embedding_size},
                          {1, 0}));
  flow = builder->Add("/policy/dense1/add", flow,
                      *GetWeghtsConverter(weights.ip_pol_b, {embedding_size}));
  flow = MakeActivation(builder, flow, "/policy/dense1", SELU);
  for (size_t i = 0; i < weights.pol_encoder.size(); i++) {
    std::string name = "/policy/enc_layer_" + std::to_string(i);

    flow = MakeEncoderLayer(builder, weights.pol_encoder[i], embedding_size,
                            weights.pol_encoder_head_count, flow, name);
  }
  auto encoder_out = flow;
  flow = builder->MatMul(
      "/policy/Q/matmul", encoder_out,
      *GetWeghtsConverter(weights.ip2_pol_w, {embedding_size, policy_d_model},
                          {1, 0}));
  flow = builder->Add("/policy/Q/add", flow,
                      *GetWeghtsConverter(weights.ip2_pol_b, {policy_d_model}));
  auto Q = builder->Reshape(
      "/policy/Q/reshape", flow,
      builder->AddInitializer("/const/QK_shape",
                              Int64OnnxConst({-1, 64, policy_d_model}, {3})));
  flow = builder->MatMul(
      "/policy/K/matmul", encoder_out,
      *GetWeghtsConverter(weights.ip3_pol_w, {embedding_size, policy_d_model},
                          {1, 0}));
  flow = builder->Add("/policy/K/add", flow,
                      *GetWeghtsConverter(weights.ip3_pol_b, {policy_d_model}));
  auto K = builder->Reshape("/policy/K/reshape", flow, "/const/QK_shape");
  flow = builder->Transpose("/policy/K/transpose", K, {0, 2, 1});
  flow = builder->MatMul("/policy/matmul", Q, flow);
  std::unique_ptr<OnnxConst> scale;
  if (GetDataType() == pblczero::TensorProto::FLOAT16) {
    scale = std::make_unique<Float16OnnxConst>(
        Float16OnnxConst({FP32toFP16(1.0f / sqrtf(policy_d_model))}, {1}));
  } else {
    scale = std::make_unique<FloatOnnxConst>(
        FloatOnnxConst({1.0f / sqrtf(policy_d_model)}, {1}));
  }
  flow = builder->Mul("/policy/scale", flow, *scale);
  auto prom = builder->Slice("policy/promotion/slice", K, {0, 56, 0},
                             {INT_MAX, 64, policy_d_model});
  prom = builder->MatMul(
      "/policy/promotion/matmul", prom,
      *GetWeghtsConverter(weights.ip4_pol_w, {policy_d_model, 4}, {1, 0}));
  prom = builder->Transpose("/policy/promotion/transpose", prom, {0, 2, 1});
  auto prom2 = builder->Split("/policy/promotion/split", prom, 1, {3, 1});
  prom = builder->Add("/policy/promotion/add", prom2[0], prom2[1]);
  prom = builder->Transpose("/policy/promotion/transpose2", prom, {0, 2, 1});
  prom = builder->Reshape(
      "/policy/promotion/reshape", prom,
      builder->AddInitializer("/const/policy_promotion_shape",
                              Int64OnnxConst({-1, 1, 24}, {3})));
  auto sl = builder->Slice("policy/promotion/slice2", flow, {0, 48, 56},
                           {INT_MAX, 56, 64});
  sl = builder->Reshape(
      "/policy/promotion/reshape2", sl,
      builder->AddInitializer("/const/policy_promotion_shape2",
                              Int64OnnxConst({-1, 64, 1}, {3})));
  sl = builder->Concat("/policy/promotion/concat", {sl, sl, sl}, 2);
  sl = builder->Reshape(
      "/policy/promotion/reshape3", sl,
      builder->AddInitializer("/const/policy_promotion_shape3",
                              Int64OnnxConst({-1, 8, 24}, {3})));
  prom = builder->Add("/policy/promotion/add2", sl, prom);
  prom = builder->Reshape(
      "/policy/promotion/reshape4", prom,
      builder->AddInitializer("/const/policy_promotion_shape4",
                              Int64OnnxConst({-1, 3, 64}, {3})));
  flow = builder->Concat("/policy/concat", {flow, prom}, 1);
  flow = builder->Reshape(
      "/policy/reshape", flow,
      builder->AddInitializer("/const/policy_out_shape",
                              Int64OnnxConst({-1, 67 * 64}, {2})));
  return builder->Gather(
      options_.output_policy_head, flow,
      builder->AddInitializer(
          "/const/mapping_table",
          Int32OnnxConst(
              MakePolicyMap(kAttnPolicyMap, std::size(kAttnPolicyMap)),
              {1858})),
      1);
}

void Converter::MakePolicyHead(pblczero::OnnxModel* onnx, OnnxBuilder* builder,
                               const std::string& input,
                               const LegacyWeights& weights) {
  if (src_.format().network_format().policy() ==
      pblczero::NetworkFormat::POLICY_ATTENTION) {
    auto output = MakeAttentionPolicy(builder, input, weights);
    builder->AddOutput(output, {-1, 1858}, GetDataType());
    onnx->set_output_policy(output);
  } else if (!weights.policy1.weights.empty()) {
    // Conv policy head.
    auto flow = MakeConvBlock(builder, weights.policy1, NumFilters(),
                              NumFilters(), input, "/policy/conv1");
    flow = MakeConvBlock(builder, weights.policy, NumFilters(), 80, flow,
                         "/policy/conv2", nullptr, "", false);
    flow = builder->Reshape(
        "/policy/flatten", flow,
        builder->AddInitializer("/const/policy_shape",
                                Int64OnnxConst({-1, 80 * 8 * 8}, {2})));
    auto output = builder->Gather(
        options_.output_policy_head, flow,
        builder->AddInitializer(
            "/const/mapping_table",
            Int32OnnxConst(
                MakePolicyMap(kConvPolicyMap, std::size(kConvPolicyMap)),
                {1858})),
        1);
    builder->AddOutput(output, {options_.batch_size, 1858}, GetDataType());
    onnx->set_output_policy(output);
  } else {
    // Dense policy head.
    const int pol_channels = weights.policy.biases.size();
    auto flow =
        MakeConvBlock(builder, weights.policy, NumFilters(), pol_channels,
                      input, "/policy/conv", nullptr, "", true, 1);
    flow =
        builder->Reshape("/policy/reshape", flow,
                         builder->AddInitializer(
                             "/const/policy_shape",
                             Int64OnnxConst({-1, pol_channels * 8 * 8}, {2})));
    flow = builder->MatMul(
        "/policy/dense/matmul", flow,
        *GetWeghtsConverter(weights.ip_pol_w, {pol_channels * 8 * 8, 1858},
                            {1, 0}));
    auto output = builder->Add(options_.output_policy_head, flow,
                               *GetWeghtsConverter(weights.ip_pol_b, {1858}));
    builder->AddOutput(output, {options_.batch_size, 1858}, GetDataType());
    onnx->set_output_policy(output);
  }
}

void Converter::MakeValueHead(pblczero::OnnxModel* onnx, OnnxBuilder* builder,
                              const std::string& input,
                              const LegacyWeights& weights) {
  auto flow = MakeConvBlock(builder, weights.value, NumFilters(), 32, input,
                            "/value/conv", nullptr, "", true, 1);
  flow = builder->Reshape(
      "/value/reshape", flow,
      builder->AddInitializer("/const/value_shape",
                              Int64OnnxConst({-1, 32 * 8 * 8}, {2})));
  flow = builder->MatMul(
      "/value/dense1/matmul", flow,
      *GetWeghtsConverter(weights.ip1_val_w, {32 * 8 * 8, 128}, {1, 0}));
  flow = builder->Add("/value/dense1/add", flow,
                      *GetWeghtsConverter(weights.ip1_val_b, {128}));
  flow = MakeActivation(builder, flow, "/value/dense1", default_activation_);

  const bool wdl = src_.format().network_format().value() ==
                   pblczero::NetworkFormat::VALUE_WDL;
  if (wdl) {
    flow = builder->MatMul(
        "/value/dense2/matmul", flow,
        *GetWeghtsConverter(weights.ip2_val_w, {128, 3}, {1, 0}));
    flow = builder->Add("/value/dense2/add", flow,
                        *GetWeghtsConverter(weights.ip2_val_b, {3}));
    auto output = builder->Softmax(options_.output_wdl, flow);
    builder->AddOutput(output, {options_.batch_size, 3}, GetDataType());
    onnx->set_output_wdl(output);
  } else {
    flow = builder->MatMul(
        "/value/dense2/matmul", flow,
        *GetWeghtsConverter(weights.ip2_val_w, {128, 1}, {1, 0}));
    flow = builder->Add("/value/dense2/add", flow,
                        *GetWeghtsConverter(weights.ip2_val_b, {1}));
    auto output = builder->Tanh(options_.output_value, flow);
    builder->AddOutput(output, {options_.batch_size, 1}, GetDataType());
    onnx->set_output_value(output);
  }
}

void Converter::MakeMovesLeftHead(pblczero::OnnxModel* onnx,
                                  OnnxBuilder* builder,
                                  const std::string& input,
                                  const LegacyWeights& weights) {
  if (src_.format().network_format().moves_left() !=
      pblczero::NetworkFormat::MOVES_LEFT_V1) {
    return;
  }
  const int mlh_channels = weights.moves_left.biases.size();
  const int mlh_fc1_outputs = weights.ip1_mov_b.size();
  auto flow =
      MakeConvBlock(builder, weights.moves_left, NumFilters(), mlh_channels,
                    input, "/mlh/conv", nullptr, "", true, 1);
  flow = builder->Reshape(
      "/mlh/reshape", flow,
      builder->AddInitializer("/const/mlh_shape",
                              Int64OnnxConst({-1, mlh_channels * 8 * 8}, {2})));
  flow = builder->MatMul(
      "/mlh/dense1/matmul", flow,
      *GetWeghtsConverter(weights.ip1_mov_w,
                          {mlh_channels * 8 * 8, mlh_fc1_outputs}, {1, 0}));
  flow =
      builder->Add("/mlh/dense1/add", flow,
                   *GetWeghtsConverter(weights.ip1_mov_b, {mlh_fc1_outputs}));
  flow = MakeActivation(builder, flow, "/mlh/dense1", default_activation_);
  flow = builder->MatMul(
      "/mlh/dense2/matmul", flow,
      *GetWeghtsConverter(weights.ip2_mov_w, {mlh_fc1_outputs, 1}, {1, 0}));
  flow = builder->Add("/mlh/dense2/add", flow,
                      *GetWeghtsConverter(weights.ip2_mov_b, {1}));
  flow = MakeActivation(builder, flow, "/mlh/dense2", default_activation_);
  auto output = builder->Identity(options_.output_mlh, flow);
  builder->AddOutput(output, {options_.batch_size, 1}, GetDataType());
  onnx->set_output_mlh(output);
}

void Converter::GenerateOnnx(pblczero::OnnxModel* onnx) {
  LegacyWeights weights(src_.weights());
  OnnxBuilder builder(options_.opset);

  AddStdInitializers(&builder);

  onnx->set_input_planes(options_.input_planes_name);
  builder.AddInput(options_.input_planes_name, {options_.batch_size, 112, 8, 8},
                   GetDataType());
  // Input convolution.
  auto flow = MakeConvBlock(&builder, weights.input, kInputPlanes, NumFilters(),
                            options_.input_planes_name, "/inputconv");

  // Residual tower.
  for (size_t i = 0; i < NumBlocks(); ++i) {
    flow = MakeResidualBlock(&builder, weights.residual[i], flow,
                             "/block" + std::to_string(i));
  }

  // Policy head.
  MakePolicyHead(onnx, &builder, flow, weights);
  // Value head.
  MakeValueHead(onnx, &builder, flow, weights);
  // Moves left head.
  MakeMovesLeftHead(onnx, &builder, flow, weights);

  onnx->set_model(builder.OutputAsString());
}

void Converter::CopyGenericFields(pblczero::Net* dst) {
  dst->set_license(src_.license());
  dst->set_magic(src_.magic());
  auto* min_version = dst->mutable_min_version();
  min_version->set_minor(28);
  auto* network_format = dst->mutable_format()->mutable_network_format();
  network_format->set_input(src_.format().network_format().input());
  network_format->set_output(src_.format().network_format().output());
  network_format->set_network(pblczero::NetworkFormat::NETWORK_ONNX);
  // We add convolution-to-classical layer to ONNX layers anyway, so from
  // outside they are all POLICY_CLASSICAL.
  network_format->set_policy(pblczero::NetworkFormat::POLICY_CLASSICAL);
  network_format->set_value(src_.format().network_format().value());
  network_format->set_moves_left(src_.format().network_format().moves_left());

  *dst->mutable_training_params() = src_.training_params();
}

void Converter::Convert(pblczero::Net* dst) {
  if (src_.has_onnx_model() &&
      src_.format().network_format().network() ==
          pblczero::NetworkFormat::NETWORK_ONNX) {
    *dst = src_;
    return;
  }
  if (!src_.has_weights()) {
    throw Exception("The network doesn't have weights.");
  }
  if (src_.has_onnx_model()) {
    throw Exception("The network already has ONNX section.");
  }
  CopyGenericFields(dst);
  GenerateOnnx(dst->mutable_onnx_model());
}

}  // namespace

pblczero::Net ConvertWeightsToOnnx(
    const pblczero::Net& net, const WeightsToOnnxConverterOptions& options) {
  Converter converter(net, options);
  pblczero::Net dst;
  converter.Convert(&dst);
  return dst;
}

}  // namespace lczero<|MERGE_RESOLUTION|>--- conflicted
+++ resolved
@@ -157,10 +157,10 @@
 
 std::string Converter::MakeMish(OnnxBuilder* builder, const std::string& input,
                                 const std::string& name) {
-<<<<<<< HEAD
   if (!options_.alt_mish || options_.opset < 9 ||
       options_.data_type_ !=
           WeightsToOnnxConverterOptions::DataType::kFloat32) {
+    if (options_.opset >= 18) return builder->Mish(name, input);
     auto flow = builder->Softplus(name + "/softplus", input);
     flow = builder->Tanh(name + "/tanh", flow);
     return builder->Mul(name, flow, input);
@@ -180,12 +180,6 @@
     flow = builder->Greater(name + "/compare", input, zero);
     return builder->Where(name, flow, t, f);
   }
-=======
-  if (options_.opset >= 18) return builder->Mish(name, input);
-  auto flow = builder->Softplus(name + "/softplus", input);
-  flow = builder->Tanh(name + "/tanh", flow);
-  return builder->Mul(name, flow, input);
->>>>>>> a61e43d6
 }
 
 std::string Converter::MakeActivation(OnnxBuilder* builder,
