--- conflicted
+++ resolved
@@ -199,7 +199,7 @@
 }
 
 std::unique_ptr<OnnxConst> Converter::GetScalarConverter(float in) {
-  switch (options_.data_type_) {
+  switch (options_.data_type) {
     case WeightsToOnnxConverterOptions::DataType::kFloat32:
       return std::make_unique<FloatOnnxConst>(FloatOnnxConst({in}, {1}));
     case WeightsToOnnxConverterOptions::DataType::kFloat16:
@@ -210,7 +210,7 @@
           BFloat16OnnxConst({FP32toBF16(in)}, {1}));
   }
   throw Exception("Data type " +
-                  std::to_string(static_cast<int>(options_.data_type_)) +
+                  std::to_string(static_cast<int>(options_.data_type)) +
                   " is not supported in scalar converter");
 }
 
@@ -221,7 +221,7 @@
     if (options_.opset >= 18) return builder->Mish(name, input);
     std::string flow;
     if (options_.fix_bf16 &&
-        options_.data_type_ ==
+        options_.data_type ==
             WeightsToOnnxConverterOptions::DataType::kBFloat16) {
       flow = builder->Cast(name + "/to_float", input,
                            pblczero::TensorProto::FLOAT);
@@ -268,7 +268,7 @@
       return MakeMish(builder, input, name + "/mish");
     case ACTIVATION_SELU:
       if (options_.fix_bf16 &&
-          options_.data_type_ ==
+          options_.data_type ==
               WeightsToOnnxConverterOptions::DataType::kBFloat16) {
         auto flow = builder->Cast(name + "/to_float", input,
                                   pblczero::TensorProto::FLOAT);
@@ -329,7 +329,7 @@
     const std::string& mixin, bool activation, int filters) {
   auto flow = input;
   if (options_.fix_bf16 &&
-      options_.data_type_ ==
+      options_.data_type ==
           WeightsToOnnxConverterOptions::DataType::kBFloat16) {
     flow =
         builder->Cast(name + "/to_float", flow, pblczero::TensorProto::FLOAT);
@@ -578,14 +578,7 @@
                          builder->AddInitializer("/const/pad_in_shape",
                                                  Int64OnnxConst({-1, 1}, {2})));
     pad = builder->Sub("/attn_body/pad/zeros_vec", pad, pad);
-    std::unique_ptr<OnnxConst> one;
-    if (GetDataType() == pblczero::TensorProto::FLOAT16) {
-      one = std::make_unique<Float16OnnxConst>(
-          Float16OnnxConst({FP32toFP16(1.0f)}, {1}));
-    } else {
-      one = std::make_unique<FloatOnnxConst>(FloatOnnxConst({1.0f}, {1}));
-    }
-    pad = builder->Add("/attn_body/pad/one_vec", pad, *one);
+    pad = builder->Add("/attn_body/pad/one_vec", pad, *GetScalarConverter(1.0f));
     pad = builder->MatMul(
         "/attn_body/pad/expand", pad,
         builder->AddInitializer(
@@ -706,71 +699,7 @@
                                        embedding_dense_size);
     fist_stage_out_C = 112 + embedding_dense_size;
   } else {
-<<<<<<< HEAD
-    flow = builder->Reshape(
-        "/attn_body/reshape", flow,
-        builder->AddInitializer("/const/att_body_shape",
-                                Int64OnnxConst({-1, 64, 112}, {3})));
-    std::string pad;
-    if (options_.opset < 8) {
-      pad = builder->Slice("/attn_body/pad/slice", flow, {0, 0, 0},
-                           {INT_MAX, 1, 1});
-      pad = builder->Reshape(
-          "/attn_body/pad/reshape_in", pad,
-          builder->AddInitializer("/const/pad_in_shape",
-                                  Int64OnnxConst({-1, 1}, {2})));
-      pad = builder->Sub("/attn_body/pad/zeros_vec", pad, pad);
-      pad = builder->Add("/attn_body/pad/one_vec", pad,
-                         *GetScalarConverter(1.0f));
-      pad = builder->MatMul(
-          "/attn_body/pad/expand", pad,
-          builder->AddInitializer(
-              "/const/pos_encoding",
-              *GetWeghtsConverter(std::vector<float>(kPosEncoding[0],
-                                                     kPosEncoding[0] + 64 * 64),
-                                  {1, 64 * 64})));
-
-      pad = builder->Reshape(
-          "/attn_body/pad/reshape_out", pad,
-          builder->AddInitializer("/const/pad_out_shape",
-                                  Int64OnnxConst({-1, 64, 64}, {3})));
-    } else if (options_.batch_size < 0) {
-      pad = builder->Shape("/attn_body/shape", flow);
-      pad = builder->Slice("/attn_body/batch", pad, {0}, {1});
-      pad = builder->Concat(
-          "/attn_body/pos_encoding_shape",
-          {pad, builder->AddInitializer("/const/pos_encoding_shape",
-                                        Int64OnnxConst({64, 64}, {2}))},
-          0);
-      pad = builder->Expand(
-          "/attn_body/expand",
-          builder->AddInitializer(
-              "/const/pos_encoding",
-              *GetWeghtsConverter(std::vector<float>(kPosEncoding[0],
-                                                     kPosEncoding[0] + 64 * 64),
-                                  {1, 64, 64})),
-          pad);
-    } else {
-      pad = builder->AddInitializer(
-          "/const/pos_encoding_shape",
-          Int64OnnxConst({options_.batch_size, 64, 64}, {3}));
-      pad = builder->Expand(
-          "/attn_body/expand",
-          builder->AddInitializer(
-              "/const/pos_encoding",
-              *GetWeghtsConverter(std::vector<float>(kPosEncoding[0],
-                                                     kPosEncoding[0] + 64 * 64),
-                                  {1, 64, 64})),
-          pad);
-    }
-    flow = builder->Concat("/attn_body/padded_input", {flow, pad}, 2);
-    flow = builder->Reshape(
-        "/attn_body/reshape2", flow,
-        builder->AddInitializer("/const/att_body_shape2",
-                                Int64OnnxConst({-1, 176}, {2})));
-=======
     throw Exception("Attention body missing input embedding.");
->>>>>>> 6df7a237
   }
 
   int embedding_size = weights.ip_emb_b.size();
@@ -831,15 +760,7 @@
         *GetWeghtsConverter(weights.ip_emb_ffn.dense2_b, {embedding_size}));
 
     float ffn_alpha = std::pow(2.0f * NumEncBlocks(), -0.25f);
-    std::unique_ptr<OnnxConst> alpha_onnx;
-    if (GetDataType() == pblczero::TensorProto::FLOAT16) {
-      alpha_onnx = std::make_unique<Float16OnnxConst>(
-          Float16OnnxConst({FP32toFP16(ffn_alpha)}, {1}));
-    } else {
-      alpha_onnx =
-          std::make_unique<FloatOnnxConst>(FloatOnnxConst({ffn_alpha}, {1}));
-    }
-    flow = builder->Mul("/attn_body/ffn/alpha", flow, *alpha_onnx);
+    flow = builder->Mul("/attn_body/ffn/alpha", flow, *GetScalarConverter(ffn_alpha));
     flow = builder->Add("/attn_body/ffn/skip", flow, skip);
     flow = MakeLayerNorm(
         builder, flow, "/attn_body/ffn/ln",
