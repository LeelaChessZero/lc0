--- conflicted
+++ resolved
@@ -215,10 +215,10 @@
       return MakeMish(builder, input, name + "/mish");
     case ACTIVATION_SELU:
       return builder->Selu(name + "/selu", input);
-    case SWISH:
+    case ACTIVATION_SWISH:
       return MakeSwish(builder, input, name + "/swish");
-    case RELU_2: {
-      auto flow = MakeActivation(builder, input, name + "/sqrrelu/relu", RELU);
+    case ACTIVATION_RELU_2: {
+      auto flow = builder->Relu(name + "/sqrrelu/relu", input);
       return builder->Mul(name + "/sqrrelu/sqr", flow, flow);
     }
     default:
@@ -295,8 +295,9 @@
                                    const std::string& name) {
   const auto smolgen_activation = static_cast<ActivationFunction>(
       src_.format().network_format().smolgen_activation());
-  const auto activation =
-      smolgen_activation == DEFAULT ? default_activation_ : smolgen_activation;
+  const auto activation = smolgen_activation == ACTIVATION_DEFAULT
+                              ? default_activation_
+                              : smolgen_activation;
   const int smolgen_hidden_channels =
       layer.mha.smolgen.compress.size() / embedding_size;
   const int smolgen_hidden_sz = layer.mha.smolgen.dense1_b.size();
@@ -441,16 +442,12 @@
                                           {embedding_size, dff_size}, {1, 0}));
   flow = builder->Add(name + "/ffn/dense1/b", flow,
                       *GetWeghtsConverter(layer.ffn.dense1_b, {dff_size}));
-<<<<<<< HEAD
-  flow = MakeActivation(builder, flow, name + "/ffn/dense1", ACTIVATION_SELU);
-=======
 
   const auto ffn_activation = static_cast<ActivationFunction>(
       src_.format().network_format().ffn_activation());
-  flow =
-      MakeActivation(builder, flow, name + "/ffn/dense1",
-                     ffn_activation == DEFAULT ? activation : ffn_activation);
->>>>>>> 7366d7f4
+  flow = MakeActivation(
+      builder, flow, name + "/ffn/dense1",
+      ffn_activation == ACTIVATION_DEFAULT ? activation : ffn_activation);
   flow =
       builder->MatMul(name + "/ffn/dense2/w", flow,
                       *GetWeghtsConverter(layer.ffn.dense2_w,
@@ -587,7 +584,7 @@
       src_.format().network_format().network() >=
               pblczero::NetworkFormat::NETWORK_ATTENTIONBODY_WITH_HEADFORMAT
           ? default_activation_
-          : SELU;
+          : ACTIVATION_SELU;
   if (NumEncBlocks() == 0) {
     flow = builder->Transpose("/policy/dense1/transpose", flow, {0, 2, 3, 1});
 
@@ -602,17 +599,11 @@
                           {NumEncBlocks() > 0 ? embedding_size : NumFilters(),
                            policy_embedding_size},
                           {1, 0}));
-<<<<<<< HEAD
-  flow = builder->Add("/policy/dense1/add", flow,
-                      *GetWeghtsConverter(weights.ip_pol_b, {embedding_size}));
-  flow = MakeActivation(builder, flow, "/policy/dense1", ACTIVATION_SELU);
-=======
   flow = builder->Add(
       "/policy/dense1/add", flow,
       *GetWeghtsConverter(weights.ip_pol_b, {policy_embedding_size}));
   flow = MakeActivation(builder, flow, "/policy/dense1", activation);
 
->>>>>>> 7366d7f4
   for (size_t i = 0; i < weights.pol_encoder.size(); i++) {
     std::string name = "/policy/enc_layer_" + std::to_string(i);
 
