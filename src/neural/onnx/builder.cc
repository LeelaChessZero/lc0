/*
  This file is part of Leela Chess Zero.
  Copyright (C) 2021 The LCZero Authors

  Leela Chess is free software: you can redistribute it and/or modify
  it under the terms of the GNU General Public License as published by
  the Free Software Foundation, either version 3 of the License, or
  (at your option) any later version.

  Leela Chess is distributed in the hope that it will be useful,
  but WITHOUT ANY WARRANTY; without even the implied warranty of
  MERCHANTABILITY or FITNESS FOR A PARTICULAR PURPOSE.  See the
  GNU General Public License for more details.

  You should have received a copy of the GNU General Public License
  along with Leela Chess.  If not, see <http://www.gnu.org/licenses/>.

  Additional permission under GNU GPL version 3 section 7

  If you modify this Program, or any covered work, by linking or
  combining it with NVIDIA Corporation's libraries from the NVIDIA CUDA
  Toolkit and the NVIDIA CUDA Deep Neural Network library (or a
  modified version of those libraries), containing parts covered by the
  terms of the respective license agreement, the licensors of this
  Program grant you additional permission to convey the resulting work.
*/

#include "neural/onnx/builder.h"

#include <initializer_list>

#include "neural/onnx/adapters.h"
#include "neural/onnx/onnx.pb.h"
#include "utils/exception.h"
#include "utils/random.h"
#include "version.h"

namespace lczero {

OnnxBuilder::OnnxBuilder(int opset) : opset_(opset) {
  if (opset < 7 || opset > 18) {
    throw Exception("Only ONNX opsets between 7 and 18 are supported.");
  }
  model_.set_ir_version(4);
  model_.set_domain("org.lczero.models.*");
  model_.set_producer_name("Lc0");
  model_.set_producer_version(GetVersionStr());
  model_.add_opset_import()->set_version(opset);
  model_.mutable_graph()->set_name("org.lczero/converted/" +
                                   Random::Get().GetString(16));
}

namespace {
void FillValueInfo(pblczero::ValueInfoProto* vip, const std::string& name,
                   std::initializer_list<int> dims,
                   pblczero::TensorProto::DataType datatype) {
  vip->set_name(name);
  auto* type = vip->mutable_type()->mutable_tensor_type();
  type->set_elem_type(datatype);
  auto* shape = type->mutable_shape();
  for (const auto d : dims) {
    auto* dim = shape->add_dim();
    if (d < 0) {
      dim->set_dim_param("batch");
    } else {
      dim->set_dim_value(d);
    }
  }
}

void AddIntAttribute(pblczero::NodeProto* node, const std::string& name,
                     int val) {
  auto* attr = node->add_attribute();
  attr->set_name(name);
  attr->set_type(pblczero::AttributeProto::INT);
  attr->set_i(val);
}

void AddFloatAttribute(pblczero::NodeProto* node, const std::string& name,
                       float val) {
  auto* attr = node->add_attribute();
  attr->set_name(name);
  attr->set_type(pblczero::AttributeProto::FLOAT);
  attr->set_f(val);
}

void AddIntsAttribute(pblczero::NodeProto* node, const std::string& name,
                      std::initializer_list<int> vals) {
  auto* attr = node->add_attribute();
  attr->set_name(name);
  attr->set_type(pblczero::AttributeProto::INTS);
  for (const int x : vals) attr->add_ints(x);
}

}  // namespace

void OnnxBuilder::AddInput(const std::string& name,
                           std::initializer_list<int> dims,
                           pblczero::TensorProto::DataType datatype) {
  FillValueInfo(model_.mutable_graph()->add_input(), name, dims, datatype);
}

void OnnxBuilder::AddOutput(const std::string& name,
                            std::initializer_list<int> dims,
                            pblczero::TensorProto::DataType datatype) {
  FillValueInfo(model_.mutable_graph()->add_output(), name, dims, datatype);
}

std::string OnnxBuilder::AddInitializer(const std::string& name,
                                        const OnnxConst& weights) {
  auto* init = model_.mutable_graph()->add_initializer();
  init->set_name(name);
  init->set_data_type(weights.GetDataType());
  for (const int dim : weights.GetDimensions()) init->add_dims(dim);
  init->set_raw_data(weights.GetRawData());

  return name;
}

namespace {

std::string PopulateStdNodeFields(pblczero::NodeProto* node,
                                  const std::string& name,
                                  const std::string& input,
                                  const std::string& type) {
  node->set_name(name);
  node->set_op_type(type);
  node->add_input(input);
  node->add_output(name);
  return name;
}

}  // namespace

std::string OnnxBuilder::Conv(const std::string& name,
                              const std::string& input_name,
                              const OnnxConst& kernel_weights,
                              const OnnxConst& bias_weights, int pads) {
  auto* node = model_.mutable_graph()->add_node();
  auto out = PopulateStdNodeFields(node, name, input_name, "Conv");
  node->add_input(AddInitializer(name + "/w/kernel", kernel_weights));
  node->add_input(AddInitializer(name + "/w/bias", bias_weights));
  AddIntsAttribute(node, "pads", {pads, pads, pads, pads});
  return out;
}

std::string OnnxBuilder::Add(const std::string& name, const std::string& input1,
                             const std::string& input2) {
  auto* node = model_.mutable_graph()->add_node();
  auto out = PopulateStdNodeFields(node, name, input1, "Add");
  node->add_input(input2);
  return out;
}

std::string OnnxBuilder::Add(const std::string& name, const std::string& input1,
                             const OnnxConst& input2) {
  auto* node = model_.mutable_graph()->add_node();
  auto out = PopulateStdNodeFields(node, name, input1, "Add");
  node->add_input(AddInitializer(name + "/w", input2));
  return out;
}

std::string OnnxBuilder::GlobalAveragePool(const std::string& name,
                                           const std::string& input) {
  auto* node = model_.mutable_graph()->add_node();
  return PopulateStdNodeFields(node, name, input, "GlobalAveragePool");
}

std::string OnnxBuilder::Squeeze(const std::string& name,
                                 const std::string& input,
                                 std::initializer_list<int> axes) {
  auto* node = model_.mutable_graph()->add_node();
  auto out = PopulateStdNodeFields(node, name, input, "Squeeze");
  if (opset_ < 13) {
    AddIntsAttribute(node, "axes", axes);
  } else {
    node->add_input(AddInitializer(
        name + "/axes",
        Int64OnnxConst(std::vector<int64_t>(begin(axes), end(axes)),
                       {static_cast<int>(axes.size())})));
  }
  return out;
}

std::string OnnxBuilder::Mul(const std::string& name, const std::string& input1,
                             const std::string& input2) {
  auto* node = model_.mutable_graph()->add_node();
  auto out = PopulateStdNodeFields(node, name, input1, "Mul");
  node->add_input(input2);
  return out;
}

std::string OnnxBuilder::Mul(const std::string& name, const std::string& input1,
                             const OnnxConst& input2) {
  auto* node = model_.mutable_graph()->add_node();
  auto out = PopulateStdNodeFields(node, name, input1, "Mul");
  node->add_input(AddInitializer(name + "/w", input2));
  return out;
}

std::string OnnxBuilder::MatMul(const std::string& name,
                                const std::string& input1,
                                const OnnxConst& input2) {
  auto* node = model_.mutable_graph()->add_node();
  auto out = PopulateStdNodeFields(node, name, input1, "MatMul");
  node->add_input(AddInitializer(name + "/w", input2));
  return out;
}

std::string OnnxBuilder::MatMul(const std::string& name,
                                const std::string& input1,
                                const std::string& input2) {
  auto* node = model_.mutable_graph()->add_node();
  auto out = PopulateStdNodeFields(node, name, input1, "MatMul");
  node->add_input(input2);
  return out;
}

std::string OnnxBuilder::Relu(const std::string& name,
                              const std::string& input) {
  auto* node = model_.mutable_graph()->add_node();
  return PopulateStdNodeFields(node, name, input, "Relu");
}

std::string OnnxBuilder::Tanh(const std::string& name,
                              const std::string& input) {
  auto* node = model_.mutable_graph()->add_node();
  return PopulateStdNodeFields(node, name, input, "Tanh");
}

std::string OnnxBuilder::Softmax(const std::string& name,
                                 const std::string& input, int axis) {
  auto* node = model_.mutable_graph()->add_node();
  auto out = PopulateStdNodeFields(node, name, input, "Softmax");
  AddIntAttribute(node, "axis", axis);
  return out;
}

std::string OnnxBuilder::Reshape(const std::string& name,
                                 const std::string& input,
                                 const std::string& shape) {
  auto* node = model_.mutable_graph()->add_node();
  auto out = PopulateStdNodeFields(node, name, input, "Reshape");
  node->add_input(shape);
  return out;
}

std::string OnnxBuilder::Transpose(const std::string& name,
                                   const std::string& input,
                                   std::initializer_list<int> perm) {
  auto* node = model_.mutable_graph()->add_node();
  auto out = PopulateStdNodeFields(node, name, input, "Transpose");
  AddIntsAttribute(node, "perm", perm);
  return out;
}

std::string OnnxBuilder::Pad(const std::string& name, const std::string& input,
                             std::initializer_list<int> pads) {
  auto* node = model_.mutable_graph()->add_node();
  auto out = PopulateStdNodeFields(node, name, input, "Pad");
  AddIntsAttribute(node, "pads", pads);
  return out;
}

std::string OnnxBuilder::Gather(const std::string& name,
                                const std::string& input1,
                                const std::string& input2, int axis) {
  auto* node = model_.mutable_graph()->add_node();
  auto out = PopulateStdNodeFields(node, name, input1, "Gather");
  node->add_input(input2);
  AddIntAttribute(node, "axis", axis);
  return out;
}

std::string OnnxBuilder::Softplus(const std::string& name,
                                  const std::string& input) {
  auto* node = model_.mutable_graph()->add_node();
  return PopulateStdNodeFields(node, name, input, "Softplus");
}

std::string OnnxBuilder::Identity(const std::string& name,
                                  const std::string& input) {
  auto* node = model_.mutable_graph()->add_node();
  return PopulateStdNodeFields(node, name, input, "Identity");
}

std::string OnnxBuilder::Selu(const std::string& name,
                              const std::string& input) {
  auto* node = model_.mutable_graph()->add_node();
  return PopulateStdNodeFields(node, name, input, "Selu");
}

std::vector<std::string> OnnxBuilder::Split(const std::string& name,
                                            const std::string& input, int axis,
                                            std::initializer_list<int> split) {
  auto* node = model_.mutable_graph()->add_node();
  node->set_name(name);
  node->set_op_type("Split");
  node->add_input(input);
  AddIntAttribute(node, "axis", axis);
  if (split.size() > 0) {
    if (opset_ < 13) {
      AddIntsAttribute(node, "split", split);
    } else {
      node->add_input(AddInitializer(
          name + "/split",
          Int64OnnxConst(std::vector<int64_t>(begin(split), end(split)),
                         {static_cast<int>(split.size())})));
    }
    std::vector<std::string> out;
    for (size_t i = 1; i <= split.size(); i++) {
      out.push_back(name + "/out" + std::to_string(i));
      node->add_output(out.back());
    }
    return out;
  }
  if (opset_ >= 18) AddIntAttribute(node, "num_outputs", 2);
  node->add_output(name + "/out1");
  node->add_output(name + "/out2");
  return {name + "/out1", name + "/out2"};
}

std::string OnnxBuilder::Slice(const std::string& name,
                               const std::string& input,
                               std::initializer_list<int> starts,
                               std::initializer_list<int> ends) {
  auto* node = model_.mutable_graph()->add_node();
  auto out = PopulateStdNodeFields(node, name, input, "Slice");
  if (opset_ < 10) {
    AddIntsAttribute(node, "starts", starts);
    AddIntsAttribute(node, "ends", ends);
  } else {
    node->add_input(AddInitializer(
        name + "/starts", Int32OnnxConst(std::vector<int>(starts),
                                         {static_cast<int>(starts.size())})));
    node->add_input(AddInitializer(
        name + "/ends", Int32OnnxConst(std::vector<int>(ends),
                                       {static_cast<int>(ends.size())})));
  }
  return out;
}

std::string OnnxBuilder::Concat(const std::string& name,
                                const std::vector<std::string>& input,
                                int axis) {
  auto* node = model_.mutable_graph()->add_node();
  node->set_name(name);
  node->set_op_type("Concat");
  for (const auto& in : input) {
    node->add_input(in);
  }
  node->add_output(name);
  AddIntAttribute(node, "axis", axis);
  return name;
}

std::string OnnxBuilder::Sigmoid(const std::string& name,
                                 const std::string& input) {
  auto* node = model_.mutable_graph()->add_node();
  return PopulateStdNodeFields(node, name, input, "Sigmoid");
}

// This is only defined in opset 17 but onnxruntime supports it from 1.
std::string OnnxBuilder::LayerNormalization(const std::string& name,
                                            const std::string& input,
                                            const OnnxConst& scale,
                                            const OnnxConst& bias, int axis,
                                            float epsilon) {
  auto* node = model_.mutable_graph()->add_node();
  auto out = PopulateStdNodeFields(node, name, input, "LayerNormalization");
  node->add_input(AddInitializer(name + "/w/scale", scale));
  node->add_input(AddInitializer(name + "/w/bias", bias));
  AddIntAttribute(node, "axis", axis);
  AddFloatAttribute(node, "epsilon", epsilon);
  return out;
}

std::string OnnxBuilder::Expand(const std::string& name,
                                const std::string& input,
                                const std::string& shape) {
  auto* node = model_.mutable_graph()->add_node();
  auto out = PopulateStdNodeFields(node, name, input, "Expand");
  node->add_input(shape);
  return out;
}

std::string OnnxBuilder::Shape(const std::string& name,
                               const std::string& input) {
  auto* node = model_.mutable_graph()->add_node();
  return PopulateStdNodeFields(node, name, input, "Shape");
}

<<<<<<< HEAD
=======
std::string OnnxBuilder::Exp(const std::string& name,
                             const std::string& input) {
  auto* node = model_.mutable_graph()->add_node();
  return PopulateStdNodeFields(node, name, input, "Exp");
}

std::string OnnxBuilder::Div(const std::string& name, const std::string& input1,
                             const std::string& input2) {
  auto* node = model_.mutable_graph()->add_node();
  auto out = PopulateStdNodeFields(node, name, input1, "Div");
  node->add_input(input2);
  return out;
}

std::string OnnxBuilder::Sub(const std::string& name, const std::string& input1,
                             const std::string& input2) {
  auto* node = model_.mutable_graph()->add_node();
  auto out = PopulateStdNodeFields(node, name, input1, "Sub");
  node->add_input(input2);
  return out;
}

std::string OnnxBuilder::Greater(const std::string& name,
                                 const std::string& input1,
                                 const OnnxConst& input2) {
  auto* node = model_.mutable_graph()->add_node();
  auto out = PopulateStdNodeFields(node, name, input1, "Greater");
  node->add_input(AddInitializer(name + "/threshold", input2));
  return out;
}

std::string OnnxBuilder::Where(const std::string& name,
                               const std::string& input1,
                               const std::string& input2,
                               const std::string& input3) {
  auto* node = model_.mutable_graph()->add_node();
  auto out = PopulateStdNodeFields(node, name, input1, "Where");
  node->add_input(input2);
  node->add_input(input3);
  return out;
}

std::string OnnxBuilder::Mish(const std::string& name,
                              const std::string& input) {
  auto* node = model_.mutable_graph()->add_node();
  return PopulateStdNodeFields(node, name, input, "Mish");
}

>>>>>>> efff1ef9
}  // namespace lczero<|MERGE_RESOLUTION|>--- conflicted
+++ resolved
@@ -390,8 +390,6 @@
   return PopulateStdNodeFields(node, name, input, "Shape");
 }
 
-<<<<<<< HEAD
-=======
 std::string OnnxBuilder::Exp(const std::string& name,
                              const std::string& input) {
   auto* node = model_.mutable_graph()->add_node();
@@ -440,5 +438,4 @@
   return PopulateStdNodeFields(node, name, input, "Mish");
 }
 
->>>>>>> efff1ef9
 }  // namespace lczero