--- conflicted
+++ resolved
@@ -45,16 +45,10 @@
   std::string output_mlh = "/output/mlh";
   int batch_size = -1;
   int opset = 17;
-<<<<<<< HEAD
-  bool alt_mish = false;
-  bool alternative_layer_normalization = false;
-  bool fix_bf16 = false;  // Work around missing bf16 support in onnx operators.
-=======
   bool alt_mish = false;       // Use "Mish" approximation (fp32 only).
   bool alt_layernorm = false;  // Discrete "LayerNormalization" implementation.
   bool relax_op_types = true;  // Use data_type even if unsuported by operator.
   bool no_shape = false;       // Avoid use of "Shape" operator.
->>>>>>> 89bc0045
   std::string policy_head = "vanilla";
   std::string value_head = "winner";
 
