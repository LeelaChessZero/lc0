--- conflicted
+++ resolved
@@ -107,7 +107,6 @@
                                  const std::string& input,
                                  const OnnxConst& scale, const OnnxConst& bias,
                                  int axis, float epsilon = 1e-6);
-<<<<<<< HEAD
   std::string Expand(const std::string& name, const std::string& input,
                      const std::string& shape);
   std::string Shape(const std::string& name, const std::string& input);
@@ -120,9 +119,7 @@
                       const OnnxConst&);
   std::string Where(const std::string& name, const std::string& input1,
                     const std::string& input2, const std::string& input3);
-=======
   std::string Mish(const std::string& name, const std::string& input);
->>>>>>> a61e43d6
   // Returns ONNX model as protobuf.
   const pblczero::ModelProto& as_proto() const { return model_; }
   // Returns serialized model.
