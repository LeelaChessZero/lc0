--- conflicted
+++ resolved
@@ -340,11 +340,7 @@
                int heads, int size, float alpha,
                DataType* smolgen_global_scratch, int smolgen_global_size,
                int max_batch_size, ActivationFunction smolgen_act,
-<<<<<<< HEAD
                ActivationFunction ffn_act, float default_eps, bool fused_mha);
-=======
-               ActivationFunction ffn_act, float default_eps);
->>>>>>> 8d5c9cdf
   ~EncoderBlock();
 
   void Eval(int N, DataType* inpop, DataType* scratch0, DataType* scratch1,
@@ -481,11 +477,7 @@
  public:
   AttentionBody(const MultiHeadWeights& weights, void* scratch,
                 Activations activations, int num_res_blocks, int input_c,
-<<<<<<< HEAD
-                int max_batch_size, bool new_encoding, bool fused_mha);
-=======
-                int max_batch_size, bool is_pe_dense_embedding);
->>>>>>> 8d5c9cdf
+                int max_batch_size, bool is_pe_dense_embedding, bool fused_mha);
   ~AttentionBody();
   void Eval(int N, DataType* output, const DataType* input,
             const DataType* input2, void* scratch, size_t scratch_size,
@@ -502,11 +494,7 @@
   DataType *ip_emb_ffn_d2_w_, *ip_emb_ffn_d2_b_;  // input embedding FFN dense2 weights
   DataType *ip_emb_ffn_ln_g_, *ip_emb_ffn_ln_b_;  // input embedding FFN layernorm gamma and beta
   DataType *smolgen_global_;  // global smolgen weights for all encoder layers
-<<<<<<< HEAD
-  bool new_encoding_;   // flag for new position encoding
-=======
   bool is_pe_dense_embedding_;  // flag for dense position encoding
->>>>>>> 8d5c9cdf
   DataType *pos_encoding_;
   int embedding_dense_size_;
   int embedding_op_size_;
