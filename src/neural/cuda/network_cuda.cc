/*
  This file is part of Leela Chess Zero.
  Copyright (C) 2018-2022 The LCZero Authors

  Leela Chess is free software: you can redistribute it and/or modify
  it under the terms of the GNU General Public License as published by
  the Free Software Foundation, either version 3 of the License, or
  (at your option) any later version.

  Leela Chess is distributed in the hope that it will be useful,
  but WITHOUT ANY WARRANTY; without even the implied warranty of
  MERCHANTABILITY or FITNESS FOR A PARTICULAR PURPOSE.  See the
  GNU General Public License for more details.

  You should have received a copy of the GNU General Public License
  along with Leela Chess.  If not, see <http://www.gnu.org/licenses/>.

  Additional permission under GNU GPL version 3 section 7

  If you modify this Program, or any covered work, by linking or
  combining it with NVIDIA Corporation's libraries from the NVIDIA CUDA
  Toolkit and the NVIDIA CUDA Deep Neural Network library (or a
  modified version of those libraries), containing parts covered by the
  terms of the respective license agreement, the licensors of this
  Program grant you additional permission to convey the resulting work.
*/
#include <algorithm>
#include <cassert>
#include <functional>
#include <list>
#include <memory>
#include <mutex>

#include "cuda_common.h"
#include "inputs_outputs.h"
#include "kernels.h"
#include "layers.h"
#include "neural/factory.h"
#include "neural/network_legacy.h"
#include "neural/shared/activation.h"
#include "neural/shared/attention_policy_map.h"
#include "neural/shared/policy_map.h"
#include "utils/bititer.h"
#include "utils/exception.h"

namespace lczero {
using namespace cudnn_backend;

namespace cudnn_backend {
template <typename T>
void dumpTensor(const T* memory, int elements, const char* message,
                bool only_summary = false, bool cpu_tensor = false);
}

template <typename DataType>
class CudaNetwork;

static size_t getMaxAttentionHeadSize(const MultiHeadWeights& weights, int N) {
  const auto vanilla = weights.policy_heads.at("vanilla");
  const size_t embedding_op_size = vanilla.ip_pol_b.size();
  const size_t policy_d_model = vanilla.ip2_pol_b.size();
  assert(policy_d_model == vanilla.ip3_pol_b.size());

  size_t encoder_d_model = 0;
  size_t encoder_dff = 0;

  if (vanilla.pol_encoder.size() > 0) {
    encoder_d_model = vanilla.pol_encoder[0].mha.q_b.size();
    encoder_dff = vanilla.pol_encoder[0].ffn.dense1_b.size();

    assert(encoder_d_model == vanilla.pol_encoder[0].mha.k_b.size());
    assert(encoder_d_model == vanilla.pol_encoder[0].mha.v_b.size());
    assert(embedding_op_size == vanilla.pol_encoder[0].ffn.dense2_b.size());
  }

  const size_t encoder_heads = vanilla.pol_encoder_head_count;

  size_t size =
      N * 64 *
      std::max(std::max(embedding_op_size, encoder_dff), policy_d_model);

  // size of matmul_qk matrix = encoder_heads_ * Batch * 64 * 64
  const size_t matmul_qk_size = encoder_heads * N * 64 * 64;
  const size_t output_size = N * (64 * 64 + 8 * 24);
  size = std::max(size, std::max(matmul_qk_size, output_size));

  size_t qkv_size = N * 64 * encoder_d_model;
  // We store qkv in single allocation, and other intermediate tensors are
  // sometimes stored by splitting an allocation into two halves.
  size = std::max(2 * size, 3 * qkv_size);
  return size;
}

static size_t getMaxAttentionBodySize(const MultiHeadWeights& weights, int N) {
  const size_t embedding_op_size = weights.ip_emb_b.size();

  size_t encoder_d_model = 0;
  size_t encoder_dff = 0;

  if (weights.encoder.size() > 0) {
    encoder_d_model = weights.encoder[0].mha.q_b.size();
    encoder_dff = weights.encoder[0].ffn.dense1_b.size();

    assert(encoder_d_model == weights.encoder[0].mha.k_b.size());
    assert(encoder_d_model == weights.encoder[0].mha.v_b.size());
    assert(embedding_op_size == weights.encoder[0].ffn.dense2_b.size());
  }

  const size_t encoder_heads = weights.encoder_head_count;

  size_t size =
      N * 64 *
      std::max(std::max(embedding_op_size, encoder_dff), encoder_d_model);

  // size of matmul_qk matrix = encoder_heads_ * Batch * 64 * 64
  const size_t matmul_qk_size = encoder_heads * N * 64 * 64;
  const size_t output_size = N * (64 * 64 + 8 * 24);
  size = std::max(size, std::max(matmul_qk_size, output_size));

  size_t qkv_size = N * 64 * encoder_d_model;
  // We store qkv in single allocation, and other intermediate tensors are
  // sometimes stored by splitting an allocation into two halves.
  size = std::max(2 * size, 3 * qkv_size);
  return size;
}

template <typename DataType>
class CudaNetworkComputation : public NetworkComputation {
 public:
  CudaNetworkComputation(CudaNetwork<DataType>* network, bool wdl, bool wdl_err,
                         bool moves_left);
  ~CudaNetworkComputation();

  void AddInput(InputPlanes&& input) override {
    const auto iter_mask =
        &inputs_outputs_->input_masks_mem_[batch_size_ * kInputPlanes];
    const auto iter_val =
        &inputs_outputs_->input_val_mem_[batch_size_ * kInputPlanes];

    int i = 0;
    for (const auto& plane : input) {
      iter_mask[i] = plane.mask;
      iter_val[i] = plane.value;
      i++;
    }

    batch_size_++;
  }

  void ComputeBlocking() override;

  int GetBatchSize() const override { return batch_size_; }

  float GetQVal(int sample) const override {
    if (wdl_) {
      auto w = inputs_outputs_->op_value_mem_[3 * sample + 0];
      auto l = inputs_outputs_->op_value_mem_[3 * sample + 2];
      return w - l;
    }
    return inputs_outputs_->op_value_mem_[sample];
  }

  float GetDVal(int sample) const override {
    if (wdl_) {
      return inputs_outputs_->op_value_mem_[3 * sample + 1];
    }
    return 0.0f;
  }

  float GetPVal(int sample, int move_id) const override {
    return inputs_outputs_->op_policy_mem_[sample * kNumOutputPolicy + move_id];
  }

  float GetMVal(int sample) const override {
    if (moves_left_) {
      return inputs_outputs_->op_moves_left_mem_[sample];
    }
    return 0.0f;
  }

 private:
  // Memory holding inputs, outputs.
  std::unique_ptr<InputsOutputs> inputs_outputs_;
  int batch_size_;
  bool wdl_;
  bool wdl_err_;
  bool moves_left_;

  CudaNetwork<DataType>* network_;
};

template <typename DataType>
class CudaNetwork : public Network {
 public:
  CudaNetwork(const WeightsFile& file, const OptionsDict& options)
      : capabilities_{file.format().network_format().input(),
                      file.format().network_format().moves_left()} {
    MultiHeadWeights weights(file.weights());
    gpu_id_ = options.GetOrDefault<int>("gpu", 0);

    const auto nf = file.format().network_format();
    using NF = pblczero::NetworkFormat;
    conv_policy_ = nf.policy() == NF::POLICY_CONVOLUTION;
    attn_policy_ = nf.policy() == NF::POLICY_ATTENTION;
    attn_body_ = nf.network() == NF::NETWORK_ATTENTIONBODY_WITH_HEADFORMAT ||
                 nf.network() == NF::NETWORK_ATTENTIONBODY_WITH_MULTIHEADFORMAT;

    max_batch_size_ = options.GetOrDefault<int>("max_batch", 1024);
    // min_batch_size_ is chosen as 4 as it is common that for sizes less than
    // 4 that there is no performance gain, but there is variance in the
    // outputs, which means that there is extra non-determinism in some
    // scenarios, including using the multiplexing backend.
    min_batch_size_ =
        options.GetOrDefault<int>("min_batch", std::min(4, max_batch_size_));
    if (max_batch_size_ < min_batch_size_)
      throw Exception("Max batch must not be less than min_batch setting.");

    showInfo();

    int total_gpus;
    ReportCUDAErrors(cudaGetDeviceCount(&total_gpus));

    if (gpu_id_ >= total_gpus)
      throw Exception("Invalid GPU Id: " + std::to_string(gpu_id_));

    cudaDeviceProp deviceProp = {};
    cudaGetDeviceProperties(&deviceProp, gpu_id_);
    showDeviceInfo(deviceProp);

    l2_cache_size_ = deviceProp.l2CacheSize;
    sm_count_ = deviceProp.multiProcessorCount;

    allow_cache_opt_ = options.GetOrDefault<bool>("cache_opt", false);

    // Select GPU to run on (for *the current* thread).
    ReportCUDAErrors(cudaSetDevice(gpu_id_));

    multi_stream_ = options.GetOrDefault<bool>("multi_stream", false);

    // layout used by cuda backend is nchw.
    has_tensor_cores_ = false;
    constexpr bool fp16 = std::is_same<half, DataType>::value;

    if (fp16) {
      // Check if the GPU support FP16.

      if ((deviceProp.major == 6 && deviceProp.minor != 1) ||
          (deviceProp.major == 5 && deviceProp.minor == 3)) {
        // FP16 without tensor cores supported on GP100 (SM 6.0) and Jetson
        // (SM 5.3 and 6.2). SM 6.1 GPUs also have FP16, but slower than FP32.
        ;
      } else if (deviceProp.major >= 7) {
        // Some GPUs (GTX 16xx) are SM 7.5 but don't have tensor cores
        // enabling TENSOR_OP_MATH for them works but is very very slow
        // (likely because the system emulates it).
        if (!strstr(deviceProp.name, "GTX 16")) {
          has_tensor_cores_ = true;
        }
      } else {
        throw Exception("Your GPU doesn't support FP16");
      }
    }

    if (!multi_stream_) {
      ReportCUBLASErrors(cublasCreate(&cublas_));
      if (has_tensor_cores_)
        ReportCUBLASErrors(cublasSetMathMode(
            cublas_,
            CUBLAS_TENSOR_OP_MATH));  // Deprecated on CUDA 11.0 and later
      else if (fp16)
        ReportCUBLASErrors(cublasSetMathMode(
            cublas_,
            CUBLAS_PEDANTIC_MATH));  // Explicitly set PEDANTIC_MATH mode to
                                     // avoid cublas bug of making use of tensor
                                     // core math on TU11x GPUs that don't
                                     // support it.
    }

    const int kNumInputPlanes = kInputPlanes;
    const int kNumFilters = (int)weights.input.biases.size();
    numBlocks_ = (int)weights.residual.size();
    numFilters_ = kNumFilters;

    num_encoder_blocks_ = (int)weights.encoder.size();
    if (attn_body_) {
      assert(weights.ip_emb_b.size() > 0);
    }

    // Warn if the memory required for storing transformed weights is
    // going to exceed 40% of total video memory, force custom_winograd off
    // if it's going to exceed 50% of memory.
    size_t residual_single_layer_weight_size =
        3 * 3 * kNumFilters * kNumFilters * sizeof(DataType);
    size_t residual_weight_size =
        residual_single_layer_weight_size * numBlocks_ * 2;
    size_t transformed_residual_weight_size = residual_weight_size * 4;

    if (transformed_residual_weight_size > 0.4 * deviceProp.totalGlobalMem) {
      CERR << "WARNING: Low GPU video memory. You may run into OOM errors. Try "
              "using a smaller network.";
    }

    // Disable res block fusing for fp32 for now (not worth it)
    // TODO: make it work for filters not a multiple of 32.
    // Note that when used with SE, the optimization
    // works only when filter count is <= 384 (pre-Ampere), or less than 512
    // (Ampere)
    // It turns dynamically off based on filter count (see
    // ResidualBlock<DataType>::Eval)
    if (kNumFilters % 32 == 0 && std::is_same<half, DataType>::value) {
      use_res_block_winograd_fuse_opt_ = true;
    } else {
      use_res_block_winograd_fuse_opt_ = false;
    }
    // Override if set in backend-opts.
    if (!options.IsDefault<bool>("res_block_fusing")) {
      use_res_block_winograd_fuse_opt_ = options.Get<bool>("res_block_fusing");
    }

    bool use_fused_mha = false;
    if (deviceProp.major >= 8 && fp16) {
      use_fused_mha = options.GetOrDefault<bool>("fused_mha", true);
    }

    const bool use_gemm_ex = deviceProp.major >= 5;

    // 0. Check for SE.
    has_se_ = false;
    if (numBlocks_ && weights.residual[0].has_se) {
      has_se_ = true;
    }

    // Have some minumum as we also use this for transforming weights.
    size_t max_weight_size = 128 * 1024 * 1024;

    // parts from scratch allocation are suballocated to hold various weights
    // and biases when transforming winograd weights (one layer at a time), 128
    // MB is way more than that what we need but make sure it's at least 3x of
    // single layer's weight size to be safe.
    if (max_weight_size < 3 * residual_single_layer_weight_size)
      max_weight_size = 3 * residual_single_layer_weight_size;

    scratch_size_ = max_weight_size;

    // Need additional space for transformed input/outputs which are 36/16
    // times size (4x4 block transformed into 6x6).
    if (numBlocks_ > 0) {
      const size_t transformed_tensor_size =
          (size_t)(max_batch_size_ * kNumFilters * 64 * (36.0 / 16.0) *
                   sizeof(DataType));
      scratch_size_ = std::max(scratch_size_, 2 * transformed_tensor_size);
    }

    // Attention policy head or body may need more memory
    const size_t attentionPolicySize =
        getMaxAttentionHeadSize(weights, max_batch_size_) * sizeof(DataType);

    const size_t attentionBodySize =
        getMaxAttentionBodySize(weights, max_batch_size_) * sizeof(DataType);
    scratch_size_ = std::max(scratch_size_,
                             std::max(attentionPolicySize, attentionBodySize));

    ReportCUDAErrors(cudaMalloc(&scratch_mem_, scratch_size_));

    const bool mish_net = file.format().network_format().default_activation() ==
                          pblczero::NetworkFormat::DEFAULT_ACTIVATION_MISH;

    ActivationFunction act = mish_net ? ACTIVATION_MISH : ACTIVATION_RELU;

<<<<<<< HEAD
    std::string policy_head =
        options.GetOrDefault<std::string>("policy_head", "vanilla");
    // Check that selected policy head exists.
    if (weights.policy_heads.count(policy_head) == 0) {
      throw Exception("The policy head you specified '" + policy_head +
                      "' does not exist in this net.");
    }

    std::string value_head =
        options.GetOrDefault<std::string>("value_head", "winner");
    // Check that selected value head exists.
    if (weights.value_heads.count(value_head) == 0) {
      throw Exception("The value head you specified '" + value_head +
                      "' does not exist in this net.");
    }
=======

    use_int8_ = options.GetOrDefault<bool>("int8", false);
    int8_calibration_run_ = options.GetOrDefault<bool>("int8-calibrate", false);

    if (int8_calibration_run_ || use_int8_) {
      if (!fp16 && use_int8_)
        throw Exception("INT8 is supported only with cuda-fp16 backend.");
      if (!attn_body_)
        throw Exception("INT8 only supported for attention body networks");

      // Structure of the weights file:
      //   For each encoder block -
      //     * per-channel scaling factors for Input Matrix to QKV GEMM (embedding_op_size floats)
      //        (to use for quantization of the input)
      //     * qunatized (int8) weights for QKV GEMMs (3 * encoder_d_model * embedding_op_size int8_ts)
      //     * per-channel scaling factors for quantizing the Outut matrix (encoder_d_model * 3 floats)
      //     * per-tensor output dequantization factors (3 floats)
      // 
      //     * per-channel scaling factors for the MHA dense layer's input (encoder_d_model floats)
      //     * Qunatized (int8) weights for MHA dense (embedding_op_size * encoder_d_model int8_ts)
      //     * per-channel output scaling factors for MHA dense (embedding_op_size floats)
      //     * per-tensor output dequantization factor (1 float)
      // 
      //     * per-channel scaling factors for input to FFN1 (embedding_op_size_ floats)
      //     * Qunatized (int8) weights for FFN1 (encoder_dff * encoder_d_model int8_ts)
      //     * per-channel output scaling factors for FFN1 (encoder_dff floats)
      //     * per-tensor output dequantization factor (1 float)
      //     
      //     * per-channel scaling factors for input to FFN2 (encoder_dff floats)
      //     * Qunatized (int8) weights for FFN2 (embedding_op_size * encoder_dff int8_ts)
      //     * per-channel output scaling factors for FFN2 (embedding_op_size floats)
      //     * per-tensor output dequantization factor (1 float)
      int embedding_op_size = weights.ip_emb_b.size();
      int encoder_d_model = weights.encoder[0].mha.q_b.size();
      int encoder_dff = weights.encoder[0].ffn.dense1_b.size();
      int num_encoders = weights.encoder.size();
      int8_weights_size_ =
          num_encoders *
          (embedding_op_size * sizeof(float) + 3 * embedding_op_size * encoder_d_model    + 3 * (encoder_d_model + 1)    * sizeof(float) +
           encoder_d_model   * sizeof(float) +     encoder_d_model   * embedding_op_size  +     (embedding_op_size + 1)  * sizeof(float) +
           embedding_op_size * sizeof(float) +     embedding_op_size * encoder_dff        +     (encoder_dff + 1)        * sizeof(float) +
           encoder_dff       * sizeof(float) +     encoder_dff       * embedding_op_size  +     (embedding_op_size + 1)  * sizeof(float));

      int8_weights_ = malloc(int8_weights_size_);
      memset(int8_weights_, 0, int8_weights_size_);

      printf("\nint8_weights_size: %d\n", int8_weights_size_);
    }

    if (int8_calibration_run_) {
      // we will write the file at the time of exit.      
    } else if (use_int8_) {
      FILE* fp = fopen("weights_quant.bin", "rb");
      if (!fp) {
        CERR << "ERROR: weights_quant.bin not found. Please run 'lc0 benchmark "
                "-t 1 --nodes=1 -w <weightfile> --backend=cuda "
                "--backend-opts=int8-calibrate=true' first";
        throw Exception("Quantized weights not found");
      } else {
        int read = fread(int8_weights_, 1, int8_weights_size_, fp);
        fclose(fp);
        if (read != int8_weights_size_)
          throw Exception(
              "Quantized weights likely corrupted or of different network");

#if 0
        // Ankan - test: dump some weights here
        float* data = (float*)int8_weights_;
        dumpTensor<float>(data, weights.ip_emb_b.size(),
                          "per-channel scaling factors for input",
                          false, true);

        int8_t* w = (int8_t*)int8_weights_;
        w += weights.ip_emb_b.size() * sizeof(float);
        dumpTensor<int8_t>(w, 512, "quantized weights",
                          false, true);

        w += 3 * weights.ip_emb_b.size() * weights.encoder[0].mha.q_b.size() *
             sizeof(int8_t);
        dumpTensor<float>((float*)w, 768, "scaling factors for output", false, true);

        exit(0);
#endif

      }
    }

>>>>>>> b9e67116
    // 2. Build the network, and copy the weights to GPU memory.

    // Input conv only used if there are residual blocks in the network
    if (numBlocks_ > 0) {
      // Input.
      {
        auto inputConv = std::make_unique<FusedWinogradConvSELayer<DataType>>(
            nullptr, kNumFilters, 8, 8, kNumInputPlanes, act, true, false,
            false, 0, use_gemm_ex, use_res_block_winograd_fuse_opt_);
        inputConv->LoadWeights(&weights.input.weights[0],
                               &weights.input.biases[0], scratch_mem_);
        network_.emplace_back(std::move(inputConv));
      }

      // Residual block.
      for (int block = 0; block < numBlocks_; block++) {
        bool has_se = weights.residual[block].has_se;
        int se_k = (int)weights.residual[block].se.b1.size();

        if (use_res_block_winograd_fuse_opt_) {
          auto layer = std::make_unique<ResidualBlock<DataType>>(
              getLastLayer(), kNumFilters, has_se, se_k, use_gemm_ex,
              block == 0, block == (numBlocks_ - 1), act,
              deviceProp.sharedMemPerBlockOptin);
          layer->LoadWeights0(&weights.residual[block].conv1.weights[0],
                              &weights.residual[block].conv1.biases[0],
                              scratch_mem_);
          layer->LoadWeights1(&weights.residual[block].conv2.weights[0],
                              &weights.residual[block].conv2.biases[0],
                              scratch_mem_);
          if (has_se)
            layer->LoadSEWeights(&weights.residual[block].se.w1[0],
                                 &weights.residual[block].se.b1[0],
                                 &weights.residual[block].se.w2[0],
                                 &weights.residual[block].se.b2[0],
                                 scratch_mem_);
          network_.emplace_back(std::move(layer));
        } else {
          auto conv1 = std::make_unique<FusedWinogradConvSELayer<DataType>>(
              getLastLayer(), kNumFilters, 8, 8, kNumFilters, act, true, false,
              false, 0, use_gemm_ex);
          conv1->LoadWeights(&weights.residual[block].conv1.weights[0],
                             &weights.residual[block].conv1.biases[0],
                             scratch_mem_);
          network_.emplace_back(std::move(conv1));

          auto conv2 = std::make_unique<FusedWinogradConvSELayer<DataType>>(
              getLastLayer(), kNumFilters, 8, 8, kNumFilters, act, true, true,
              has_se, se_k, use_gemm_ex);
          conv2->LoadWeights(&weights.residual[block].conv2.weights[0],
                             &weights.residual[block].conv2.biases[0],
                             scratch_mem_);
          if (has_se)
            conv2->LoadSEWeights(&weights.residual[block].se.w1[0],
                                 &weights.residual[block].se.b1[0],
                                 &weights.residual[block].se.w2[0],
                                 &weights.residual[block].se.b2[0],
                                 scratch_mem_);
          network_.emplace_back(std::move(conv2));
        }
      }
      resi_last_ = getLastLayer();
    }

    if (attn_body_) {
      Activations activations;
      const auto smolgen_activation =
          file.format().network_format().smolgen_activation();
      activations.smolgen_activation =
          smolgen_activation == pblczero::NetworkFormat::ACTIVATION_DEFAULT
              ? act
              : static_cast<ActivationFunction>(smolgen_activation);
      const auto ffn_activation =
          file.format().network_format().ffn_activation();
      activations.ffn_activation =
          ffn_activation == pblczero::NetworkFormat::ACTIVATION_DEFAULT
              ? act
              : static_cast<ActivationFunction>(ffn_activation);
      activations.default_activation = act;

      auto new_encoding =
          static_cast<InputEmbedding>(
              file.format().network_format().input_embedding()) ==
          InputEmbedding::INPUT_EMBEDDING_PE_DENSE;
      auto attention_body = std::make_unique<AttentionBody<DataType>>(
<<<<<<< HEAD
          weights, scratch_mem_, activations, numBlocks_,
          numBlocks_ > 0 ? kNumFilters : kInputPlanes, max_batch_size_,
          new_encoding, use_fused_mha);
=======
          weights, scratch_mem_, act, numBlocks_,
          numBlocks_ > 0 ? kNumFilters : kInputPlanes, max_batch_size_, 
          use_fused_mha, int8_calibration_run_, use_int8_, int8_weights_);
>>>>>>> b9e67116
      network_.emplace_back(std::move(attention_body));

      encoder_last_ = getLastLayer();
    }

    // Policy head.
    {
      MultiHeadWeights::PolicyHead& head = weights.policy_heads.at(policy_head);
      if (attn_policy_) {
        auto AttentionPolicy = std::make_unique<AttentionPolicyHead<DataType>>(
            getLastLayer(), head, scratch_mem_, attn_body_, act,
            max_batch_size_);
        network_.emplace_back(std::move(AttentionPolicy));

        auto policymap = std::make_unique<PolicyMapLayer<DataType>>(
            getLastLayer(), kNumOutputPolicy, 1, 1, 64 * 64 + 8 * 24, true);
        policymap->LoadWeights(kAttnPolicyMap, scratch_mem_);
        network_.emplace_back(std::move(policymap));

      } else {
        if (conv_policy_) {
          assert(!attn_body_);  // not supported with attention body
          auto conv1 = std::make_unique<FusedWinogradConvSELayer<DataType>>(
              resi_last_, kNumFilters, 8, 8, kNumFilters, act, true, false,
              false, 0, use_gemm_ex);
          conv1->LoadWeights(&head.policy1.weights[0], &head.policy1.biases[0],
                             scratch_mem_);
          network_.emplace_back(std::move(conv1));

          auto pol_channels = head.policy.biases.size();

          // No relu
          auto conv2 = std::make_unique<FusedWinogradConvSELayer<DataType>>(
              getLastLayer(), pol_channels, 8, 8, kNumFilters, ACTIVATION_NONE,
              true, false, false, 0, use_gemm_ex);
          conv2->LoadWeights(&head.policy.weights[0], &head.policy.biases[0],
                             scratch_mem_);
          network_.emplace_back(std::move(conv2));

          auto policymap = std::make_unique<PolicyMapLayer<DataType>>(
              getLastLayer(), kNumOutputPolicy, 1, 1, 73 * 8 * 8, false);
          policymap->LoadWeights(kConvPolicyMap, scratch_mem_);

          network_.emplace_back(std::move(policymap));
        } else {
          assert(!attn_body_);  // not supported with attention body
          auto convPol = std::make_unique<Conv1Layer<DataType>>(
              resi_last_, head.policy.biases.size(), 8, 8, kNumFilters, act,
              true, use_gemm_ex);
          convPol->LoadWeights(&head.policy.weights[0], &head.policy.biases[0],
                               scratch_mem_);
          network_.emplace_back(std::move(convPol));

          auto FCPol = std::make_unique<FCLayer<DataType>>(
              getLastLayer(), head.ip_pol_b.size(), 1, 1, true,
              ACTIVATION_NONE);
          FCPol->LoadWeights(&head.ip_pol_w[0], &head.ip_pol_b[0],
                             scratch_mem_);
          network_.emplace_back(std::move(FCPol));
        }
      }
    }

    // Value heads.
    {
      const MultiHeadWeights::ValueHead& head =
          weights.value_heads.at(value_head);
      wdl_ = file.format().network_format().value() ==
             pblczero::NetworkFormat::VALUE_WDL;
      BaseLayer<DataType>* lastlayer = attn_body_ ? encoder_last_ : resi_last_;
      auto value_main = std::make_unique<ValueHead<DataType>>(
          lastlayer, head, scratch_mem_, attn_body_, wdl_, false, act,
          max_batch_size_, use_gemm_ex);
      network_.emplace_back(std::move(value_main));

      wdl_err_ = weights.value_heads.count("st") > 0;
      if (wdl_err_) {
        auto value_err = std::make_unique<ValueHead<DataType>>(
            lastlayer, weights.value_heads.at("st"), scratch_mem_, attn_body_,
            wdl_, true, act, max_batch_size_, use_gemm_ex);
        network_.emplace_back(std::move(value_err));
      }
    }

    // Moves left head
    moves_left_ = (file.format().network_format().moves_left() ==
                   pblczero::NetworkFormat::MOVES_LEFT_V1) &&
                  options.GetOrDefault<bool>("mlh", true);
    if (moves_left_) {
      if (attn_body_) {
        auto embedded_mov = std::make_unique<EmbeddingLayer<DataType>>(
            encoder_last_, weights.ip_mov_w, weights.ip_mov_b, scratch_mem_,
            act);
        network_.emplace_back(std::move(embedded_mov));
      } else {
        auto convMov = std::make_unique<Conv1Layer<DataType>>(
            resi_last_, weights.moves_left.biases.size(), 8, 8, kNumFilters,
            act, true, use_gemm_ex);
        convMov->LoadWeights(&weights.moves_left.weights[0],
                             &weights.moves_left.biases[0], scratch_mem_);
        network_.emplace_back(std::move(convMov));
      }
      auto FCMov1 = std::make_unique<FCLayer<DataType>>(
          getLastLayer(), weights.ip1_mov_b.size(), 1, 1, true, act);
      FCMov1->LoadWeights(&weights.ip1_mov_w[0], &weights.ip1_mov_b[0],
                          scratch_mem_);
      network_.emplace_back(std::move(FCMov1));

      auto FCMov2 = std::make_unique<FCLayer<DataType>>(getLastLayer(), 1, 1, 1,
                                                        true, ACTIVATION_RELU);
      FCMov2->LoadWeights(&weights.ip2_mov_w[0], &weights.ip2_mov_b[0],
                          scratch_mem_);
      network_.emplace_back(std::move(FCMov2));
    }

    // 3. Allocate GPU memory for running the network:
    //    - three buffers of max size are enough (one to hold input, second to
    //      hold output and third to hold skip connection's input).

    // size of input to the network
    size_t maxSize = max_batch_size_ * kNumInputPlanes * 64 * sizeof(DataType);

    // take max size of all layers
    for (auto& layer : network_) {
      maxSize = std::max(maxSize, layer->GetOutputSize(max_batch_size_));
    }

    if ((attn_policy_ || use_res_block_winograd_fuse_opt_ || attn_body_) &&
        (scratch_size_ > maxSize)) {
      maxSize = scratch_size_;
    }

    if (!multi_stream_) {
      for (auto& mem : tensor_mem_) {
        ReportCUDAErrors(cudaMalloc(&mem, maxSize));
        ReportCUDAErrors(cudaMemset(mem, 0, maxSize));
      }
    }

    tensor_mem_size_ = multi_stream_ ? maxSize : 0;

    // pre-allocate one InputsOutputs object
    // The first call to allocate memory, create cublas,
    // strem, etc takes really long (600 ms)
    std::unique_ptr<InputsOutputs> io = GetInputsOutputs();
  }

  void forwardEval(InputsOutputs* io, int batchSize) {
    // It is safe to evaluate larger than the batchSize
    // as all buffers are designed to handle max_batch_size
    // and the extra invalid results are never read.
    if (batchSize < min_batch_size_) batchSize = min_batch_size_;
    if (!multi_stream_) lock_.lock();

#ifdef DEBUG_RAW_NPS
    auto t_start = std::chrono::high_resolution_clock::now();
#endif

    // Expand packed planes to full planes.
    uint64_t* ipDataMasks = io->input_masks_mem_gpu_;
    float* ipDataValues = io->input_val_mem_gpu_;

    DataType* tensor_mem[3];
    void* scratch_mem;
    DataType*** offset_pointers;
    DataType*** head_offset_pointers;
    cudaStream_t stream;
    cublasHandle_t cublas;
    if (multi_stream_) {
      // We use tensor and scratch memory from InputOutputs (so that multiple
      // requests can run in parallel)
      for (int i = 0; i < 3; i++) tensor_mem[i] = (DataType*)io->tensor_mem_[i];
      scratch_mem = io->scratch_mem_;
      offset_pointers = (DataType***)&io->offset_pointers_;
      head_offset_pointers = (DataType***)&io->head_offset_pointers_;
      stream = io->stream_;
      cublas = io->cublas_;
    } else {
      for (int i = 0; i < 3; i++) tensor_mem[i] = tensor_mem_[i];
      scratch_mem = scratch_mem_;
      offset_pointers = (DataType***)&offset_pointers_;
      head_offset_pointers = (DataType***)&head_offset_pointers_;
      stream = 0;  // default stream
      cublas = cublas_;
    }

    bool fp16 = std::is_same<half, DataType>::value;
    if (fp16) {
      expandPlanes_Fp16_NCHW((half*)(tensor_mem[0]), ipDataMasks, ipDataValues,
                             batchSize * kInputPlanes, stream);
    } else {
      expandPlanes_Fp32_NCHW((float*)(tensor_mem[0]), ipDataMasks, ipDataValues,
                             batchSize * kInputPlanes, stream);
    }

    float* opPol = io->op_policy_mem_gpu_;
    float* opVal = io->op_value_mem_gpu_;
    float* opMov = io->op_moves_left_mem_gpu_;
    float* opValErr = io->op_value_err_mem_gpu_;

    // Figure out if the memory requirment for running the res block would fit
    // in the L2 cache.
    bool enableCacheOpt = false;
    DataType* skip_connection =
        use_res_block_winograd_fuse_opt_ ? tensor_mem[1] : tensor_mem[2];

#if CUDART_VERSION >= 11000
    const int pre_transform_tensor_size =
        batchSize * numFilters_ * 8 * 8 * sizeof(DataType);
    const int transformed_tensor_size = pre_transform_tensor_size * 36 / 16;
    const int res_block_mem =
        transformed_tensor_size * 2 + pre_transform_tensor_size;

    cudaStreamAttrValue stream_attribute = {};
    stream_attribute.accessPolicyWindow.base_ptr = tensor_mem[2];
    stream_attribute.accessPolicyWindow.num_bytes = res_block_mem;
    stream_attribute.accessPolicyWindow.hitRatio = 1.0f;
    stream_attribute.accessPolicyWindow.hitProp = cudaAccessPropertyPersisting;
    stream_attribute.accessPolicyWindow.missProp = cudaAccessPropertyStreaming;

    if (allow_cache_opt_ && use_res_block_winograd_fuse_opt_ &&
        (res_block_mem <= scratch_size_) && (res_block_mem <= l2_cache_size_)) {
      // we can use a single alloc to hold all the required tensors, and enable
      // persistent L2 caching on it
      ReportCUDAErrors(cudaStreamSetAttribute(
          stream, cudaStreamAttributeAccessPolicyWindow, &stream_attribute));

      enableCacheOpt = true;
      skip_connection =
          tensor_mem[2] + 2 * transformed_tensor_size / sizeof(DataType);
    }
#endif

    int l = 0;

    DataType* flow = tensor_mem[0];
    DataType* spare1 = tensor_mem[1];
    DataType* spare2 = tensor_mem[2];

    if (numBlocks_ > 0) {
      // Input.
      network_[l++]->Eval(batchSize, skip_connection, tensor_mem[0], nullptr,
                          scratch_mem, scratch_size_, nullptr, cublas,
                          stream);  // input conv

      // Residual block.
      for (int block = 0; block < numBlocks_; block++) {
        if (use_res_block_winograd_fuse_opt_) {
          network_[l++]->Eval(batchSize, tensor_mem[2], skip_connection,
                              nullptr, enableCacheOpt ? nullptr : scratch_mem,
                              scratch_size_, nullptr, cublas,
                              stream);  // block
        } else {
          network_[l++]->Eval(batchSize, tensor_mem[0], tensor_mem[2], nullptr,
                              scratch_mem, scratch_size_, nullptr, cublas,
                              stream);  // conv1

          network_[l++]->Eval(batchSize, tensor_mem[2], tensor_mem[0],
                              tensor_mem[2], scratch_mem, scratch_size_,
                              nullptr, cublas, stream);  // conv2
        }
      }

      flow = tensor_mem[2];
      spare1 = tensor_mem[0];
      spare2 = tensor_mem[1];
    }

    if (attn_body_) {
      network_[l++]->Eval(
          batchSize, tensor_mem[1],
          (numBlocks_ > 0) ? tensor_mem[2] : tensor_mem[0],
          (numBlocks_ > 0) ? tensor_mem[0] : tensor_mem[2], scratch_mem,
          scratch_size_, nullptr, cublas, stream,
          offset_pointers);  // Entire attention body of the network

      flow = tensor_mem[1];
      spare1 = tensor_mem[0];
      spare2 = tensor_mem[2];
    }

#if CUDART_VERSION >= 11000
    if (enableCacheOpt) {
      // reset the cache settings
      stream_attribute.accessPolicyWindow.num_bytes = 0;
      cudaStreamSetAttribute(stream, cudaStreamAttributeAccessPolicyWindow,
                             &stream_attribute);
      cudaCtxResetPersistingL2Cache();
    }
#endif

    // Policy head.
    if (attn_policy_) {
      network_[l++]->Eval(
          batchSize, spare1, flow, spare2, scratch_mem, scratch_size_, nullptr,
          cublas, stream,
          head_offset_pointers);  // Entire Attention policy head except for the
                                  // policy map
      if (fp16) {
        network_[l++]->Eval(batchSize, spare2, spare1, nullptr, scratch_mem,
                            scratch_size_, nullptr, cublas,
                            stream);  // policy map layer
        copyTypeConverted(opPol, (half*)spare2, batchSize * kNumOutputPolicy,
                          stream);  // POLICY output
      } else {
        network_[l++]->Eval(batchSize, (DataType*)opPol, spare1, nullptr,
                            scratch_mem, scratch_size_, nullptr, cublas,
                            stream);  // policy map layer  // POLICY output
      }

    } else if (conv_policy_) {
      network_[l++]->Eval(batchSize, spare1, flow, nullptr, scratch_mem,
                          scratch_size_, nullptr, cublas,
                          stream);  // policy conv1

      network_[l++]->Eval(batchSize, spare2, spare1, nullptr, scratch_mem,
                          scratch_size_, nullptr, cublas,
                          stream);  // policy conv2

      if (fp16) {
        network_[l++]->Eval(batchSize, spare1, spare2, nullptr, scratch_mem,
                            scratch_size_, nullptr, cublas,
                            stream);  // policy map layer
        copyTypeConverted(opPol, (half*)(spare1), batchSize * kNumOutputPolicy,
                          stream);  // POLICY output
      } else {
        network_[l++]->Eval(batchSize, (DataType*)opPol, spare2, nullptr,
                            scratch_mem, scratch_size_, nullptr, cublas,
                            stream);  // policy map layer  // POLICY output
      }
    } else {
      network_[l++]->Eval(batchSize, spare1, flow, nullptr, scratch_mem,
                          scratch_size_, nullptr, cublas,
                          stream);  // pol conv

      if (fp16) {
        network_[l++]->Eval(batchSize, spare2, spare1, nullptr, scratch_mem,
                            scratch_size_, nullptr, cublas,
                            stream);  // pol FC

        copyTypeConverted(opPol, (half*)(spare2), batchSize * kNumOutputPolicy,
                          stream);  // POLICY
      } else {
        network_[l++]->Eval(batchSize, (DataType*)opPol, spare1, nullptr,
                            scratch_mem, scratch_size_, nullptr, cublas,
                            stream);  // pol FC  // POLICY
      }
    }

    // Copy policy output from device memory to host memory.
    ReportCUDAErrors(
        cudaMemcpyAsync(io->op_policy_mem_, io->op_policy_mem_gpu_,
                        sizeof(float) * kNumOutputPolicy * batchSize,
                        cudaMemcpyDeviceToHost, stream));

    // value head
    if (fp16) {
      network_[l++]->Eval(batchSize, spare1, flow, spare2, scratch_mem,
                          scratch_size_, nullptr, cublas,
                          stream);  // value head
      copyTypeConverted(opVal, (half*)spare1, wdl_ ? 3 * batchSize : batchSize,
                        stream);
    } else {
      network_[l++]->Eval(batchSize, (DataType*)opVal, flow, spare2,
                          scratch_mem, scratch_size_, nullptr, cublas,
                          stream);  // value head
    }

    if (wdl_err_) {
      // value error head
      if (fp16) {
        network_[l++]->Eval(batchSize, spare1, flow, spare2, scratch_mem,
                            scratch_size_, nullptr, cublas,
                            stream);  // value error head
        copyTypeConverted(opValErr, (half*)spare1, batchSize, stream);
      } else {
        network_[l++]->Eval(batchSize, (DataType*)opValErr, flow, spare2,
                            scratch_mem, scratch_size_, nullptr, cublas,
                            stream);  // value error head
      }
    }

    if (moves_left_) {
      // Moves left head
      network_[l++]->Eval(batchSize, spare1, flow, nullptr, scratch_mem,
                          scratch_size_, nullptr, cublas,
                          stream);  // moves conv or embedding

      network_[l++]->Eval(batchSize, spare2, spare1, nullptr, scratch_mem,
                          scratch_size_, nullptr, cublas,
                          stream);  // moves FC1

      // Moves left FC2
      if (fp16) {
        // TODO: consider fusing the bias-add of FC2 with format conversion.
        network_[l++]->Eval(batchSize, spare1, spare2, nullptr, scratch_mem,
                            scratch_size_, nullptr, cublas, stream);
        copyTypeConverted(opMov, (half*)(spare1), batchSize, stream);
      } else {
        network_[l++]->Eval(batchSize, (DataType*)opMov, spare2, nullptr,
                            scratch_mem, scratch_size_, nullptr, cublas,
                            stream);
      }
    }

    if (multi_stream_) {
      ReportCUDAErrors(cudaStreamSynchronize(stream));
    } else {
      ReportCUDAErrors(cudaDeviceSynchronize());
      // The next thread can start using the GPU now.
      lock_.unlock();
    }

    if (wdl_) {
      // Value softmax done cpu side.
      for (int i = 0; i < batchSize; i++) {
        float w = io->op_value_mem_[3 * i + 0];
        float d = io->op_value_mem_[3 * i + 1];
        float l = io->op_value_mem_[3 * i + 2];
        float m = std::max({w, d, l});
        w = std::exp(w - m);
        d = std::exp(d - m);
        l = std::exp(l - m);
        float sum = w + d + l;
        w /= sum;
        l /= sum;
        d = 1.0f - w - l;
        io->op_value_mem_[3 * i + 0] = w;
        io->op_value_mem_[3 * i + 1] = d;
        io->op_value_mem_[3 * i + 2] = l;
      }
    }
  }

  ~CudaNetwork() {
    if (scratch_mem_) ReportCUDAErrors(cudaFree(scratch_mem_));
    if (!multi_stream_) {
      for (auto mem : tensor_mem_) {
        if (mem) ReportCUDAErrors(cudaFree(mem));
      }
      if (offset_pointers_) ReportCUDAErrors(cudaFree(offset_pointers_));
      if (head_offset_pointers_)
        ReportCUDAErrors(cudaFree(head_offset_pointers_));
      cublasDestroy(cublas_);
    }

    if (int8_calibration_run_) {
      // write the calibration data/weights to file
      FILE* fp = fopen("weights_quant.bin", "wb+");
      fwrite(int8_weights_, 1, int8_weights_size_, fp);
      fclose(fp);
    }
    if (int8_calibration_run_ || use_int8_)
        free(int8_weights_);

  }

  const NetworkCapabilities& GetCapabilities() const override {
    return capabilities_;
  }

  int GetMiniBatchSize() const override {
    // Simple heuristic that seems to work for a wide range of GPUs.
    return 2 * sm_count_;
  }

  int GetThreads() const override { return 1 + multi_stream_; }

  std::unique_ptr<NetworkComputation> NewComputation() override {
    // Set correct gpu id for this computation (as it might have been called
    // from a different thread).
    ReportCUDAErrors(cudaSetDevice(gpu_id_));
    return std::make_unique<CudaNetworkComputation<DataType>>(
        this, wdl_, wdl_err_, moves_left_);
  }

  std::unique_ptr<InputsOutputs> GetInputsOutputs() {
    std::lock_guard<std::mutex> lock(inputs_outputs_lock_);
    if (free_inputs_outputs_.empty()) {
      return std::make_unique<InputsOutputs>(
          max_batch_size_, wdl_, wdl_err_, moves_left_, tensor_mem_size_,
          scratch_size_,
          !has_tensor_cores_ && std::is_same<half, DataType>::value);
    } else {
      std::unique_ptr<InputsOutputs> resource =
          std::move(free_inputs_outputs_.front());
      free_inputs_outputs_.pop_front();
      return resource;
    }
  }

  void ReleaseInputsOutputs(std::unique_ptr<InputsOutputs> resource) {
    std::lock_guard<std::mutex> lock(inputs_outputs_lock_);
    free_inputs_outputs_.push_back(std::move(resource));
  }

  // Apparently nvcc doesn't see constructor invocations through make_unique.
  // This function invokes constructor just to please complier and silence
  // warning. Is never called (but compiler thinks that it could).
  void UglyFunctionToSilenceNvccWarning() {
    InputsOutputs io(0, false, false, false);
  }

 private:
  const NetworkCapabilities capabilities_;
  int gpu_id_;
  int l2_cache_size_;
  int sm_count_;
  int max_batch_size_;
  int min_batch_size_;
  bool wdl_;
  bool wdl_err_;
  bool moves_left_;
  bool use_res_block_winograd_fuse_opt_;  // fuse operations inside the residual
                                          // tower
  bool multi_stream_;                     // run multiple parallel network evals
<<<<<<< HEAD
  bool allow_cache_opt_;  // try to fit residual block activations in L2 cache
=======
  bool allow_cache_opt_;                  // try to fit residual block activations in L2 cache
  bool use_int8_;                         // try to use INT8 (works only with cuda-fp16 backend)
  bool int8_calibration_run_;             // this is a calibration run to figure out quantization factors
>>>>>>> b9e67116

  // Currently only one NN Eval can happen a time (we can fix this if needed
  // by allocating more memory).
  mutable std::mutex lock_;

  int numBlocks_;
  int numFilters_;
  bool has_se_;
  bool conv_policy_;
  bool attn_policy_;
  bool attn_body_;
  int num_encoder_blocks_;
  std::vector<std::unique_ptr<BaseLayer<DataType>>> network_;
  BaseLayer<DataType>* getLastLayer() { return network_.back().get(); }

  BaseLayer<DataType>* resi_last_;
  BaseLayer<DataType>* encoder_last_;

  size_t tensor_mem_size_;
  size_t scratch_size_;

  // this copy is used only for initialization when multi-stream is enabled
  void* scratch_mem_;
  // this is only used when multi-stream is disabled
  void** offset_pointers_ = nullptr;
  void** head_offset_pointers_ = nullptr;

  bool has_tensor_cores_;

  // not used when multi-steam is enabled
  cublasHandle_t cublas_;
  DataType* tensor_mem_[3];

  mutable std::mutex inputs_outputs_lock_;
  std::list<std::unique_ptr<InputsOutputs>> free_inputs_outputs_;

  void* int8_weights_;     // loaded from disk / to be stored to disk
  int int8_weights_size_;

  void showInfo() const {
    int version;
    int ret = cudaRuntimeGetVersion(&version);
    switch (ret) {
      case cudaErrorInitializationError:
        throw Exception("CUDA driver and/or runtime could not be initialized");
      case cudaErrorInsufficientDriver:
        throw Exception("No CUDA driver, or one older than the CUDA library");
      case cudaErrorNoDevice:
        throw Exception("No CUDA-capable devices detected");
    }
    int major = version / 1000;
    int minor = (version - major * 1000) / 10;
    int pl = version - major * 1000 - minor * 10;
    CERR << "CUDA Runtime version: " << major << "." << minor << "." << pl;
    if (version != CUDART_VERSION) {
      major = CUDART_VERSION / 1000;
      minor = (CUDART_VERSION - major * 1000) / 10;
      pl = CUDART_VERSION - major * 1000 - minor * 10;
      CERR << "WARNING: CUDA Runtime version mismatch, was compiled with "
              "version "
           << major << "." << minor << "." << pl;
    }
    cudaDriverGetVersion(&version);
    major = version / 1000;
    minor = (version - major * 1000) / 10;
    pl = version - major * 1000 - minor * 10;
    CERR << "Latest version of CUDA supported by the driver: " << major << "."
         << minor << "." << pl;
    if (version < CUDART_VERSION) {
      CERR << "WARNING: code was compiled with unsupported CUDA version.";
    }
  }

  void showDeviceInfo(const cudaDeviceProp& deviceProp) const {
    CERR << "GPU: " << deviceProp.name;
    CERR << "GPU memory: " << deviceProp.totalGlobalMem / std::pow(2.0f, 30)
         << " Gb";
    CERR << "GPU clock frequency: " << deviceProp.clockRate / 1e3f << " MHz";
    CERR << "GPU compute capability: " << deviceProp.major << "."
         << deviceProp.minor;
    CERR << "L2 cache capacity: " << deviceProp.l2CacheSize;
    if (std::is_same<float, DataType>::value && deviceProp.major >= 7) {
      CERR << "WARNING: you will probably get better performance from the "
              "cuda-fp16 backend.";
    }
  }
};

template <typename DataType>
CudaNetworkComputation<DataType>::CudaNetworkComputation(
    CudaNetwork<DataType>* network, bool wdl, bool wdl_err, bool moves_left)
    : wdl_(wdl), wdl_err_(wdl_err), moves_left_(moves_left), network_(network) {
  batch_size_ = 0;
  inputs_outputs_ = network_->GetInputsOutputs();
}

template <typename DataType>
CudaNetworkComputation<DataType>::~CudaNetworkComputation() {
  network_->ReleaseInputsOutputs(std::move(inputs_outputs_));
}

template <typename DataType>
void CudaNetworkComputation<DataType>::ComputeBlocking() {
  network_->forwardEval(inputs_outputs_.get(), GetBatchSize());
}

template <typename DataType>
std::unique_ptr<Network> MakeCudaNetwork(const std::optional<WeightsFile>& w,
                                         const OptionsDict& options) {
  if (!w) {
    throw Exception(
        "The cuda" +
        std::string(std::is_same<half, DataType>::value ? "-fp16" : "") +
        " backend requires a network file.");
  }
  const WeightsFile& weights = *w;
  auto nf = weights.format().network_format();
  using NF = pblczero::NetworkFormat;
  switch (nf.network()) {
    case NF::NETWORK_CLASSICAL_WITH_HEADFORMAT:
    case NF::NETWORK_SE_WITH_HEADFORMAT:
    case NF::NETWORK_ATTENTIONBODY_WITH_HEADFORMAT:
    case NF::NETWORK_ATTENTIONBODY_WITH_MULTIHEADFORMAT:
      break;
    default:
      throw Exception("Network format " +
                      NF::NetworkStructure_Name(nf.network()) +
                      " is not supported by the CUDA backend.");
  }
  switch (nf.policy()) {
    case NF::POLICY_CLASSICAL:
    case NF::POLICY_CONVOLUTION:
    case NF::POLICY_ATTENTION:
      break;
    default:
      throw Exception("Policy format " + NF::PolicyFormat_Name(nf.policy()) +
                      " is not supported by the CUDA backend.");
  }
  switch (nf.value()) {
    case NF::VALUE_CLASSICAL:
    case NF::VALUE_WDL:
      break;
    default:
      throw Exception("Value format " + NF::ValueFormat_Name(nf.value()) +
                      " is not supported by the CUDA backend.");
  }
  switch (nf.moves_left()) {
    case NF::MOVES_LEFT_NONE:
    case NF::MOVES_LEFT_V1:
      break;
    default:
      throw Exception("Moves left head format " +
                      NF::MovesLeftFormat_Name(nf.moves_left()) +
                      " is not supported by the CUDA backend.");
  }
  switch (nf.default_activation()) {
    case NF::DEFAULT_ACTIVATION_RELU:
    case NF::DEFAULT_ACTIVATION_MISH:
      break;
    default:
      throw Exception("Default activation " +
                      NF::DefaultActivation_Name(nf.default_activation()) +
                      " is not supported by the CUDA backend.");
  }
  switch (nf.input_embedding()) {
    case NF::INPUT_EMBEDDING_NONE:
    case NF::INPUT_EMBEDDING_PE_MAP:
    case NF::INPUT_EMBEDDING_PE_DENSE:
      break;
    default:
      throw Exception("Input embedding " +
                      NF::InputEmbeddingFormat_Name(nf.input_embedding()) +
                      " is not supported by the CUDA backend.");
  }
  return std::make_unique<CudaNetwork<DataType>>(weights, options);
}

std::unique_ptr<Network> MakeCudaNetworkAuto(
    const std::optional<WeightsFile>& weights, const OptionsDict& options) {
  int gpu_id = options.GetOrDefault<int>("gpu", 0);
  cudaDeviceProp deviceProp = {};
  // No error checking here, this will be repeated later.
  cudaGetDeviceProperties(&deviceProp, gpu_id);

  // Check if the GPU supports FP16.
  if (deviceProp.major >= 7 ||
      (deviceProp.major == 6 && deviceProp.minor != 1) ||
      (deviceProp.major == 5 && deviceProp.minor == 3)) {
    CERR << "Switching to [cuda-fp16]...";
    return MakeCudaNetwork<half>(weights, options);
  }
  CERR << "Switching to [cuda]...";
  return MakeCudaNetwork<float>(weights, options);
}

REGISTER_NETWORK("cuda-auto", MakeCudaNetworkAuto, 104)
REGISTER_NETWORK("cuda", MakeCudaNetwork<float>, 103)
REGISTER_NETWORK("cuda-fp16", MakeCudaNetwork<half>, 102)

}  // namespace lczero<|MERGE_RESOLUTION|>--- conflicted
+++ resolved
@@ -367,7 +367,6 @@
 
     ActivationFunction act = mish_net ? ACTIVATION_MISH : ACTIVATION_RELU;
 
-<<<<<<< HEAD
     std::string policy_head =
         options.GetOrDefault<std::string>("policy_head", "vanilla");
     // Check that selected policy head exists.
@@ -383,7 +382,6 @@
       throw Exception("The value head you specified '" + value_head +
                       "' does not exist in this net.");
     }
-=======
 
     use_int8_ = options.GetOrDefault<bool>("int8", false);
     int8_calibration_run_ = options.GetOrDefault<bool>("int8-calibrate", false);
@@ -471,7 +469,6 @@
       }
     }
 
->>>>>>> b9e67116
     // 2. Build the network, and copy the weights to GPU memory.
 
     // Input conv only used if there are residual blocks in the network
@@ -557,15 +554,10 @@
               file.format().network_format().input_embedding()) ==
           InputEmbedding::INPUT_EMBEDDING_PE_DENSE;
       auto attention_body = std::make_unique<AttentionBody<DataType>>(
-<<<<<<< HEAD
           weights, scratch_mem_, activations, numBlocks_,
           numBlocks_ > 0 ? kNumFilters : kInputPlanes, max_batch_size_,
-          new_encoding, use_fused_mha);
-=======
-          weights, scratch_mem_, act, numBlocks_,
-          numBlocks_ > 0 ? kNumFilters : kInputPlanes, max_batch_size_, 
-          use_fused_mha, int8_calibration_run_, use_int8_, int8_weights_);
->>>>>>> b9e67116
+          new_encoding, use_fused_mha, int8_calibration_run_, use_int8_,
+          int8_weights_);
       network_.emplace_back(std::move(attention_body));
 
       encoder_last_ = getLastLayer();
@@ -1082,13 +1074,9 @@
   bool use_res_block_winograd_fuse_opt_;  // fuse operations inside the residual
                                           // tower
   bool multi_stream_;                     // run multiple parallel network evals
-<<<<<<< HEAD
-  bool allow_cache_opt_;  // try to fit residual block activations in L2 cache
-=======
   bool allow_cache_opt_;                  // try to fit residual block activations in L2 cache
   bool use_int8_;                         // try to use INT8 (works only with cuda-fp16 backend)
   bool int8_calibration_run_;             // this is a calibration run to figure out quantization factors
->>>>>>> b9e67116
 
   // Currently only one NN Eval can happen a time (we can fix this if needed
   // by allocating more memory).
