--- conflicted
+++ resolved
@@ -68,9 +68,8 @@
 
   const size_t encoder_heads = weights.policy_heads.vanilla.pol_encoder_head_count;
 
-  size_t size =
-      N * 64 *
-      std::max(std::max(embedding_op_size, encoder_dff), policy_d_model);
+  size_t size = N * 64 * std::max(std::max(embedding_op_size, encoder_dff),
+                                  policy_d_model);
 
   // size of matmul_qk matrix = encoder_heads_ * Batch * 64 * 64
   const size_t matmul_qk_size = encoder_heads * N * 64 * 64;
@@ -83,72 +82,6 @@
   size = std::max(2 * size, 3 * qkv_size);
   return size;
 }
-
-static size_t getMaxAttentionBodySize(const LegacyWeights& weights, int N) {
-  const size_t embedding_op_size = weights.ip_emb_b.size();
-
-  size_t encoder_d_model = 0;
-  size_t encoder_dff = 0;
-
-  if (weights.encoder.size() > 0) {
-    encoder_d_model = weights.encoder[0].mha.q_b.size();
-    encoder_dff = weights.encoder[0].ffn.dense1_b.size();
-
-    assert(encoder_d_model == weights.encoder[0].mha.k_b.size());
-    assert(encoder_d_model == weights.encoder[0].mha.v_b.size());
-    assert(embedding_op_size == weights.encoder[0].ffn.dense2_b.size());
-  }
-
-  const size_t encoder_heads = weights.encoder_head_count;
-
-  size_t size =
-      N * 64 *
-      std::max(std::max(embedding_op_size, encoder_dff), encoder_d_model);
-
-  // size of matmul_qk matrix = encoder_heads_ * Batch * 64 * 64
-  const size_t matmul_qk_size = encoder_heads * N * 64 * 64;
-  const size_t output_size = N * (64 * 64 + 8 * 24);
-  size = std::max(size, std::max(matmul_qk_size, output_size));
-
-  size_t qkv_size = N * 64 * encoder_d_model;
-  // We store qkv in single allocation, and other intermediate tensors are
-  // sometimes stored by splitting an allocation into two halves.
-  size = std::max(2 * size, 3 * qkv_size);
-  return size;
-}
-
-static size_t getMaxAttentionBodySize(const LegacyWeights& weights, int N) {
-  const size_t embedding_op_size = weights.ip_emb_b.size();
-
-  size_t encoder_d_model = 0;
-  size_t encoder_dff = 0;
-
-  if (weights.encoder.size() > 0) {
-    encoder_d_model = weights.encoder[0].mha.q_b.size();
-    encoder_dff = weights.encoder[0].ffn.dense1_b.size();
-
-    assert(encoder_d_model == weights.encoder[0].mha.k_b.size());
-    assert(encoder_d_model == weights.encoder[0].mha.v_b.size());
-    assert(embedding_op_size == weights.encoder[0].ffn.dense2_b.size());
-  }
-
-  const size_t encoder_heads = weights.encoder_head_count;
-
-  size_t size =
-      N * 64 * std::max(embedding_op_size, encoder_d_model);
-
-  // size of matmul_qk matrix = encoder_heads_ * Batch * 64 * 64
-  const size_t matmul_qk_size = encoder_heads * N * 64 * 64;
-  const size_t output_size = N * (64 * 64 + 8 * 24);
-  size = std::max(size, std::max(matmul_qk_size, output_size));
-
-  size_t qkv_size = N * 64 * encoder_d_model;
-  // We store qkv in single allocation, and other intermediate tensors are
-  // sometimes stored by splitting an allocation into two halves.
-  size = std::max(2 * size, 3 * qkv_size);
-  return size;
-}
-
 
 template <typename DataType>
 class CudaNetworkComputation : public NetworkComputation {
@@ -308,20 +241,11 @@
     numBlocks_ = (int)weights.residual.size();
     numFilters_ = kNumFilters;
 
-<<<<<<< HEAD
     num_encoder_blocks_ = (int)weights.encoder.size();
-=======
-    num_encoder_blocks_ = (int) weights.encoder.size();
-    attn_body_ = (num_encoder_blocks_ > 0);
->>>>>>> 6e0161a0
     if (attn_body_) {
       assert(weights.ip_emb_b.size() > 0);
     }
 
-<<<<<<< HEAD
-=======
-
->>>>>>> 6e0161a0
     // Warn if the memory required for storing transformed weights is
     // going to exceed 40% of total video memory, force custom_winograd off
     // if it's going to exceed 50% of memory.
@@ -401,7 +325,6 @@
     const bool mish_net = file.format().network_format().default_activation() ==
                           pblczero::NetworkFormat::DEFAULT_ACTIVATION_MISH;
 
-<<<<<<< HEAD
     ActivationFunction act = mish_net ? ACTIVATION_MISH : ACTIVATION_RELU;
 
     std::string policy_head = options.GetOrDefault<std::string>("policy_head", "vanilla");
@@ -433,10 +356,6 @@
       throw Exception("The value head you specified '" + value_head + "'"
         + " does not exist in this net.");
     }
-=======
-    ActivationFunction act = mish_net ? MISH : RELU;
-
->>>>>>> 6e0161a0
     // 2. Build the network, and copy the weights to GPU memory.
 
     // Input conv only used if there are residual blocks in the network
@@ -444,14 +363,8 @@
       // Input.
       {
         auto inputConv = std::make_unique<FusedWinogradConvSELayer<DataType>>(
-<<<<<<< HEAD
             nullptr, kNumFilters, 8, 8, kNumInputPlanes, act, true, false,
             false, 0, use_gemm_ex, use_res_block_winograd_fuse_opt_);
-=======
-            nullptr, kNumFilters, 8, 8, kNumInputPlanes, act,
-            true, false, false, 0, use_gemm_ex,
-            use_res_block_winograd_fuse_opt_);
->>>>>>> 6e0161a0
         inputConv->LoadWeights(&weights.input.weights[0],
                                &weights.input.biases[0], scratch_mem_);
         network_.emplace_back(std::move(inputConv));
@@ -508,7 +421,6 @@
     }
 
     if (attn_body_) {
-<<<<<<< HEAD
       Activations activations;
       const auto smolgen_activation =
           file.format().network_format().smolgen_activation();
@@ -530,12 +442,7 @@
       auto attention_body = std::make_unique<AttentionBody<DataType>>(
           weights, scratch_mem_, activations, numBlocks_,
           numBlocks_ > 0 ? kNumFilters : kInputPlanes, max_batch_size_,
-          new_encoding);
-=======
-      auto attention_body = std::make_unique<AttentionBody<DataType>>(
-          weights, scratch_mem_, act, numBlocks_,
-          numBlocks_ > 0 ? kNumFilters : kInputPlanes, max_batch_size_, use_fused_mha);
->>>>>>> 6e0161a0
+          new_encoding, use_fused_mha);
       network_.emplace_back(std::move(attention_body));
 
       encoder_last_ = getLastLayer();
@@ -544,12 +451,8 @@
     // Policy head.
     if (attn_policy_) {
       auto AttentionPolicy = std::make_unique<AttentionPolicyHead<DataType>>(
-<<<<<<< HEAD
           getLastLayer(), weights, scratch_mem_, attn_body_, act, policy_head,
           max_batch_size_);
-=======
-          getLastLayer(), weights, scratch_mem_, attn_body_, act, max_batch_size_);
->>>>>>> 6e0161a0
       network_.emplace_back(std::move(AttentionPolicy));
 
       auto policymap = std::make_unique<PolicyMapLayer<DataType>>(
@@ -557,7 +460,6 @@
       policymap->LoadWeights(kAttnPolicyMap, scratch_mem_);
       network_.emplace_back(std::move(policymap));
 
-<<<<<<< HEAD
     } else {
       // Selected head to construct, use vanilla as default head.
       lczero::LegacyWeights::PolicyHead head = weights.policy_heads.vanilla;
@@ -578,73 +480,14 @@
         conv1->LoadWeights(&head.policy1.weights[0],
                           &head.policy1.biases[0], scratch_mem_);
         network_.emplace_back(std::move(conv1));
-=======
-    } else if (conv_policy_) {
-      assert(!attn_body_);  // not supported with attention body
-      auto conv1 = std::make_unique<FusedWinogradConvSELayer<DataType>>(
-          resi_last_, kNumFilters, 8, 8, kNumFilters, act,
-          true, false, false, 0, use_gemm_ex);
-      conv1->LoadWeights(&weights.policy1.weights[0],
-                         &weights.policy1.biases[0], scratch_mem_);
-      network_.emplace_back(std::move(conv1));
-
-      auto pol_channels = weights.policy.biases.size();
-
-      // No relu
-      auto conv2 = std::make_unique<FusedWinogradConvSELayer<DataType>>(
-          getLastLayer(), pol_channels, 8, 8, kNumFilters, NONE, true, false,
-          false, 0, use_gemm_ex);
-      conv2->LoadWeights(&weights.policy.weights[0], &weights.policy.biases[0],
-                         scratch_mem_);
-      network_.emplace_back(std::move(conv2));
->>>>>>> 6e0161a0
 
         auto pol_channels = head.policy.biases.size();
 
-<<<<<<< HEAD
         // No relu
         auto conv2 = std::make_unique<FusedWinogradConvSELayer<DataType>>(
             getLastLayer(), pol_channels, 8, 8, kNumFilters, ACTIVATION_NONE,
             true, false, false, 0, use_gemm_ex);
         conv2->LoadWeights(&head.policy.weights[0], &head.policy.biases[0],
-=======
-      network_.emplace_back(std::move(policymap));
-    } else {
-      assert(!attn_body_);  // not supported with attention body
-      auto convPol = std::make_unique<Conv1Layer<DataType>>(
-          resi_last_, weights.policy.biases.size(), 8, 8, kNumFilters, act,
-          true, use_gemm_ex);
-      convPol->LoadWeights(&weights.policy.weights[0],
-                           &weights.policy.biases[0], scratch_mem_);
-      network_.emplace_back(std::move(convPol));
-
-      auto FCPol = std::make_unique<FCLayer<DataType>>(
-          getLastLayer(), weights.ip_pol_b.size(), 1, 1, true, NONE);
-      FCPol->LoadWeights(&weights.ip_pol_w[0], &weights.ip_pol_b[0],
-                         scratch_mem_);
-      network_.emplace_back(std::move(FCPol));
-    }
-
-    // Value head.
-    {
-      if (attn_body_) {
-        auto embedded_val = std::make_unique<EmbeddingLayer<DataType>>(
-            encoder_last_, weights.ip_val_w, weights.ip_val_b, scratch_mem_,
-            act);
-        network_.emplace_back(std::move(embedded_val));
-      } else {
-        auto convVal = std::make_unique<Conv1Layer<DataType>>(
-            resi_last_, weights.value.biases.size(), 8, 8, kNumFilters, act,
-            true, use_gemm_ex);
-        convVal->LoadWeights(&weights.value.weights[0],
-                             &weights.value.biases[0], scratch_mem_);
-        network_.emplace_back(std::move(convVal));
-      }
-
-      auto FCVal1 = std::make_unique<FCLayer<DataType>>(
-          getLastLayer(), weights.ip1_val_b.size(), 1, 1, true, act);
-      FCVal1->LoadWeights(&weights.ip1_val_w[0], &weights.ip1_val_b[0],
->>>>>>> 6e0161a0
                           scratch_mem_);
         network_.emplace_back(std::move(conv2));
 
@@ -854,28 +697,16 @@
     if (numBlocks_ > 0) {
       // Input.
       network_[l++]->Eval(batchSize, skip_connection, tensor_mem[0], nullptr,
-<<<<<<< HEAD
                           scratch_mem, scratch_size_, nullptr, cublas,
                           stream);  // input conv
-=======
-                        scratch_mem, scratch_size_, nullptr, cublas,
-                        stream);  // input conv
->>>>>>> 6e0161a0
 
       // Residual block.
       for (int block = 0; block < numBlocks_; block++) {
         if (use_res_block_winograd_fuse_opt_) {
-<<<<<<< HEAD
           network_[l++]->Eval(batchSize, tensor_mem[2], skip_connection,
                               nullptr, enableCacheOpt ? nullptr : scratch_mem,
                               scratch_size_, nullptr, cublas,
                               stream);  // block
-=======
-          network_[l++]->Eval(batchSize, tensor_mem[2], skip_connection, nullptr,
-                            enableCacheOpt ? nullptr : scratch_mem,
-                            scratch_size_, nullptr, cublas,
-                            stream);  // block
->>>>>>> 6e0161a0
         } else {
           network_[l++]->Eval(batchSize, tensor_mem[0], tensor_mem[2], nullptr,
                               scratch_mem, scratch_size_, nullptr, cublas,
@@ -892,7 +723,6 @@
       spare2 = tensor_mem[1];
     }
 
-<<<<<<< HEAD
     if (attn_body_) {
       network_[l++]->Eval(
           batchSize, tensor_mem[1],
@@ -900,15 +730,6 @@
           (numBlocks_ > 0) ? tensor_mem[0] : tensor_mem[2], scratch_mem,
           scratch_size_, nullptr, cublas, stream,
           offset_pointers);  // Entire attention body of the network
-=======
-
-    if (attn_body_) {
-      network_[l++]->Eval(batchSize, tensor_mem[1],
-                          (numBlocks_ > 0) ? tensor_mem[2] : tensor_mem[0],
-                          (numBlocks_ > 0) ? tensor_mem[0] : tensor_mem[2],
-                          scratch_mem, scratch_size_, nullptr,
-                          cublas, stream);  // Entire attention body of the network
->>>>>>> 6e0161a0
 
       flow = tensor_mem[1];
       spare1 = tensor_mem[0];
@@ -928,7 +749,6 @@
     // Policy head.
     if (attn_policy_) {
       network_[l++]->Eval(
-<<<<<<< HEAD
           batchSize, spare1, flow, spare2, scratch_mem, scratch_size_, nullptr,
           cublas, stream,
           head_offset_pointers);  // Entire Attention policy head except for the
@@ -938,17 +758,6 @@
                             scratch_size_, nullptr, cublas,
                             stream);  // policy map layer
         copyTypeConverted(opPol, (half*)spare2, batchSize * kNumOutputPolicy,
-=======
-          batchSize, spare1, flow, spare2, scratch_mem,
-          scratch_size_, nullptr, cublas,
-          stream);  // Entire Attention policy head except for the policy map
-      if (fp16) {
-        network_[l++]->Eval(batchSize, spare2, spare1, nullptr,
-                            scratch_mem, scratch_size_, nullptr, cublas,
-                            stream);  // policy map layer
-        copyTypeConverted(opPol, (half*)spare2,
-                          batchSize * kNumOutputPolicy,
->>>>>>> 6e0161a0
                           stream);  // POLICY output
       } else {
         network_[l++]->Eval(batchSize, (DataType*)opPol, spare1, nullptr,
@@ -957,7 +766,6 @@
       }
 
     } else if (conv_policy_) {
-<<<<<<< HEAD
       network_[l++]->Eval(batchSize, spare1, flow, nullptr, scratch_mem,
                           scratch_size_, nullptr, cublas,
                           stream);  // policy conv1
@@ -971,30 +779,14 @@
                             scratch_size_, nullptr, cublas,
                             stream);  // policy map layer
         copyTypeConverted(opPol, (half*)(spare1), batchSize * kNumOutputPolicy,
-=======
-      network_[l++]->Eval(batchSize, spare1, flow, nullptr,
-                          scratch_mem, scratch_size_, nullptr, cublas,
-                          stream);  // policy conv1
-
-      network_[l++]->Eval(batchSize, spare2, spare1, nullptr,
-                          scratch_mem, scratch_size_, nullptr, cublas,
-                          stream);  // policy conv2
-
-      if (fp16) {
-        network_[l++]->Eval(batchSize, spare1, spare2, nullptr,
-                            scratch_mem, scratch_size_, nullptr, cublas,
-                            stream);  // policy map layer
-        copyTypeConverted(opPol, (half*)(spare1),
-                          batchSize * kNumOutputPolicy,
->>>>>>> 6e0161a0
                           stream);  // POLICY output
       } else {
         network_[l++]->Eval(batchSize, (DataType*)opPol, spare2, nullptr,
+        network_[l++]->Eval(batchSize, (DataType*)opPol, spare2, nullptr,
                             scratch_mem, scratch_size_, nullptr, cublas,
                             stream);  // policy map layer  // POLICY output
       }
     } else {
-<<<<<<< HEAD
       network_[l++]->Eval(batchSize, spare1, flow, nullptr, scratch_mem,
                           scratch_size_, nullptr, cublas,
                           stream);  // pol conv
@@ -1006,20 +798,8 @@
 
         copyTypeConverted(opPol, (half*)(spare2), batchSize * kNumOutputPolicy,
                           stream);  // POLICY
-=======
-      network_[l++]->Eval(batchSize, spare1, flow, nullptr,
-                          scratch_mem, scratch_size_, nullptr, cublas,
-                          stream);  // pol conv
-
-      if (fp16) {
-        network_[l++]->Eval(batchSize, spare2, spare1, nullptr,
-                            scratch_mem, scratch_size_, nullptr, cublas,
-                            stream);  // pol FC
-
-        copyTypeConverted(opPol, (half*)(spare2),
-                          batchSize * kNumOutputPolicy, stream);  // POLICY
->>>>>>> 6e0161a0
       } else {
+        network_[l++]->Eval(batchSize, (DataType*)opPol, spare1, nullptr,
         network_[l++]->Eval(batchSize, (DataType*)opPol, spare1, nullptr,
                             scratch_mem, scratch_size_, nullptr, cublas,
                             stream);  // pol FC  // POLICY
@@ -1033,35 +813,12 @@
                         cudaMemcpyDeviceToHost, stream));
 
     // value head
-<<<<<<< HEAD
     if (fp16) {
       network_[l++]->Eval(batchSize, spare1, flow, spare2, scratch_mem,
                           scratch_size_, nullptr, cublas,
                           stream);  // value head
       copyTypeConverted(opVal, (half*)spare1, wdl_ ? 3 * batchSize : batchSize,
                         stream);
-=======
-    network_[l++]->Eval(batchSize, spare1, flow, nullptr,
-                        scratch_mem, scratch_size_, nullptr, cublas,
-                        stream);  // value conv or embedding
-
-    network_[l++]->Eval(batchSize, spare2, spare1, nullptr,
-                        scratch_mem, scratch_size_, nullptr, cublas,
-                        stream);  // value FC1
-
-    if (wdl_) {
-      if (fp16) {
-        network_[l++]->Eval(batchSize, spare1, spare2, nullptr,
-                            scratch_mem, scratch_size_, nullptr, cublas,
-                            stream);  // value FC2    // VALUE
-        copyTypeConverted(opVal, (half*)spare1, 3 * batchSize,
-                          stream);  // VALUE
-      } else {
-        network_[l++]->Eval(batchSize, (DataType*)opVal, spare2, nullptr,
-                            scratch_mem, scratch_size_, nullptr, cublas,
-                            stream);  // value FC2    // VALUE
-      }
->>>>>>> 6e0161a0
     } else {
       network_[l++]->Eval(batchSize, (DataType*)opVal, flow, spare2,
                           scratch_mem, scratch_size_, nullptr, cublas,
@@ -1071,23 +828,12 @@
     if (wdl_err_) {
       // value error head
       if (fp16) {
-<<<<<<< HEAD
         network_[l++]->Eval(batchSize, spare1, flow, spare2, scratch_mem,
                             scratch_size_, nullptr, cublas,
                             stream);  // value error head
         copyTypeConverted(opValErr, (half*)spare1, batchSize, stream);
       } else {
         network_[l++]->Eval(batchSize, (DataType*)opValErr, flow, spare2,
-=======
-        // TODO: consider fusing the bias-add of FC2 with format conversion.
-        network_[l++]->Eval(batchSize, spare1, spare2, nullptr,
-                            scratch_mem, scratch_size_, nullptr, cublas,
-                            stream);  // value FC2
-        copyTypeConverted(opVal, (half*)(spare1), batchSize,
-                          stream);  // VALUE
-      } else {
-        network_[l++]->Eval(batchSize, (DataType*)opVal, spare2, nullptr,
->>>>>>> 6e0161a0
                             scratch_mem, scratch_size_, nullptr, cublas,
                             stream);  // value error head
       }
@@ -1095,36 +841,22 @@
 
     if (moves_left_) {
       // Moves left head
-<<<<<<< HEAD
       network_[l++]->Eval(batchSize, spare1, flow, nullptr, scratch_mem,
                           scratch_size_, nullptr, cublas,
                           stream);  // moves conv or embedding
 
       network_[l++]->Eval(batchSize, spare2, spare1, nullptr, scratch_mem,
                           scratch_size_, nullptr, cublas,
-=======
-      network_[l++]->Eval(batchSize, spare1, flow, nullptr,
-                          scratch_mem, scratch_size_, nullptr, cublas,
-                          stream);  // moves conv or embedding
-
-      network_[l++]->Eval(batchSize, spare2, spare1, nullptr,
-                          scratch_mem, scratch_size_, nullptr, cublas,
->>>>>>> 6e0161a0
                           stream);  // moves FC1
 
       // Moves left FC2
       if (fp16) {
         // TODO: consider fusing the bias-add of FC2 with format conversion.
-<<<<<<< HEAD
         network_[l++]->Eval(batchSize, spare1, spare2, nullptr, scratch_mem,
                             scratch_size_, nullptr, cublas, stream);
-=======
-        network_[l++]->Eval(batchSize, spare1, spare2, nullptr,
-                            scratch_mem, scratch_size_, nullptr, cublas,
-                            stream);
->>>>>>> 6e0161a0
         copyTypeConverted(opMov, (half*)(spare1), batchSize, stream);
       } else {
+        network_[l++]->Eval(batchSize, (DataType*)opMov, spare2, nullptr,
         network_[l++]->Eval(batchSize, (DataType*)opMov, spare2, nullptr,
                             scratch_mem, scratch_size_, nullptr, cublas,
                             stream);
@@ -1335,20 +1067,11 @@
         " backend requires a network file.");
   }
   const WeightsFile& weights = *w;
-<<<<<<< HEAD
   auto format = weights.format().network_format().network() & 127;
   if ((weights.format().network_format().network() & 128) == 0 ||
       (format != pblczero::NetworkFormat::NETWORK_CLASSICAL_WITH_HEADFORMAT &&
       format != pblczero::NetworkFormat::NETWORK_SE_WITH_HEADFORMAT &&
       format != pblczero::NetworkFormat::NETWORK_ATTENTIONBODY_WITH_HEADFORMAT)) {
-=======
-  if (weights.format().network_format().network() !=
-          pblczero::NetworkFormat::NETWORK_CLASSICAL_WITH_HEADFORMAT &&
-      weights.format().network_format().network() !=
-          pblczero::NetworkFormat::NETWORK_SE_WITH_HEADFORMAT &&
-      weights.format().network_format().network() !=
-          pblczero::NetworkFormat::NETWORK_ATTENTIONBODY_WITH_HEADFORMAT) {
->>>>>>> 6e0161a0
     throw Exception("Network format " +
                     pblczero::NetworkFormat::NetworkStructure_Name(
                         weights.format().network_format().network()) +
