/*
  This file is part of Leela Chess Zero.
  Copyright (C) 2018-2019 The LCZero Authors

  Leela Chess is free software: you can redistribute it and/or modify
  it under the terms of the GNU General Public License as published by
  the Free Software Foundation, either version 3 of the License, or
  (at your option) any later version.

  Leela Chess is distributed in the hope that it will be useful,
  but WITHOUT ANY WARRANTY; without even the implied warranty of
  MERCHANTABILITY or FITNESS FOR A PARTICULAR PURPOSE.  See the
  GNU General Public License for more details.

  You should have received a copy of the GNU General Public License
  along with Leela Chess.  If not, see <http://www.gnu.org/licenses/>.

  Additional permission under GNU GPL version 3 section 7

  If you modify this Program, or any covered work, by linking or
  combining it with NVIDIA Corporation's libraries from the NVIDIA CUDA
  Toolkit and the NVIDIA CUDA Deep Neural Network library (or a
  modified version of those libraries), containing parts covered by the
  terms of the respective license agreement, the licensors of this
  Program grant you additional permission to convey the resulting work.
*/
#include <algorithm>
#include <cassert>
#include <functional>
#include <list>
#include <memory>
#include <mutex>

#include "cuda_common.h"
#include "inputs_outputs.h"
#include "kernels.h"
#include "layers.h"
#include "neural/factory.h"
#include "neural/network_legacy.h"
#include "neural/shared/policy_map.h"
#include "neural/shared/attention_policy_map.h"
#include "utils/bititer.h"
#include "utils/exception.h"

namespace lczero {
using namespace cudnn_backend;

template <typename DataType>
class CudaNetwork;

static size_t getMaxAttentionHeadSize(const LegacyWeights& weights, int N) {
  const size_t embedding_op_size = weights.ip_pol_b.size();
  const size_t policy_d_model = weights.ip2_pol_b.size();
  assert(policy_d_model == weights.ip3_pol_b.size());

  size_t encoder_d_model = 0;
  size_t encoder_dff = 0;

  if (weights.pol_encoder.size() > 0) {
    encoder_d_model = weights.pol_encoder[0].mha.q_b.size();
    encoder_dff = weights.pol_encoder[0].ffn.dense1_b.size();

    assert(encoder_d_model == weights.pol_encoder[0].mha.k_b.size());
    assert(encoder_d_model == weights.pol_encoder[0].mha.v_b.size());
    assert(embedding_op_size == weights.pol_encoder[0].ffn.dense2_b.size());
  }

  const size_t encoder_heads = weights.pol_encoder_head_count;

  size_t size = N * 64 *
                std::max(std::max(embedding_op_size, encoder_dff),
                         std::max(policy_d_model, encoder_d_model));

  // size of matmul_qk matrix = encoder_heads_ * Batch * 64 * 64
  const size_t matmul_qk_size = encoder_heads * N * 64 * 64;
  const size_t output_size = N * (64 * 64 + 8 * 24);

  size = std::max(size, std::max(matmul_qk_size, output_size));
  return size;
}

template <typename DataType>
class CudaNetworkComputation : public NetworkComputation {
 public:
  CudaNetworkComputation(CudaNetwork<DataType>* network, bool wdl,
                          bool moves_left);
  ~CudaNetworkComputation();

  void AddInput(InputPlanes&& input) override {
    const auto iter_mask =
        &inputs_outputs_->input_masks_mem_[batch_size_ * kInputPlanes];
    const auto iter_val =
        &inputs_outputs_->input_val_mem_[batch_size_ * kInputPlanes];

    int i = 0;
    for (const auto& plane : input) {
      iter_mask[i] = plane.mask;
      iter_val[i] = plane.value;
      i++;
    }

    batch_size_++;
  }

  void ComputeBlocking() override;

  int GetBatchSize() const override { return batch_size_; }

  float GetQVal(int sample) const override {
    if (wdl_) {
      auto w = inputs_outputs_->op_value_mem_[3 * sample + 0];
      auto l = inputs_outputs_->op_value_mem_[3 * sample + 2];
      return w - l;
    } else {
      return inputs_outputs_->op_value_mem_[sample];
    }
  }

  float GetDVal(int sample) const override {
    if (wdl_) {
      auto d = inputs_outputs_->op_value_mem_[3 * sample + 1];
      return d;
    } else {
      return 0.0f;
    }
  }

  float GetPVal(int sample, int move_id) const override {
    return inputs_outputs_->op_policy_mem_[sample * kNumOutputPolicy + move_id];
  }

  float GetMVal(int sample) const override {
    if (moves_left_) {
      return inputs_outputs_->op_moves_left_mem_[sample];
    }
    return 0.0f;
  }

 private:
  // Memory holding inputs, outputs.
  std::unique_ptr<InputsOutputs> inputs_outputs_;
  int batch_size_;
  bool wdl_;
  bool moves_left_;

  CudaNetwork<DataType>* network_;
};

template <typename DataType>
class CudaNetwork : public Network {
 public:
  CudaNetwork(const WeightsFile& file, const OptionsDict& options)
      : capabilities_{file.format().network_format().input(),
                      file.format().network_format().moves_left()} {
    LegacyWeights weights(file.weights());
    gpu_id_ = options.GetOrDefault<int>("gpu", 0);

    conv_policy_ = file.format().network_format().policy() ==
                   pblczero::NetworkFormat::POLICY_CONVOLUTION;

    attn_policy_ = file.format().network_format().policy() ==
                   pblczero::NetworkFormat::POLICY_ATTENTION;

    max_batch_size_ = options.GetOrDefault<int>("max_batch", 1024);

    showInfo();

    int total_gpus;
    ReportCUDAErrors(cudaGetDeviceCount(&total_gpus));

    if (gpu_id_ >= total_gpus)
      throw Exception("Invalid GPU Id: " + std::to_string(gpu_id_));

    cudaDeviceProp deviceProp = {};
    cudaGetDeviceProperties(&deviceProp, gpu_id_);
    showDeviceInfo(deviceProp);

    // Select GPU to run on (for *the current* thread).
    ReportCUDAErrors(cudaSetDevice(gpu_id_));

    multi_stream_ = options.GetOrDefault<bool>("multi_stream", false);

    // Default layout is nchw.
    bool hasTensorCores = false;

    if (std::is_same<half, DataType>::value) {
      // Check if the GPU support FP16.

      if ((deviceProp.major == 6 && deviceProp.minor != 1) ||
          (deviceProp.major == 5 && deviceProp.minor == 3)) {
        // FP16 without tensor cores supported on GP100 (SM 6.0) and Jetson
        // (SM 5.3 and 6.2). SM 6.1 GPUs also have FP16, but slower than FP32.
          ;
      } else if (deviceProp.major >= 7) {
        // Some GPUs (GTX 16xx) are SM 7.5 but don't have tensor cores
        // enabling TENSOR_OP_MATH for them works but is very very slow
        // (likely because the system emulates it).
        if (!strstr(deviceProp.name, "GTX 16")) {
          hasTensorCores = true;
        }
      } else {
        throw Exception("Your GPU doesn't support FP16");
      }
    }

    if (!multi_stream_) {
      ReportCUBLASErrors(cublasCreate(&cublas_));
      if (hasTensorCores)
        ReportCUBLASErrors(cublasSetMathMode(cublas_, CUBLAS_TENSOR_OP_MATH));
    }

    const int kNumInputPlanes = kInputPlanes;
    const int kNumFilters = (int)weights.input.biases.size();
    numBlocks_ = (int)weights.residual.size();

    // Warn if the memory required for storing transformed weights is
    // going to exceed 40% of total video memory, force custom_winograd off
    // if it's going to exceed 50% of memory.
    size_t residual_single_layer_weight_size =
        3 * 3 * kNumFilters * kNumFilters * sizeof(DataType);
    size_t residual_weight_size =
        residual_single_layer_weight_size * numBlocks_ * 2;
    size_t transformed_residual_weight_size = residual_weight_size * 4;

    if (transformed_residual_weight_size > 0.4 * deviceProp.totalGlobalMem) {
      CERR << "WARNING: Low GPU video memory. You may run into OOM errors. Try "
              "using a smaller network.";
    }

    // Disable res block fusing for > 512 filters (the fused output input
    // transform kernel runs out of register space) and for fp32 for now.
    // TODO: make it work for filters not a multiple of 32.
    if ((kNumFilters <= kMaxResBlockFusingChannels ||
         ((deviceProp.major >= 8 ||
           (deviceProp.major == 7 && deviceProp.minor != 5)) &&
          kNumFilters <= kMaxResBlockFusingSeKFp16Ampere)) &&
        kNumFilters % 32 == 0 && std::is_same<half, DataType>::value) {
      use_res_block_winograd_fuse_opt_ = true;
    } else {
      use_res_block_winograd_fuse_opt_ = false;
    }
    // Override if set in backend-opts.
    if (!options.IsDefault<bool>("res_block_fusing")) {
      use_res_block_winograd_fuse_opt_ = options.Get<bool>("res_block_fusing");
    }

    const bool use_gemm_ex = deviceProp.major >= 5;

    // 0. Check for SE.
    has_se_ = false;
    if (weights.residual[0].has_se) {
      has_se_ = true;
    }

    // Have some minumum as we also use this for transforming weights.
    size_t max_weight_size = 128 * 1024 * 1024;

    // parts from scratch allocation are suballocated to hold various weights
    // and biases when transforming winograd weights (one layer at a time), 128
    // MB is way more than that what we need but make sure it's at least 3x of
    // single layer's weight size to be safe.
    if (max_weight_size < 3 * residual_single_layer_weight_size)
      max_weight_size = 3 * residual_single_layer_weight_size;

    scratch_size_ = max_weight_size;

    // Need additional space for transformed input/outputs which are 36/16
    // times size (4x4 block transformed into 6x6).
    const size_t transformed_tensor_size = (size_t)(
        max_batch_size_ * kNumFilters * 64 * (36.0 / 16.0) * sizeof(DataType));
    scratch_size_ = std::max(scratch_size_, 2 * transformed_tensor_size);

    // Attention policy head may need more memory
    // (We also split the allocations into two parts, so need 2x)
    const size_t attentionSize =
        getMaxAttentionHeadSize(weights, max_batch_size_);
    scratch_size_ = std::max(scratch_size_, 2 * attentionSize);

    ReportCUDAErrors(cudaMalloc(&scratch_mem_, scratch_size_));

    const bool mish_net = file.format().network_format().default_activation() ==
                          pblczero::NetworkFormat::DEFAULT_ACTIVATION_MISH;

    // 2. Build the network, and copy the weights to GPU memory.

    // Input.
    {
      auto inputConv = std::make_unique<FusedWinogradConvSELayer<DataType>>(
          nullptr, kNumFilters, 8, 8, kNumInputPlanes, mish_net ? MISH : RELU, true, false, false,
          0, use_gemm_ex, use_res_block_winograd_fuse_opt_);
      inputConv->LoadWeights(&weights.input.weights[0],
                             &weights.input.biases[0], scratch_mem_);
      network_.emplace_back(std::move(inputConv));
    }

    // Residual block.
    for (int block = 0; block < numBlocks_; block++) {
        bool has_se = weights.residual[block].has_se;
        int se_k = (int)weights.residual[block].se.b1.size();

        if (use_res_block_winograd_fuse_opt_) {
          auto layer = std::make_unique<ResidualBlock<DataType>>(
              getLastLayer(), kNumFilters, has_se, se_k, use_gemm_ex,
              block == 0, block == (numBlocks_ - 1), mish_net ? MISH : RELU);
          layer->LoadWeights0(&weights.residual[block].conv1.weights[0],
                              &weights.residual[block].conv1.biases[0],
                              scratch_mem_);
          layer->LoadWeights1(&weights.residual[block].conv2.weights[0],
                              &weights.residual[block].conv2.biases[0],
                              scratch_mem_);
          if (has_se)
            layer->LoadSEWeights(&weights.residual[block].se.w1[0],
                                 &weights.residual[block].se.b1[0],
                                 &weights.residual[block].se.w2[0],
                                 &weights.residual[block].se.b2[0], scratch_mem_);
          network_.emplace_back(std::move(layer));
        } else {
          auto conv1 = std::make_unique<FusedWinogradConvSELayer<DataType>>(
              getLastLayer(), kNumFilters, 8, 8, kNumFilters,
              mish_net ? MISH : RELU, true, false,
              false, 0, use_gemm_ex);
          conv1->LoadWeights(&weights.residual[block].conv1.weights[0],
                             &weights.residual[block].conv1.biases[0],
                             scratch_mem_);
          network_.emplace_back(std::move(conv1));

          auto conv2 = std::make_unique<FusedWinogradConvSELayer<DataType>>(
              getLastLayer(), kNumFilters, 8, 8, kNumFilters,
              mish_net ? MISH : RELU, true, true,
              has_se, se_k, use_gemm_ex);
          conv2->LoadWeights(&weights.residual[block].conv2.weights[0],
                             &weights.residual[block].conv2.biases[0],
                             scratch_mem_);
          if (has_se)
            conv2->LoadSEWeights(&weights.residual[block].se.w1[0],
                                 &weights.residual[block].se.b1[0],
                                 &weights.residual[block].se.w2[0],
                                 &weights.residual[block].se.b2[0],
                                 scratch_mem_);
          network_.emplace_back(std::move(conv2));
        }
    }

    resi_last_ = getLastLayer();

    // Policy head.
    if (attn_policy_) {
      auto AttentionPolicy = std::make_unique<AttentionPolicyHead<DataType>>(
          getLastLayer(), weights, scratch_mem_);
      network_.emplace_back(std::move(AttentionPolicy));

      auto policymap = std::make_unique<PolicyMapLayer<DataType>>(
          getLastLayer(), kNumOutputPolicy, 1, 1, 64 * 64 + 8 * 24, true);
      policymap->LoadWeights(kAttnPolicyMap, scratch_mem_);
      network_.emplace_back(std::move(policymap));
<<<<<<< HEAD
=======

>>>>>>> a2407cb8
    } else if (conv_policy_) {
      auto conv1 = std::make_unique<FusedWinogradConvSELayer<DataType>>(
          resi_last_, kNumFilters, 8, 8, kNumFilters, mish_net ? MISH : RELU,
          true, false,
          false, 0, use_gemm_ex);
      conv1->LoadWeights(&weights.policy1.weights[0],
                         &weights.policy1.biases[0], scratch_mem_);
      network_.emplace_back(std::move(conv1));

      auto pol_channels = weights.policy.biases.size();

      // No relu
      auto conv2 = std::make_unique<FusedWinogradConvSELayer<DataType>>(
          getLastLayer(), pol_channels, 8, 8, kNumFilters, NONE, true, false,
          false, 0, use_gemm_ex);
      conv2->LoadWeights(&weights.policy.weights[0], &weights.policy.biases[0],
                         scratch_mem_);
      network_.emplace_back(std::move(conv2));

      auto policymap = std::make_unique<PolicyMapLayer<DataType>>(
          getLastLayer(), kNumOutputPolicy, 1, 1, 73 * 8 * 8, false);
      policymap->LoadWeights(kConvPolicyMap, scratch_mem_);

      network_.emplace_back(std::move(policymap));
    } else {
      auto convPol = std::make_unique<Conv1Layer<DataType>>(
          resi_last_, weights.policy.biases.size(), 8, 8, kNumFilters,
          mish_net ? MISH : RELU,
          true, use_gemm_ex);
      convPol->LoadWeights(&weights.policy.weights[0],
                           &weights.policy.biases[0], scratch_mem_);
      network_.emplace_back(std::move(convPol));

      auto FCPol = std::make_unique<FCLayer<DataType>>(
          getLastLayer(), weights.ip_pol_b.size(), 1, 1, true, NONE);
      FCPol->LoadWeights(&weights.ip_pol_w[0], &weights.ip_pol_b[0],
                         scratch_mem_);
      network_.emplace_back(std::move(FCPol));
    }
    policy_out_ = getLastLayer();

    // Value head.
    {
      auto convVal = std::make_unique<Conv1Layer<DataType>>(
          resi_last_, weights.value.biases.size(), 8, 8, kNumFilters,
          mish_net ? MISH : RELU,
          true, use_gemm_ex);
      convVal->LoadWeights(&weights.value.weights[0], &weights.value.biases[0],
                           scratch_mem_);
      network_.emplace_back(std::move(convVal));

      auto FCVal1 = std::make_unique<FCLayer<DataType>>(
<<<<<<< HEAD
          getLastLayer(), weights.ip1_val_b.size(), 1, 1, true,
          mish_net ? MISH : RELU);
=======
          getLastLayer(), weights.ip1_val_b.size(), 1, 1, true, RELU);
>>>>>>> a2407cb8
      FCVal1->LoadWeights(&weights.ip1_val_w[0], &weights.ip1_val_b[0],
                          scratch_mem_);
      network_.emplace_back(std::move(FCVal1));

      wdl_ = file.format().network_format().value() ==
             pblczero::NetworkFormat::VALUE_WDL;
      auto fc2_tanh = !wdl_;

      auto FCVal2 = std::make_unique<FCLayer<DataType>>(
          getLastLayer(), weights.ip2_val_b.size(), 1, 1, true, fc2_tanh ? TANH : NONE);
      FCVal2->LoadWeights(&weights.ip2_val_w[0], &weights.ip2_val_b[0],
                          scratch_mem_);
      network_.emplace_back(std::move(FCVal2));
    }
    value_out_ = getLastLayer();

    // Moves left head
    moves_left_ = (file.format().network_format().moves_left() ==
                   pblczero::NetworkFormat::MOVES_LEFT_V1) &&
                  options.GetOrDefault<bool>("mlh", true);
    if (moves_left_) {
      auto convMov = std::make_unique<Conv1Layer<DataType>>(
          resi_last_, weights.moves_left.biases.size(), 8, 8, kNumFilters,
          mish_net ? MISH : RELU, true, use_gemm_ex);
      convMov->LoadWeights(&weights.moves_left.weights[0],
                           &weights.moves_left.biases[0], scratch_mem_);
      network_.emplace_back(std::move(convMov));

      auto FCMov1 = std::make_unique<FCLayer<DataType>>(
<<<<<<< HEAD
          getLastLayer(), weights.ip1_mov_b.size(), 1, 1, true,
          mish_net ? MISH : RELU);
=======
          getLastLayer(), weights.ip1_mov_b.size(), 1, 1, true, RELU);
>>>>>>> a2407cb8
      FCMov1->LoadWeights(&weights.ip1_mov_w[0], &weights.ip1_mov_b[0],
                          scratch_mem_);
      network_.emplace_back(std::move(FCMov1));

      auto FCMov2 = std::make_unique<FCLayer<DataType>>(getLastLayer(), 1, 1, 1,
                                                        true, RELU);
      FCMov2->LoadWeights(&weights.ip2_mov_w[0], &weights.ip2_mov_b[0],
                          scratch_mem_);
      network_.emplace_back(std::move(FCMov2));
    }
    moves_left_out_ = getLastLayer();

    // 3. Allocate GPU memory for running the network:
    //    - three buffers of max size are enough (one to hold input, second to
    //      hold output and third to hold skip connection's input).

    // size of input to the network
    size_t maxSize = max_batch_size_ * kNumInputPlanes * 64 * sizeof(DataType);

    // take max size of all layers
    for (auto& layer : network_) {
      maxSize = std::max(maxSize, layer->GetOutputSize(max_batch_size_));
    }

<<<<<<< HEAD
    if ((attn_policy_ || use_res_block_winograd_fuse_opt_) && scratch_size_ > maxSize)
=======

    if ((attn_policy_ || use_res_block_winograd_fuse_opt_) && (scratch_size_ > maxSize)) {
>>>>>>> a2407cb8
      maxSize = scratch_size_;
    }

    if (!multi_stream_) {
      for (auto& mem : tensor_mem_) {
        ReportCUDAErrors(cudaMalloc(&mem, maxSize));
        ReportCUDAErrors(cudaMemset(mem, 0, maxSize));
      }
    }

    tensor_mem_size_ = multi_stream_ ? maxSize : 0;

    // pre-allocate one InputsOutputs object
    // The first call to allocate memory, create cublas, 
    // strem, etc takes really long (600 ms)
    std::unique_ptr<InputsOutputs> io = GetInputsOutputs();
  }

  void forwardEval(InputsOutputs* io, int batchSize) {
    if (!multi_stream_)
      lock_.lock();

#ifdef DEBUG_RAW_NPS
    auto t_start = std::chrono::high_resolution_clock::now();
#endif

    // Expand packed planes to full planes.
    uint64_t* ipDataMasks = io->input_masks_mem_gpu_;
    float* ipDataValues = io->input_val_mem_gpu_;

    DataType* tensor_mem[3];
    void* scratch_mem;
    cudaStream_t stream;
    cublasHandle_t cublas;
    if (multi_stream_) {
      // We use tensor and scratch memory from InputOutputs (so that multiple
      // requests can run in parallel)
      for (int i = 0; i < 3; i++) tensor_mem[i] = (DataType*)io->tensor_mem_[i];
      scratch_mem = io->scratch_mem_;
      stream = io->stream_;
      cublas = io->cublas_;
    } else {
      for (int i = 0; i < 3; i++) tensor_mem[i] = tensor_mem_[i];
      scratch_mem = scratch_mem_;
      stream = 0;           // default stream
      cublas = cublas_;
    }

    bool fp16 = std::is_same<half, DataType>::value;
    if (fp16) {
      expandPlanes_Fp16_NCHW((half*)(tensor_mem[0]), ipDataMasks,
                               ipDataValues, batchSize * kInputPlanes, stream);
    } else {
      expandPlanes_Fp32_NCHW((float*)(tensor_mem[0]), ipDataMasks, ipDataValues,
                             batchSize * kInputPlanes, stream);
    }

    float* opPol = io->op_policy_mem_gpu_;
    float* opVal = io->op_value_mem_gpu_;
    float* opMov = io->op_moves_left_mem_gpu_;

    int l = 0;
    // Input.
    network_[l++]->Eval(
        batchSize,
        use_res_block_winograd_fuse_opt_ ? tensor_mem[1] : tensor_mem[2],
        tensor_mem[0], nullptr, scratch_mem, scratch_size_, nullptr, cublas,
        stream);  // input conv

    // Residual block.
    for (int block = 0; block < numBlocks_; block++) {
      if (use_res_block_winograd_fuse_opt_) {
        network_[l++]->Eval(batchSize, tensor_mem[2], tensor_mem[1], nullptr,
                            scratch_mem, scratch_size_, nullptr, cublas,
                            stream);  // block
      } else {
        network_[l++]->Eval(batchSize, tensor_mem[0], tensor_mem[2], nullptr,
                            scratch_mem, scratch_size_, nullptr, cublas,
                            stream);  // conv1

        network_[l++]->Eval(batchSize, tensor_mem[2], tensor_mem[0],
                            tensor_mem[2], scratch_mem, scratch_size_, nullptr,
                            cublas, stream);  // conv2
        }
    }

    // Policy head.
    if (attn_policy_) {
      network_[l++]->Eval(batchSize, tensor_mem[0], tensor_mem[2],
                          tensor_mem[1], scratch_mem, scratch_size_, nullptr,
                          cublas,
                          stream);  // Entire Attention policy head except for the policy map
<<<<<<< HEAD

=======
>>>>>>> a2407cb8
      if (fp16) {
        network_[l++]->Eval(batchSize, tensor_mem[1], tensor_mem[0], nullptr,
                            scratch_mem, scratch_size_, nullptr, cublas,
                            stream);  // policy map layer
        copyTypeConverted(opPol, (half*)(tensor_mem[1]),
                          batchSize * kNumOutputPolicy,
                          stream);  // POLICY output
      } else {
        network_[l++]->Eval(batchSize, (DataType*)opPol, tensor_mem[0], nullptr,
                            scratch_mem, scratch_size_, nullptr, cublas,
                            stream);  // policy map layer  // POLICY output
      }
<<<<<<< HEAD
=======

>>>>>>> a2407cb8
    } else if (conv_policy_) {
      network_[l++]->Eval(batchSize, tensor_mem[0], tensor_mem[2], nullptr,
                          scratch_mem, scratch_size_, nullptr, cublas,
                          stream);  // policy conv1

      network_[l++]->Eval(batchSize, tensor_mem[1], tensor_mem[0], nullptr,
                          scratch_mem, scratch_size_, nullptr, cublas,
                          stream);  // policy conv2

      if (fp16) {
        network_[l++]->Eval(batchSize, tensor_mem[0], tensor_mem[1], nullptr,
                            scratch_mem, scratch_size_, nullptr, cublas,
                            stream);  // policy map layer
        copyTypeConverted(opPol, (half*)(tensor_mem[0]),
                          batchSize * kNumOutputPolicy,
                          stream);  // POLICY output
      } else {
        network_[l++]->Eval(batchSize, (DataType*)opPol, tensor_mem[1], nullptr,
                            scratch_mem, scratch_size_, nullptr, cublas,
                            stream);  // policy map layer  // POLICY output
      }
    } else {
      network_[l++]->Eval(batchSize, tensor_mem[0], tensor_mem[2], nullptr,
                          scratch_mem, scratch_size_, nullptr, cublas,
                          stream);  // pol conv

      if (fp16) {
        network_[l++]->Eval(batchSize, tensor_mem[1], tensor_mem[0], nullptr,
                            scratch_mem, scratch_size_, nullptr, cublas,
                            stream);  // pol FC

        copyTypeConverted(opPol, (half*)(tensor_mem[1]),
                          batchSize * kNumOutputPolicy, stream);  // POLICY
      } else {
        network_[l++]->Eval(batchSize, (DataType*)opPol, tensor_mem[0], nullptr,
                            scratch_mem, scratch_size_, nullptr, cublas,
                            stream);  // pol FC  // POLICY
      }
    }

    // Copy policy output from device memory to host memory.
    ReportCUDAErrors(cudaMemcpyAsync(
        io->op_policy_mem_, io->op_policy_mem_gpu_,
                        sizeof(float) * kNumOutputPolicy * batchSize,
                        cudaMemcpyDeviceToHost, stream));

    // value head
    network_[l++]->Eval(batchSize, tensor_mem[0], tensor_mem[2], nullptr,
                        scratch_mem, scratch_size_, nullptr, cublas,
                        stream);  // value conv

    network_[l++]->Eval(batchSize, tensor_mem[1], tensor_mem[0], nullptr,
                        scratch_mem, scratch_size_, nullptr, cublas,
                        stream);  // value FC1

    if (wdl_) {
      if (fp16) {
        network_[l++]->Eval(batchSize, tensor_mem[0], tensor_mem[1], nullptr,
                            scratch_mem, scratch_size_, nullptr, cublas,
                            stream);  // value FC2    // VALUE
        copyTypeConverted(opVal, (half*)(tensor_mem[0]), 3 * batchSize,
                          stream);  // VALUE
      } else {
        network_[l++]->Eval(batchSize, (DataType*)opVal, tensor_mem[1], nullptr,
                            scratch_mem, scratch_size_, nullptr, cublas,
                            stream);  // value FC2    // VALUE
      }
    } else {
      if (fp16) {
        // TODO: consider fusing the bias-add of FC2 with format conversion.
        network_[l++]->Eval(batchSize, tensor_mem[0], tensor_mem[1], nullptr,
                            scratch_mem, scratch_size_, nullptr, cublas,
                            stream);  // value FC2
        copyTypeConverted(opVal, (half*)(tensor_mem[0]), batchSize,
                          stream);  // VALUE
      } else {
        network_[l++]->Eval(batchSize, (DataType*)opVal, tensor_mem[1], nullptr,
                            scratch_mem, scratch_size_, nullptr, cublas,
                            stream);  // value FC2    // VALUE
      }
    }

    if (moves_left_) {
      // Moves left head
      network_[l++]->Eval(batchSize, tensor_mem[0], tensor_mem[2], nullptr,
                          scratch_mem, scratch_size_, nullptr, cublas,
                          stream);  // moves conv

      network_[l++]->Eval(batchSize, tensor_mem[1], tensor_mem[0], nullptr,
                          scratch_mem, scratch_size_, nullptr, cublas,
                          stream);  // moves FC1

      // Moves left FC2
      if (fp16) {
        // TODO: consider fusing the bias-add of FC2 with format conversion.
        network_[l++]->Eval(batchSize, tensor_mem[0], tensor_mem[1], nullptr,
                            scratch_mem, scratch_size_, nullptr, cublas,
                            stream);
        copyTypeConverted(opMov, (half*)(tensor_mem[0]), batchSize, stream);
      } else {
        network_[l++]->Eval(batchSize, (DataType*)opMov, tensor_mem[1], nullptr,
                            scratch_mem, scratch_size_, nullptr, cublas,
                            stream);
      }
    }

    if (multi_stream_) {
      ReportCUDAErrors(cudaStreamSynchronize(stream));
    } else {
      ReportCUDAErrors(cudaDeviceSynchronize());
      // The next thread can start using the GPU now.
      lock_.unlock();
    }

    if (wdl_) {
      // Value softmax done cpu side.
      for (int i = 0; i < batchSize; i++) {
        float w = io->op_value_mem_[3 * i + 0];
        float d = io->op_value_mem_[3 * i + 1];
        float l = io->op_value_mem_[3 * i + 2];
        float m = std::max({w, d, l});
        w = std::exp(w - m);
        d = std::exp(d - m);
        l = std::exp(l - m);
        float sum = w + d + l;
        w /= sum;
        l /= sum;
        d = 1.0f - w - l;
        io->op_value_mem_[3 * i + 0] = w;
        io->op_value_mem_[3 * i + 1] = d;
        io->op_value_mem_[3 * i + 2] = l;
      }
    }
  }

  ~CudaNetwork() {
    if (scratch_mem_) ReportCUDAErrors(cudaFree(scratch_mem_));
    if (!multi_stream_) {
      for (auto mem : tensor_mem_) {
        if (mem) ReportCUDAErrors(cudaFree(mem));
      }
      cublasDestroy(cublas_);
    }
  }

  const NetworkCapabilities& GetCapabilities() const override {
    return capabilities_;
  }

  std::unique_ptr<NetworkComputation> NewComputation() override {
    // Set correct gpu id for this computation (as it might have been called
    // from a different thread).
    ReportCUDAErrors(cudaSetDevice(gpu_id_));
    return std::make_unique<CudaNetworkComputation<DataType>>(this, wdl_,
                                                               moves_left_);
  }

  std::unique_ptr<InputsOutputs> GetInputsOutputs() {
    std::lock_guard<std::mutex> lock(inputs_outputs_lock_);
    if (free_inputs_outputs_.empty()) {
      return std::make_unique<InputsOutputs>(max_batch_size_, wdl_,
                                             moves_left_, tensor_mem_size_, scratch_size_);
    } else {
      std::unique_ptr<InputsOutputs> resource =
          std::move(free_inputs_outputs_.front());
      free_inputs_outputs_.pop_front();
      return resource;
    }
  }

  void ReleaseInputsOutputs(std::unique_ptr<InputsOutputs> resource) {
    std::lock_guard<std::mutex> lock(inputs_outputs_lock_);
    free_inputs_outputs_.push_back(std::move(resource));
  }

  // Apparently nvcc doesn't see constructor invocations through make_unique.
  // This function invokes constructor just to please complier and silence
  // warning. Is never called (but compiler thinks that it could).
  void UglyFunctionToSilenceNvccWarning() { InputsOutputs io(0, false, false); }

 private:
  const NetworkCapabilities capabilities_;
  int gpu_id_;
  int max_batch_size_;
  bool wdl_;
  bool moves_left_;
  bool use_res_block_winograd_fuse_opt_;    // fuse operations inside the residual tower
  bool multi_stream_;                       // run multiple parallel network evals

  // Currently only one NN Eval can happen a time (we can fix this if needed
  // by allocating more memory).
  mutable std::mutex lock_;

  int numBlocks_;
  bool has_se_;
  bool conv_policy_;
  bool attn_policy_;
  std::vector<std::unique_ptr<BaseLayer<DataType>>> network_;
  BaseLayer<DataType>* getLastLayer() { return network_.back().get(); }

  BaseLayer<DataType>* resi_last_;
  BaseLayer<DataType>* policy_out_;
  BaseLayer<DataType>* value_out_;
  BaseLayer<DataType>* moves_left_out_;

  size_t tensor_mem_size_;
  size_t scratch_size_;

  // this copy is used only for initialization when multi-stream is enabled
  void* scratch_mem_;

  // not used when multi-steam is enabled
  cublasHandle_t cublas_;
  DataType* tensor_mem_[3];

  mutable std::mutex inputs_outputs_lock_;
  std::list<std::unique_ptr<InputsOutputs>> free_inputs_outputs_;

  void showInfo() const {
    int version;
    int ret = cudaRuntimeGetVersion(&version);
    switch (ret) {
      case cudaErrorInitializationError:
        throw Exception("CUDA driver and/or runtime could not be initialized");
      case cudaErrorInsufficientDriver:
        throw Exception("No CUDA driver, or one older than the CUDA library");
      case cudaErrorNoDevice:
        throw Exception("No CUDA-capable devices detected");
    }
    int major = version / 1000;
    int minor = (version - major * 1000) / 10;
    int pl = version - major * 1000 - minor * 10;
    CERR << "CUDA Runtime version: " << major << "." << minor << "." << pl;
    if (version != CUDART_VERSION) {
      major = CUDART_VERSION / 1000;
      minor = (CUDART_VERSION - major * 1000) / 10;
      pl = CUDART_VERSION - major * 1000 - minor * 10;
      CERR << "WARNING: CUDA Runtime version mismatch, was compiled with "
              "version "
           << major << "." << minor << "." << pl;
    }
    cudaDriverGetVersion(&version);
    major = version / 1000;
    minor = (version - major * 1000) / 10;
    pl = version - major * 1000 - minor * 10;
    CERR << "Latest version of CUDA supported by the driver: " << major << "."
         << minor << "." << pl;
    if (version < CUDART_VERSION) {
      CERR << "WARNING: code was compiled with unsupported CUDA version.";
    }
  }

  void showDeviceInfo(const cudaDeviceProp& deviceProp) const {
    CERR << "GPU: " << deviceProp.name;
    CERR << "GPU memory: " << deviceProp.totalGlobalMem / std::pow(2.0f, 30)
         << " Gb";
    CERR << "GPU clock frequency: " << deviceProp.clockRate / 1e3f << " MHz";
    CERR << "GPU compute capability: " << deviceProp.major << "."
         << deviceProp.minor;

    if (std::is_same<float, DataType>::value && deviceProp.major >= 7) {
      CERR << "WARNING: you will probably get better performance from the "
              "cuda-fp16 backend.";
    }
  }
};

template <typename DataType>
CudaNetworkComputation<DataType>::CudaNetworkComputation(
    CudaNetwork<DataType>* network, bool wdl, bool moves_left)
    : wdl_(wdl), moves_left_(moves_left), network_(network) {
  batch_size_ = 0;
  inputs_outputs_ = network_->GetInputsOutputs();
}

template <typename DataType>
CudaNetworkComputation<DataType>::~CudaNetworkComputation() {
  network_->ReleaseInputsOutputs(std::move(inputs_outputs_));
}

template <typename DataType>
void CudaNetworkComputation<DataType>::ComputeBlocking() {
  network_->forwardEval(inputs_outputs_.get(), GetBatchSize());
}

template <typename DataType>
std::unique_ptr<Network> MakeCudaNetwork(const std::optional<WeightsFile>& w,
                                          const OptionsDict& options) {
  if (!w) {
    throw Exception(
        "The cuda" +
        std::string(std::is_same<half, DataType>::value ? "-fp16" : "") +
        " backend requires a network file.");
  }
  const WeightsFile& weights = *w;
  if (weights.format().network_format().network() !=
          pblczero::NetworkFormat::NETWORK_CLASSICAL_WITH_HEADFORMAT &&
      weights.format().network_format().network() !=
          pblczero::NetworkFormat::NETWORK_SE_WITH_HEADFORMAT) {
    throw Exception(
        "Network format " +
        std::to_string(weights.format().network_format().network()) +
        " is not supported by the CUDA backend.");
  }
  if (weights.format().network_format().policy() !=
          pblczero::NetworkFormat::POLICY_CLASSICAL &&
      weights.format().network_format().policy() !=
          pblczero::NetworkFormat::POLICY_CONVOLUTION &&
      weights.format().network_format().policy() !=
          pblczero::NetworkFormat::POLICY_ATTENTION) {
    throw Exception("Policy format " +
                    std::to_string(weights.format().network_format().policy()) +
                    " is not supported by the CUDA backend.");
  }
  if (weights.format().network_format().value() !=
          pblczero::NetworkFormat::VALUE_CLASSICAL &&
      weights.format().network_format().value() !=
          pblczero::NetworkFormat::VALUE_WDL) {
    throw Exception("Value format " +
                    std::to_string(weights.format().network_format().value()) +
                    " is not supported by the CUDA backend.");
  }
  if (weights.format().network_format().moves_left() !=
          pblczero::NetworkFormat::MOVES_LEFT_NONE &&
      weights.format().network_format().moves_left() !=
          pblczero::NetworkFormat::MOVES_LEFT_V1) {
    throw Exception(
        "Movest left head format " +
        std::to_string(weights.format().network_format().moves_left()) +
        " is not supported by the CUDA backend.");
  }
  return std::make_unique<CudaNetwork<DataType>>(weights, options);
}

std::unique_ptr<Network> MakeCudaNetworkAuto(
    const std::optional<WeightsFile>& weights, const OptionsDict& options) {
  int gpu_id = options.GetOrDefault<int>("gpu", 0);
  cudaDeviceProp deviceProp = {};
  // No error checking here, this will be repeated later.
  cudaGetDeviceProperties(&deviceProp, gpu_id);

  // Check if the GPU supports FP16.
  if (deviceProp.major >= 7 ||
      (deviceProp.major == 6 && deviceProp.minor != 1) ||
      (deviceProp.major == 5 && deviceProp.minor == 3)) {
    CERR << "Switching to [cuda-fp16]...";
    return MakeCudaNetwork<half>(weights, options);
  }
  CERR << "Switching to [cuda]...";
  return MakeCudaNetwork<float>(weights, options);
}

REGISTER_NETWORK("cuda-auto", MakeCudaNetworkAuto, 104)
REGISTER_NETWORK("cuda", MakeCudaNetwork<float>, 103)
REGISTER_NETWORK("cuda-fp16", MakeCudaNetwork<half>, 102)

}  // namespace lczero<|MERGE_RESOLUTION|>--- conflicted
+++ resolved
@@ -353,10 +353,7 @@
           getLastLayer(), kNumOutputPolicy, 1, 1, 64 * 64 + 8 * 24, true);
       policymap->LoadWeights(kAttnPolicyMap, scratch_mem_);
       network_.emplace_back(std::move(policymap));
-<<<<<<< HEAD
-=======
-
->>>>>>> a2407cb8
+
     } else if (conv_policy_) {
       auto conv1 = std::make_unique<FusedWinogradConvSELayer<DataType>>(
           resi_last_, kNumFilters, 8, 8, kNumFilters, mish_net ? MISH : RELU,
@@ -409,12 +406,8 @@
       network_.emplace_back(std::move(convVal));
 
       auto FCVal1 = std::make_unique<FCLayer<DataType>>(
-<<<<<<< HEAD
           getLastLayer(), weights.ip1_val_b.size(), 1, 1, true,
           mish_net ? MISH : RELU);
-=======
-          getLastLayer(), weights.ip1_val_b.size(), 1, 1, true, RELU);
->>>>>>> a2407cb8
       FCVal1->LoadWeights(&weights.ip1_val_w[0], &weights.ip1_val_b[0],
                           scratch_mem_);
       network_.emplace_back(std::move(FCVal1));
@@ -444,12 +437,8 @@
       network_.emplace_back(std::move(convMov));
 
       auto FCMov1 = std::make_unique<FCLayer<DataType>>(
-<<<<<<< HEAD
           getLastLayer(), weights.ip1_mov_b.size(), 1, 1, true,
           mish_net ? MISH : RELU);
-=======
-          getLastLayer(), weights.ip1_mov_b.size(), 1, 1, true, RELU);
->>>>>>> a2407cb8
       FCMov1->LoadWeights(&weights.ip1_mov_w[0], &weights.ip1_mov_b[0],
                           scratch_mem_);
       network_.emplace_back(std::move(FCMov1));
@@ -474,12 +463,8 @@
       maxSize = std::max(maxSize, layer->GetOutputSize(max_batch_size_));
     }
 
-<<<<<<< HEAD
-    if ((attn_policy_ || use_res_block_winograd_fuse_opt_) && scratch_size_ > maxSize)
-=======
 
     if ((attn_policy_ || use_res_block_winograd_fuse_opt_) && (scratch_size_ > maxSize)) {
->>>>>>> a2407cb8
       maxSize = scratch_size_;
     }
 
@@ -572,10 +557,6 @@
                           tensor_mem[1], scratch_mem, scratch_size_, nullptr,
                           cublas,
                           stream);  // Entire Attention policy head except for the policy map
-<<<<<<< HEAD
-
-=======
->>>>>>> a2407cb8
       if (fp16) {
         network_[l++]->Eval(batchSize, tensor_mem[1], tensor_mem[0], nullptr,
                             scratch_mem, scratch_size_, nullptr, cublas,
@@ -588,10 +569,7 @@
                             scratch_mem, scratch_size_, nullptr, cublas,
                             stream);  // policy map layer  // POLICY output
       }
-<<<<<<< HEAD
-=======
-
->>>>>>> a2407cb8
+
     } else if (conv_policy_) {
       network_[l++]->Eval(batchSize, tensor_mem[0], tensor_mem[2], nullptr,
                           scratch_mem, scratch_size_, nullptr, cublas,
