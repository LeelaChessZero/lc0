/*
  This file is part of Leela Chess Zero.
  Copyright (C) 2018-2022 The LCZero Authors

  Leela Chess is free software: you can redistribute it and/or modify
  it under the terms of the GNU General Public License as published by
  the Free Software Foundation, either version 3 of the License, or
  (at your option) any later version.

  Leela Chess is distributed in the hope that it will be useful,
  but WITHOUT ANY WARRANTY; without even the implied warranty of
  MERCHANTABILITY or FITNESS FOR A PARTICULAR PURPOSE.  See the
  GNU General Public License for more details.

  You should have received a copy of the GNU General Public License
  along with Leela Chess.  If not, see <http://www.gnu.org/licenses/>.

  Additional permission under GNU GPL version 3 section 7

  If you modify this Program, or any covered work, by linking or
  combining it with NVIDIA Corporation's libraries from the NVIDIA CUDA
  Toolkit and the NVIDIA CUDA Deep Neural Network library (or a
  modified version of those libraries), containing parts covered by the
  terms of the respective license agreement, the licensors of this
  Program grant you additional permission to convey the resulting work.
*/
#include <algorithm>
#include <cassert>
#include <functional>
#include <list>
#include <memory>
#include <mutex>

#include "cuda_common.h"
#include "inputs_outputs.h"
#include "kernels.h"
#include "layers.h"
#include "neural/factory.h"
#include "neural/network_legacy.h"
#include "neural/shared/activation.h"
#include "neural/shared/attention_policy_map.h"
#include "neural/shared/policy_map.h"
#include "utils/bititer.h"
#include "utils/exception.h"

// #define DEBUG_RAW_NPS

namespace lczero {
using namespace cudnn_backend;

template <typename DataType>
class CudnnNetwork;

static size_t getMaxAttentionHeadSize(const LegacyWeights& weights, int N) {
  const size_t embedding_op_size = weights.ip_pol_b.size();
  const size_t policy_d_model = weights.ip2_pol_b.size();
  assert(policy_d_model == weights.ip3_pol_b.size());

  size_t encoder_d_model = 0;
  size_t encoder_dff = 0;

  if (weights.pol_encoder.size() > 0) {
    encoder_d_model = weights.pol_encoder[0].mha.q_b.size();
    encoder_dff = weights.pol_encoder[0].ffn.dense1_b.size();

    assert(encoder_d_model == weights.pol_encoder[0].mha.k_b.size());
    assert(encoder_d_model == weights.pol_encoder[0].mha.v_b.size());
    assert(embedding_op_size == weights.pol_encoder[0].ffn.dense2_b.size());
  }

  const size_t encoder_heads = weights.pol_encoder_head_count;

  size_t size =
      N * 64 *
      std::max(std::max(embedding_op_size, encoder_dff), policy_d_model);

  // size of matmul_qk matrix = encoder_heads_ * Batch * 64 * 64
  const size_t matmul_qk_size = encoder_heads * N * 64 * 64;
  const size_t output_size = N * (64 * 64 + 8 * 24);
  size = std::max(size, std::max(matmul_qk_size, output_size));

  size_t qkv_size = N * 64 * encoder_d_model;
  // We store qkv in single allocation, and other intermediate tensors are
  // sometimes stored by splitting an allocation into two halves.
  size = std::max(2 * size, 3 * qkv_size);
  return size;
}

template <typename DataType>
class CudnnNetworkComputation : public NetworkComputation {
 public:
  CudnnNetworkComputation(CudnnNetwork<DataType>* network, bool wdl,
                          bool moves_left);
  ~CudnnNetworkComputation();

  void AddInput(InputPlanes&& input) override {
    const auto iter_mask =
        &inputs_outputs_->input_masks_mem_[batch_size_ * kInputPlanes];
    const auto iter_val =
        &inputs_outputs_->input_val_mem_[batch_size_ * kInputPlanes];

    int i = 0;
    for (const auto& plane : input) {
      iter_mask[i] = plane.mask;
      iter_val[i] = plane.value;
      i++;
    }

    batch_size_++;
  }

  void ComputeBlocking() override;

  int GetBatchSize() const override { return batch_size_; }

  float GetQVal(int sample) const override {
    if (wdl_) {
      auto w = inputs_outputs_->op_value_mem_[3 * sample + 0];
      auto l = inputs_outputs_->op_value_mem_[3 * sample + 2];
      return w - l;
    } else {
      return inputs_outputs_->op_value_mem_[sample];
    }
  }

  float GetDVal(int sample) const override {
    if (wdl_) {
      auto d = inputs_outputs_->op_value_mem_[3 * sample + 1];
      return d;
    } else {
      return 0.0f;
    }
  }

  float GetPVal(int sample, int move_id) const override {
    return inputs_outputs_->op_policy_mem_[sample * kNumOutputPolicy + move_id];
  }

  float GetMVal(int sample) const override {
    if (moves_left_) {
      return inputs_outputs_->op_moves_left_mem_[sample];
    }
    return 0.0f;
  }

 private:
  // Memory holding inputs, outputs.
  std::unique_ptr<InputsOutputs> inputs_outputs_;
  int batch_size_;
  bool wdl_;
  bool moves_left_;

  CudnnNetwork<DataType>* network_;
};

template <typename DataType>
class CudnnNetwork : public Network {
 public:
  CudnnNetwork(const WeightsFile& file, const OptionsDict& options)
      : capabilities_{file.format().network_format().input(),
                      file.format().network_format().moves_left()} {
    LegacyWeights weights(file.weights());
    gpu_id_ = options.GetOrDefault<int>("gpu", 0);

    conv_policy_ = file.format().network_format().policy() ==
                   pblczero::NetworkFormat::POLICY_CONVOLUTION;

    attn_policy_ = file.format().network_format().policy() ==
                   pblczero::NetworkFormat::POLICY_ATTENTION;

    max_batch_size_ = options.GetOrDefault<int>("max_batch", 1024);

    showInfo();

    int total_gpus;
    ReportCUDAErrors(cudaGetDeviceCount(&total_gpus));

    if (gpu_id_ >= total_gpus)
      throw Exception("Invalid GPU Id: " + std::to_string(gpu_id_));

    cudaDeviceProp deviceProp = {};
    cudaGetDeviceProperties(&deviceProp, gpu_id_);
    showDeviceInfo(deviceProp);

    // Select GPU to run on (for *the current* thread).
    ReportCUDAErrors(cudaSetDevice(gpu_id_));

    ReportCUDNNErrors(cudnnCreate(&cudnn_));
    ReportCUBLASErrors(cublasCreate(&cublas_));

    // Default layout is nchw.
    nhwc_ = false;
    bool hasTensorCores = false;
    constexpr bool fp16 = std::is_same<half, DataType>::value;

    if (fp16) {
      // Check if the GPU support FP16.

      if ((deviceProp.major == 6 && deviceProp.minor != 1) ||
          (deviceProp.major == 5 && deviceProp.minor == 3)) {
        // FP16 without tensor cores supported on GP100 (SM 6.0) and Jetson
        // (SM 5.3 and 6.2). SM 6.1 GPUs also have FP16, but slower than FP32.
        // nhwc_ remains false.
      } else if (deviceProp.major >= 7) {
        // NHWC layout is faster with Tensor Cores when using cudnn's implicit
        // gemm algorithm.
        // Supported on Volta and Turing (and hopefully future GPUs too).

        // Some GPUs (GTX 16xx) are SM 7.5 but don't have tensor cores
        // enabling TENSOR_OP_MATH or nhwc_ layout for them works but is
        // very very slow (likely because the system emulates it).
        if (!strstr(deviceProp.name, "GTX 16")) {
          hasTensorCores = true;
          nhwc_ = true;
        }
      } else {
        throw Exception("Your GPU doesn't support FP16");
      }

      // Override if forced from backend option
      if (!options.IsDefault<bool>("nhwc")) nhwc_ = options.Get<bool>("nhwc");
    }

    if (hasTensorCores)
      ReportCUBLASErrors(cublasSetMathMode(
          cublas_,
          CUBLAS_TENSOR_OP_MATH));  // Deprecated on CUDA 11.0 and later
    else if (fp16)
      ReportCUBLASErrors(cublasSetMathMode(
          cublas_,
          CUBLAS_PEDANTIC_MATH));  // Explicitly set PEDANTIC_MATH mode to
                                   // avoid cublas bug of making use of tensor
                                   // core math on TU11x GPUs that don't
                                   // support it.

    const int kNumInputPlanes = kInputPlanes;
    const int kNumFilters = (int)weights.input.biases.size();
    numBlocks_ = (int)weights.residual.size();

    // Use our custom winograd for residual tower convolutions for most cases:
    //
    //  1. Should be always faster than cudnn's winograd that we use for fp32,
    //  and for fp16 on GPUs without tensor cores
    //
    //  2. Should also be faster than cudnn's implicit GEMM on GPUs with tensor
    //     cores too, but only for networks with 256 or higher no. of filters.
    //
    //  3. Currently a bug in cublas makes it slower on RTX GPUs with fp16 so
    //  it's disabled. TODO: Enable it once the bug has been fixed and it's
    //  tested to be faster. Putting check for cuda 11 for now.

    if (fp16) {
      int cuda_version;
      cudaRuntimeGetVersion(&cuda_version);
      if (!hasTensorCores)
        use_custom_winograd_ = false;
      else if (kNumFilters >= 256 &&
               !(deviceProp.major == 7 && deviceProp.minor == 5 &&
                 cuda_version < 11000))
        use_custom_winograd_ = true;
      else
        use_custom_winograd_ = false;
    } else {
      use_custom_winograd_ = true;
    }

    // Warn if the memory required for storing transformed weights is
    // going to exceed 40% of total video memory, force custom_winograd off
    // if it's going to exceed 50% of memory.
    size_t residual_single_layer_weight_size =
        3 * 3 * kNumFilters * kNumFilters * sizeof(DataType);
    size_t residual_weight_size =
        residual_single_layer_weight_size * numBlocks_ * 2;
    size_t transformed_residual_weight_size = residual_weight_size * 4;

    if (residual_weight_size > 0.6 * deviceProp.totalGlobalMem) {
      CERR << "Low video memory detected. You may run into OOM errors. Please "
              "consider using a smaller network.";
    }

    const bool custom_winograd_override =
        !options.IsDefault<bool>("custom_winograd");

    if (!custom_winograd_override && use_custom_winograd_ &&
        transformed_residual_weight_size > 0.5 * deviceProp.totalGlobalMem) {
      CERR << "WARNING: Low GPU video memory. Turning off custom_winograd "
              "path. You may still run into OOM errors. "
              "Please consider using a smaller network.";
      use_custom_winograd_ = false;
    }

    // Override if set in backend-opts.
    if (custom_winograd_override)
      use_custom_winograd_ = options.Get<bool>("custom_winograd");

    if (use_custom_winograd_ &&
        transformed_residual_weight_size > 0.4 * deviceProp.totalGlobalMem) {
      CERR << "WARNING: Low GPU video memory. You may still run into OOM "
              "errors. Try with backend-opts=custom_winograd=false, or "
              "using a smaller network.";
    }

    // Winograd needs nchw tensor layout.
    if (use_custom_winograd_) nhwc_ = false;

    use_res_block_winograd_fuse_opt_ = false;
    if (use_custom_winograd_) {
      // Disable res block fusing for fp32 for now.
      // TODO: make it work for filters not a multiple of 32.
      if (kNumFilters % 32 == 0 && fp16) {
        use_res_block_winograd_fuse_opt_ = true;
      }
      // Override if set in backend-opts.
      if (!options.IsDefault<bool>("res_block_fusing")) {
        use_res_block_winograd_fuse_opt_ =
            options.Get<bool>("res_block_fusing");
      }
    }

    const bool use_gemm_ex = deviceProp.major >= 5;

    // 0. Check for SE.
    has_se_ = false;
    if (weights.residual[0].has_se) {
      has_se_ = true;
    }

    const bool mish_net = file.format().network_format().default_activation() ==
                          pblczero::NetworkFormat::DEFAULT_ACTIVATION_MISH;

    // 1. Allocate scratch space (used internally by cudnn to run convolutions,
    //     and also for format/layout conversion for weights).
    cudnnFilterDescriptor_t wDesc;
    cudnnConvolutionDescriptor_t convDesc;
    cudnnTensorDescriptor_t xDesc;
    cudnnCreateFilterDescriptor(&wDesc);
    cudnnCreateConvolutionDescriptor(&convDesc);
    cudnnCreateTensorDescriptor(&xDesc);
    cudnnConvolutionFwdAlgo_t conv_algo;

    const int maxChannels = std::max(kInputPlanes, kNumFilters);

    const cudnnDataType_t datatype = fp16 ? CUDNN_DATA_HALF : CUDNN_DATA_FLOAT;
    const cudnnTensorFormat_t layout =
        nhwc_ ? CUDNN_TENSOR_NHWC : CUDNN_TENSOR_NCHW;

    ReportCUDNNErrors(cudnnSetFilter4dDescriptor(
        wDesc, datatype, layout, maxChannels, maxChannels, 3, 3));

    ReportCUDNNErrors(cudnnSetTensor4dDescriptor(
        xDesc, layout, datatype, max_batch_size_, maxChannels, 8, 8));

    ReportCUDNNErrors(cudnnSetConvolution2dDescriptor(
        convDesc, 1, 1, 1, 1, 1, 1, CUDNN_CROSS_CORRELATION, datatype));

    // It will fall back to non-tensor math if not supported.
    ReportCUDNNErrors(
        cudnnSetConvolutionMathType(convDesc, CUDNN_TENSOR_OP_MATH));

    if (nhwc_) {
      conv_algo = CUDNN_CONVOLUTION_FWD_ALGO_IMPLICIT_PRECOMP_GEMM;
    } else {
      conv_algo = CUDNN_CONVOLUTION_FWD_ALGO_WINOGRAD_NONFUSED;
    }

    // Query expected scratch space from cudnn.
    ReportCUDNNErrors(cudnnGetConvolutionForwardWorkspaceSize(
        cudnn_, xDesc, wDesc, convDesc, xDesc, conv_algo, &scratch_size_));

    // Have some minumum as we also use this for transforming weights.
    size_t max_weight_size = 128 * 1024 * 1024;

    // parts from scratch allocation are suballocated to hold various weights
    // and biases when transforming winograd weights (one layer at a time), 128
    // MB is way more than that what we need but make sure it's at least 3x of
    // single layer's weight size to be safe.
    if (max_weight_size < 3 * residual_single_layer_weight_size)
      max_weight_size = 3 * residual_single_layer_weight_size;

    if (scratch_size_ < max_weight_size) scratch_size_ = max_weight_size;

    size_t transformed_tensor_size = 0;
    if (use_custom_winograd_) {
      // Need additional space for transformed input/outputs which are 36/16
      // times size (4x4 block transformed into 6x6).
      transformed_tensor_size = (size_t)(max_batch_size_ * kNumFilters * 64 *
                                         (36.0 / 16.0) * sizeof(DataType));
      scratch_size_ = std::max(scratch_size_, 2 * transformed_tensor_size);
    }

    // Attention policy head may need more memory
    const size_t attentionSize =
        getMaxAttentionHeadSize(weights, max_batch_size_) * sizeof(DataType);
    scratch_size_ = std::max(scratch_size_, attentionSize);

    ReportCUDAErrors(cudaMalloc(&scratch_mem_, scratch_size_));
#ifdef DEBUG_RAW_NPS
    CERR << "allocated " << scratch_size_ << " bytes for scratch memory";
#endif

    // 2. Build the network, and copy the weights to GPU memory.

    // Input.
    if (use_custom_winograd_) {
      auto inputConv = std::make_unique<FusedWinogradConvSELayer<DataType>>(
          nullptr, kNumFilters, 8, 8, kNumInputPlanes,
          mish_net ? ACTIVATION_MISH : ACTIVATION_RELU, true, false, false, 0,
          use_gemm_ex, use_res_block_winograd_fuse_opt_);
      inputConv->LoadWeights(&weights.input.weights[0],
                             &weights.input.biases[0], scratch_mem_);
      network_.emplace_back(std::move(inputConv));
    } else {
      auto inputConv = std::make_unique<ConvLayer<DataType>>(
          nhwc_, kNumFilters, 8, 8, 3, kNumInputPlanes,
          mish_net ? ACTIVATION_MISH : ACTIVATION_RELU, true);
      inputConv->LoadWeights(&weights.input.weights[0],
                             &weights.input.biases[0], scratch_mem_);
      network_.emplace_back(std::move(inputConv));
    }

    // Residual block.
    for (int block = 0; block < numBlocks_; block++) {
      if (use_custom_winograd_) {
        bool has_se = weights.residual[block].has_se;
        int se_k = (int)weights.residual[block].se.b1.size();

        if (use_res_block_winograd_fuse_opt_) {
          auto layer = std::make_unique<ResidualBlock<DataType>>(
              getLastLayer(), kNumFilters, has_se, se_k, use_gemm_ex,
              block == 0, block == (numBlocks_ - 1),
              mish_net ? ACTIVATION_MISH : ACTIVATION_RELU,
              deviceProp.sharedMemPerBlockOptin);
          layer->LoadWeights0(&weights.residual[block].conv1.weights[0],
                              &weights.residual[block].conv1.biases[0],
                              scratch_mem_);
          layer->LoadWeights1(&weights.residual[block].conv2.weights[0],
                              &weights.residual[block].conv2.biases[0],
                              scratch_mem_);
          if (has_se)
            layer->LoadSEWeights(&weights.residual[block].se.w1[0],
                                 &weights.residual[block].se.b1[0],
                                 &weights.residual[block].se.w2[0],
                                 &weights.residual[block].se.b2[0],
                                 scratch_mem_);
          network_.emplace_back(std::move(layer));
        } else {
          auto conv1 = std::make_unique<FusedWinogradConvSELayer<DataType>>(
              getLastLayer(), kNumFilters, 8, 8, kNumFilters,
              mish_net ? ACTIVATION_MISH : ACTIVATION_RELU, true, false, false,
              0, use_gemm_ex);
          conv1->LoadWeights(&weights.residual[block].conv1.weights[0],
                             &weights.residual[block].conv1.biases[0],
                             scratch_mem_);
          network_.emplace_back(std::move(conv1));

          auto conv2 = std::make_unique<FusedWinogradConvSELayer<DataType>>(
              getLastLayer(), kNumFilters, 8, 8, kNumFilters,
              mish_net ? ACTIVATION_MISH : ACTIVATION_RELU, true, true, has_se,
              se_k, use_gemm_ex);
          conv2->LoadWeights(&weights.residual[block].conv2.weights[0],
                             &weights.residual[block].conv2.biases[0],
                             scratch_mem_);
          if (has_se)
            conv2->LoadSEWeights(&weights.residual[block].se.w1[0],
                                 &weights.residual[block].se.b1[0],
                                 &weights.residual[block].se.w2[0],
                                 &weights.residual[block].se.b2[0],
                                 scratch_mem_);
          network_.emplace_back(std::move(conv2));
        }

      } else {
        auto conv1 = std::make_unique<ConvLayer<DataType>>(
            getLastLayer(), kNumFilters, 8, 8, 3, kNumFilters,
            mish_net ? ACTIVATION_MISH : ACTIVATION_RELU, true);
        conv1->LoadWeights(&weights.residual[block].conv1.weights[0],
                           &weights.residual[block].conv1.biases[0],
                           scratch_mem_);
        network_.emplace_back(std::move(conv1));

        // Relu and bias of second convolution is handled by SELayer.
        bool useReluAndBias = weights.residual[block].has_se ? false : true;

        auto conv2 = std::make_unique<ConvLayer<DataType>>(
            getLastLayer(), kNumFilters, 8, 8, 3, kNumFilters,
            useReluAndBias ? (mish_net ? ACTIVATION_MISH : ACTIVATION_RELU)
                           : ACTIVATION_NONE,
            useReluAndBias);
        conv2->LoadWeights(
            &weights.residual[block].conv2.weights[0],
            useReluAndBias ? &weights.residual[block].conv2.biases[0] : nullptr,
            scratch_mem_);
        network_.emplace_back(std::move(conv2));

        if (weights.residual[block].has_se) {
          int numFCOut = (int)weights.residual[block].se.b1.size();
          auto se = std::make_unique<SELayer<DataType>>(
              getLastLayer(), numFCOut, false,
              mish_net ? ACTIVATION_MISH : ACTIVATION_RELU);
          se->LoadWeights(&weights.residual[block].se.w1[0],
                          &weights.residual[block].se.b1[0],
                          &weights.residual[block].se.w2[0],
                          &weights.residual[block].se.b2[0],
                          &weights.residual[block].conv2.biases[0],
                          scratch_mem_);
          network_.emplace_back(std::move(se));
        }
      }
    }

    resi_last_ = getLastLayer();

    // Policy head.
    if (attn_policy_) {
      auto AttentionPolicy = std::make_unique<AttentionPolicyHead<DataType>>(
<<<<<<< HEAD
          getLastLayer(), weights, scratch_mem_, use_gemm_ex);
=======
          getLastLayer(), weights, scratch_mem_, false, ACTIVATION_SELU,
          max_batch_size_);
>>>>>>> f39ad6ce
      network_.emplace_back(std::move(AttentionPolicy));

      auto policymap = std::make_unique<PolicyMapLayer<DataType>>(
          getLastLayer(), kNumOutputPolicy, 1, 1, 64 * 64 + 8 * 24, true);
      policymap->LoadWeights(kAttnPolicyMap, scratch_mem_);
      network_.emplace_back(std::move(policymap));
    } else if (conv_policy_) {
      auto conv1 = std::make_unique<ConvLayer<DataType>>(
          resi_last_, kNumFilters, 8, 8, 3, kNumFilters,
          mish_net ? ACTIVATION_MISH : ACTIVATION_RELU, true);
      conv1->LoadWeights(&weights.policy1.weights[0],
                         &weights.policy1.biases[0], scratch_mem_);
      network_.emplace_back(std::move(conv1));

      auto pol_channels = weights.policy.biases.size();

      // No relu
      auto conv2 = std::make_unique<ConvLayer<DataType>>(
          getLastLayer(), pol_channels, 8, 8, 3, kNumFilters, ACTIVATION_NONE,
          true);
      conv2->LoadWeights(&weights.policy.weights[0], &weights.policy.biases[0],
                         scratch_mem_);
      network_.emplace_back(std::move(conv2));

      auto policymap = std::make_unique<PolicyMapLayer<DataType>>(
          getLastLayer(), kNumOutputPolicy, 1, 1, 73 * 8 * 8, false);
      policymap->LoadWeights(kConvPolicyMap, scratch_mem_);

      network_.emplace_back(std::move(policymap));
    } else {
      auto convPol = std::make_unique<ConvLayer<DataType>>(
          resi_last_, weights.policy.biases.size(), 8, 8, 1, kNumFilters,
          mish_net ? ACTIVATION_MISH : ACTIVATION_RELU, true);
      convPol->LoadWeights(&weights.policy.weights[0],
                           &weights.policy.biases[0], scratch_mem_);
      network_.emplace_back(std::move(convPol));

      auto FCPol = std::make_unique<FCLayer<DataType>>(
          getLastLayer(), weights.ip_pol_b.size(), 1, 1, true, ACTIVATION_NONE);
      FCPol->LoadWeights(&weights.ip_pol_w[0], &weights.ip_pol_b[0],
                         scratch_mem_);
      network_.emplace_back(std::move(FCPol));
    }
    policy_out_ = getLastLayer();

    // Value head.
    {
      auto convVal = std::make_unique<ConvLayer<DataType>>(
          resi_last_, weights.value.biases.size(), 8, 8, 1, kNumFilters,
          mish_net ? ACTIVATION_MISH : ACTIVATION_RELU, true);
      convVal->LoadWeights(&weights.value.weights[0], &weights.value.biases[0],
                           scratch_mem_);
      network_.emplace_back(std::move(convVal));

      auto FCVal1 = std::make_unique<FCLayer<DataType>>(
          getLastLayer(), weights.ip1_val_b.size(), 1, 1, true,
          mish_net ? ACTIVATION_MISH : ACTIVATION_RELU);
      FCVal1->LoadWeights(&weights.ip1_val_w[0], &weights.ip1_val_b[0],
                          scratch_mem_);
      network_.emplace_back(std::move(FCVal1));

      wdl_ = file.format().network_format().value() ==
             pblczero::NetworkFormat::VALUE_WDL;
      auto fc2_tanh = !wdl_;

      auto FCVal2 = std::make_unique<FCLayer<DataType>>(
          getLastLayer(), weights.ip2_val_b.size(), 1, 1, true,
          fc2_tanh ? ACTIVATION_TANH : ACTIVATION_NONE);
      FCVal2->LoadWeights(&weights.ip2_val_w[0], &weights.ip2_val_b[0],
                          scratch_mem_);
      network_.emplace_back(std::move(FCVal2));
    }
    value_out_ = getLastLayer();

    // Moves left head
    moves_left_ = (file.format().network_format().moves_left() ==
                   pblczero::NetworkFormat::MOVES_LEFT_V1) &&
                  options.GetOrDefault<bool>("mlh", true);
    if (moves_left_) {
      auto convMov = std::make_unique<ConvLayer<DataType>>(
          resi_last_, weights.moves_left.biases.size(), 8, 8, 1, kNumFilters,
          mish_net ? ACTIVATION_MISH : ACTIVATION_RELU, true);
      convMov->LoadWeights(&weights.moves_left.weights[0],
                           &weights.moves_left.biases[0], scratch_mem_);
      network_.emplace_back(std::move(convMov));

      auto FCMov1 = std::make_unique<FCLayer<DataType>>(
          getLastLayer(), weights.ip1_mov_b.size(), 1, 1, true,
          mish_net ? ACTIVATION_MISH : ACTIVATION_RELU);
      FCMov1->LoadWeights(&weights.ip1_mov_w[0], &weights.ip1_mov_b[0],
                          scratch_mem_);
      network_.emplace_back(std::move(FCMov1));

      auto FCMov2 = std::make_unique<FCLayer<DataType>>(getLastLayer(), 1, 1, 1,
                                                        true, ACTIVATION_RELU);
      FCMov2->LoadWeights(&weights.ip2_mov_w[0], &weights.ip2_mov_b[0],
                          scratch_mem_);
      network_.emplace_back(std::move(FCMov2));
    }
    moves_left_out_ = getLastLayer();

    // 3. Allocate GPU memory for running the network:
    //    - three buffers of max size are enough (one to hold input, second to
    //      hold output and third to hold skip connection's input).

    // size of input to the network
    size_t maxSize = max_batch_size_ * kNumInputPlanes * 64 * sizeof(DataType);

    // take max size of all layers
    for (auto& layer : network_) {
      maxSize = std::max(maxSize, layer->GetOutputSize(max_batch_size_));
    }

    // when this optimization is enabled, we write transformed outputs to
    // intermediate tensor memory
    if (use_res_block_winograd_fuse_opt_ && transformed_tensor_size > maxSize)
      maxSize = transformed_tensor_size;

    if (attn_policy_ && scratch_size_ > maxSize) {
      maxSize = scratch_size_;
    }

    for (auto& mem : tensor_mem_) {
      ReportCUDAErrors(cudaMalloc(&mem, maxSize));
      ReportCUDAErrors(cudaMemset(mem, 0, maxSize));
    }

    cudnnDestroyFilterDescriptor(wDesc);
    cudnnDestroyConvolutionDescriptor(convDesc);
    cudnnDestroyTensorDescriptor(xDesc);

#ifdef DEBUG_RAW_NPS
    CERR << "allocated " << 3 * maxSize
         << " bytes of GPU memory to run the network";
#endif
  }

  void forwardEval(InputsOutputs* io, int batchSize) {
    std::unique_lock<std::mutex> lock(lock_);

#ifdef DEBUG_RAW_NPS
    auto t_start = std::chrono::high_resolution_clock::now();
#endif

    // TODO: consider supporting multi-stream path for cudnn backend too.
    cudaStream_t stream = 0;  // default stream

    // Expand packed planes to full planes.
    uint64_t* ipDataMasks = io->input_masks_mem_gpu_;
    float* ipDataValues = io->input_val_mem_gpu_;

    bool fp16 = std::is_same<half, DataType>::value;
    if (fp16) {
      if (nhwc_)
        expandPlanes_Fp16_NHWC((half*)(tensor_mem_[0]), ipDataMasks,
                               ipDataValues, batchSize * kInputPlanes, stream);
      else
        expandPlanes_Fp16_NCHW((half*)(tensor_mem_[0]), ipDataMasks,
                               ipDataValues, batchSize * kInputPlanes, stream);
    } else {
      expandPlanes_Fp32_NCHW((float*)(tensor_mem_[0]), ipDataMasks,
                             ipDataValues, batchSize * kInputPlanes, stream);
    }

    // debug code example
    // dumpTensor(tensor_mem_[0], 1024, "After expand Planes", fp16);

    float* opPol = io->op_policy_mem_gpu_;
    float* opVal = io->op_value_mem_gpu_;
    float* opMov = io->op_moves_left_mem_gpu_;

    int l = 0;
    // Input.
    network_[l++]->Eval(
        batchSize,
        use_res_block_winograd_fuse_opt_ ? tensor_mem_[1] : tensor_mem_[2],
        tensor_mem_[0], nullptr, scratch_mem_, scratch_size_, cudnn_, cublas_,
        stream);  // input conv

    // Residual block.
    for (int block = 0; block < numBlocks_; block++) {
      if (use_res_block_winograd_fuse_opt_) {
        network_[l++]->Eval(batchSize, tensor_mem_[2], tensor_mem_[1], nullptr,
                            scratch_mem_, scratch_size_, cudnn_, cublas_,
                            stream);  // block
      } else {
        network_[l++]->Eval(batchSize, tensor_mem_[0], tensor_mem_[2], nullptr,
                            scratch_mem_, scratch_size_, cudnn_, cublas_,
                            stream);  // conv1

        if (use_custom_winograd_) {
          network_[l++]->Eval(batchSize, tensor_mem_[2], tensor_mem_[0],
                              tensor_mem_[2], scratch_mem_, scratch_size_,
                              cudnn_, cublas_, stream);  // conv2
        } else {
          // For SE Resnet, skip connection is added after SE (and bias is added
          // as part of SE).
          if (has_se_) {
            network_[l++]->Eval(batchSize, tensor_mem_[1], tensor_mem_[0],
                                nullptr, scratch_mem_, scratch_size_, cudnn_,
                                cublas_, stream);  // conv2
          } else {
            network_[l++]->Eval(batchSize, tensor_mem_[2], tensor_mem_[0],
                                tensor_mem_[2], scratch_mem_, scratch_size_,
                                cudnn_, cublas_, stream);  // conv2
          }

          if (has_se_) {
            network_[l++]->Eval(batchSize, tensor_mem_[2], tensor_mem_[1],
                                tensor_mem_[2], scratch_mem_, scratch_size_,
                                cudnn_, cublas_, stream);  // SE layer
          }
        }
      }
    }

    // Policy head.
    if (attn_policy_) {
      network_[l++]->Eval(
          batchSize, tensor_mem_[0], tensor_mem_[2], tensor_mem_[1],
          scratch_mem_, scratch_size_, nullptr, cublas_, stream,
          &head_offset_pointers_);  // Entire Attention policy head except for
                                    // the policy map
      if (fp16) {
        network_[l++]->Eval(batchSize, tensor_mem_[1], tensor_mem_[0], nullptr,
                            scratch_mem_, scratch_size_, nullptr, cublas_,
                            stream);  // policy map layer
        copyTypeConverted(opPol, (half*)(tensor_mem_[1]),
                          batchSize * kNumOutputPolicy,
                          stream);  // POLICY output
      } else {
        network_[l++]->Eval(batchSize, (DataType*)opPol, tensor_mem_[0],
                            nullptr, scratch_mem_, scratch_size_, nullptr,
                            cublas_, stream);  // policy map layer
                                               // POLICY output
      }

    } else if (conv_policy_) {
      network_[l++]->Eval(batchSize, tensor_mem_[0], tensor_mem_[2], nullptr,
                          scratch_mem_, scratch_size_, cudnn_, cublas_,
                          stream);  // policy conv1

      network_[l++]->Eval(batchSize, tensor_mem_[1], tensor_mem_[0], nullptr,
                          scratch_mem_, scratch_size_, cudnn_, cublas_,
                          stream);  // policy conv2

      if (fp16) {
        network_[l++]->Eval(batchSize, tensor_mem_[0], tensor_mem_[1], nullptr,
                            scratch_mem_, scratch_size_, cudnn_, cublas_,
                            stream);  // policy map layer
        copyTypeConverted(opPol, (half*)(tensor_mem_[0]),
                          batchSize * kNumOutputPolicy,
                          stream);  // POLICY output
      } else {
        network_[l++]->Eval(batchSize, (DataType*)opPol, tensor_mem_[1],
                            nullptr, scratch_mem_, scratch_size_, cudnn_,
                            cublas_,
                            stream);  // policy map layer  // POLICY output
      }
    } else {
      network_[l++]->Eval(batchSize, tensor_mem_[0], tensor_mem_[2], nullptr,
                          scratch_mem_, scratch_size_, cudnn_, cublas_,
                          stream);  // pol conv

      if (fp16) {
        network_[l++]->Eval(batchSize, tensor_mem_[1], tensor_mem_[0], nullptr,
                            scratch_mem_, scratch_size_, cudnn_, cublas_,
                            stream);  // pol FC

        copyTypeConverted(opPol, (half*)(tensor_mem_[1]),
                          batchSize * kNumOutputPolicy, stream);  // POLICY
      } else {
        network_[l++]->Eval(batchSize, (DataType*)opPol, tensor_mem_[0],
                            nullptr, scratch_mem_, scratch_size_, cudnn_,
                            cublas_, stream);  // pol FC  // POLICY
      }
    }

    // Copy policy output from device memory to host memory.
    ReportCUDAErrors(cudaMemcpyAsync(
        io->op_policy_mem_, io->op_policy_mem_gpu_,
        sizeof(float) * kNumOutputPolicy * batchSize, cudaMemcpyDeviceToHost));

    // value head
    network_[l++]->Eval(batchSize, tensor_mem_[0], tensor_mem_[2], nullptr,
                        scratch_mem_, scratch_size_, cudnn_, cublas_,
                        stream);  // value conv

    network_[l++]->Eval(batchSize, tensor_mem_[1], tensor_mem_[0], nullptr,
                        scratch_mem_, scratch_size_, cudnn_, cublas_,
                        stream);  // value FC1

    if (fp16) {
      // TODO: consider fusing the bias-add of FC2 with format conversion.
      network_[l++]->Eval(batchSize, tensor_mem_[0], tensor_mem_[1], nullptr,
                          scratch_mem_, scratch_size_, cudnn_, cublas_,
                          stream);  // value FC2
      copyTypeConverted(opVal, (half*)(tensor_mem_[0]),
                        wdl_ ? 3 * batchSize : batchSize, stream);  // VALUE
    } else {
      network_[l++]->Eval(batchSize, (DataType*)opVal, tensor_mem_[1], nullptr,
                          scratch_mem_, scratch_size_, cudnn_, cublas_,
                          stream);  // value FC2    // VALUE
    }

    if (moves_left_) {
      // Moves left head
      network_[l++]->Eval(batchSize, tensor_mem_[0], tensor_mem_[2], nullptr,
                          scratch_mem_, scratch_size_, cudnn_, cublas_,
                          stream);  // moves conv

      network_[l++]->Eval(batchSize, tensor_mem_[1], tensor_mem_[0], nullptr,
                          scratch_mem_, scratch_size_, cudnn_, cublas_,
                          stream);  // moves FC1

      // Moves left FC2
      if (fp16) {
        // TODO: consider fusing the bias-add of FC2 with format conversion.
        network_[l++]->Eval(batchSize, tensor_mem_[0], tensor_mem_[1], nullptr,
                            scratch_mem_, scratch_size_, cudnn_, cublas_,
                            stream);
        copyTypeConverted(opMov, (half*)(tensor_mem_[0]), batchSize, stream);
      } else {
        network_[l++]->Eval(batchSize, (DataType*)opMov, tensor_mem_[1],
                            nullptr, scratch_mem_, scratch_size_, cudnn_,
                            cublas_, stream);
      }
    }

    ReportCUDAErrors(cudaDeviceSynchronize());
    // The next thread can start using the GPU now.
    lock.unlock();

    if (wdl_) {
      // Value softmax done cpu side.
      for (int i = 0; i < batchSize; i++) {
        float w = io->op_value_mem_[3 * i + 0];
        float d = io->op_value_mem_[3 * i + 1];
        float l = io->op_value_mem_[3 * i + 2];
        float m = std::max({w, d, l});
        w = std::exp(w - m);
        d = std::exp(d - m);
        l = std::exp(l - m);
        float sum = w + d + l;
        w /= sum;
        l /= sum;
        d = 1.0f - w - l;
        io->op_value_mem_[3 * i + 0] = w;
        io->op_value_mem_[3 * i + 1] = d;
        io->op_value_mem_[3 * i + 2] = l;
      }
    }

#ifdef DEBUG_RAW_NPS
    const int reportingCalls = 100;
    static int numCalls = 0;
    static int sumBatchSize = 0;
    static double totalTime = 0;

    sumBatchSize += batchSize;
    numCalls++;

    auto t_end = std::chrono::high_resolution_clock::now();

    double dt = std::chrono::duration<double>(t_end - t_start).count();
    totalTime += dt;
    if (numCalls == reportingCalls) {
      double avgBatchSize = ((double)sumBatchSize) / numCalls;
      double nps = sumBatchSize / totalTime;
      CERR << "Avg batch size: " << avgBatchSize
           << ", NN eval time: " << totalTime << " seconds per " << sumBatchSize
           << " evals. NPS: " << nps;
      sumBatchSize = 0;
      totalTime = 0;
      numCalls = 0;
    }
#endif
  }

  ~CudnnNetwork() {
    for (auto mem : tensor_mem_) {
      if (mem) ReportCUDAErrors(cudaFree(mem));
    }
    if (scratch_mem_) ReportCUDAErrors(cudaFree(scratch_mem_));
    if (head_offset_pointers_)
      ReportCUDAErrors(cudaFree(head_offset_pointers_));
    cudnnDestroy(cudnn_);
    cublasDestroy(cublas_);
  }

  const NetworkCapabilities& GetCapabilities() const override {
    return capabilities_;
  }

  std::unique_ptr<NetworkComputation> NewComputation() override {
    // Set correct gpu id for this computation (as it might have been called
    // from a different thread).
    ReportCUDAErrors(cudaSetDevice(gpu_id_));
    return std::make_unique<CudnnNetworkComputation<DataType>>(this, wdl_,
                                                               moves_left_);
  }

  std::unique_ptr<InputsOutputs> GetInputsOutputs() {
    std::lock_guard<std::mutex> lock(inputs_outputs_lock_);
    if (free_inputs_outputs_.empty()) {
      return std::make_unique<InputsOutputs>(max_batch_size_, wdl_,
                                             moves_left_);
    } else {
      std::unique_ptr<InputsOutputs> resource =
          std::move(free_inputs_outputs_.front());
      free_inputs_outputs_.pop_front();
      return resource;
    }
  }

  void ReleaseInputsOutputs(std::unique_ptr<InputsOutputs> resource) {
    std::lock_guard<std::mutex> lock(inputs_outputs_lock_);
    free_inputs_outputs_.push_back(std::move(resource));
  }

  // Apparently nvcc doesn't see constructor invocations through make_unique.
  // This function invokes constructor just to please complier and silence
  // warning. Is never called (but compiler thinks that it could).
  void UglyFunctionToSilenceNvccWarning() { InputsOutputs io(0, false, false); }

 private:
  const NetworkCapabilities capabilities_;
  cudnnHandle_t cudnn_;
  cublasHandle_t cublas_;
  int gpu_id_;
  int max_batch_size_;
  bool wdl_;
  bool moves_left_;

  bool nhwc_;  // do we want to use nhwc layout (fastest with fp16 with tensor
               // cores)

  bool use_custom_winograd_;  // Custom winograd convolution implementation for
                              // convolutions of the residual tower.

  bool use_res_block_winograd_fuse_opt_;  // Fuse operations inside the residual
                                          // tower.

  // Currently only one NN Eval can happen a time (we can fix this if needed
  // by allocating more memory).
  mutable std::mutex lock_;

  int numBlocks_;
  bool has_se_;
  bool conv_policy_;
  bool attn_policy_;
  std::vector<std::unique_ptr<BaseLayer<DataType>>> network_;
  BaseLayer<DataType>* getLastLayer() { return network_.back().get(); }

  BaseLayer<DataType>* resi_last_;
  BaseLayer<DataType>* policy_out_;
  BaseLayer<DataType>* value_out_;
  BaseLayer<DataType>* moves_left_out_;

  DataType* tensor_mem_[3];
  void* scratch_mem_;
  DataType** head_offset_pointers_ = nullptr;
  size_t scratch_size_;

  mutable std::mutex inputs_outputs_lock_;
  std::list<std::unique_ptr<InputsOutputs>> free_inputs_outputs_;

  void showInfo() const {
    int version;
    int ret = cudaRuntimeGetVersion(&version);
    switch (ret) {
      case cudaErrorInitializationError:
        throw Exception("CUDA driver and/or runtime could not be initialized");
      case cudaErrorInsufficientDriver:
        throw Exception("No CUDA driver, or one older than the CUDA library");
      case cudaErrorNoDevice:
        throw Exception("No CUDA-capable devices detected");
    }
    int major = version / 1000;
    int minor = (version - major * 1000) / 10;
    int pl = version - major * 1000 - minor * 10;
    CERR << "CUDA Runtime version: " << major << "." << minor << "." << pl;
    if (version != CUDART_VERSION) {
      major = CUDART_VERSION / 1000;
      minor = (CUDART_VERSION - major * 1000) / 10;
      pl = CUDART_VERSION - major * 1000 - minor * 10;
      CERR << "WARNING: CUDA Runtime version mismatch, was compiled with "
              "version "
           << major << "." << minor << "." << pl;
    }
    version = (int)cudnnGetVersion();
    major = version / 1000;
    minor = (version - major * 1000) / 100;
    pl = version - major * 1000 - minor * 100;
    CERR << "Cudnn version: " << major << "." << minor << "." << pl;
    if (version != CUDNN_VERSION) {
      CERR << "WARNING: CUDNN Runtime version mismatch, was compiled with "
              "version "
           << CUDNN_MAJOR << "." << CUDNN_MINOR << "." << CUDNN_PATCHLEVEL;
    }
    cudaDriverGetVersion(&version);
    major = version / 1000;
    minor = (version - major * 1000) / 10;
    pl = version - major * 1000 - minor * 10;
    CERR << "Latest version of CUDA supported by the driver: " << major << "."
         << minor << "." << pl;
    if (version < CUDART_VERSION) {
      CERR << "WARNING: code was compiled with unsupported CUDA version.";
    }
  }

  void showDeviceInfo(const cudaDeviceProp& deviceProp) const {
    CERR << "GPU: " << deviceProp.name;
    CERR << "GPU memory: " << deviceProp.totalGlobalMem / std::pow(2.0f, 30)
         << " GiB";
    CERR << "GPU clock frequency: " << deviceProp.clockRate / 1e3f << " MHz";
    CERR << "GPU compute capability: " << deviceProp.major << "."
         << deviceProp.minor;

    int version = (int)cudnnGetVersion();
    if (version < 7301 && (deviceProp.major > 7 ||
                           (deviceProp.major == 7 && deviceProp.minor >= 5))) {
      CERR << "WARNING: CUDNN version 7.3.1 or newer is better for this GPU.";
    }
    if (std::is_same<float, DataType>::value && deviceProp.major >= 7) {
      CERR << "WARNING: you will probably get better performance from the "
              "cudnn-fp16 backend.";
    }
  }
};

template <typename DataType>
CudnnNetworkComputation<DataType>::CudnnNetworkComputation(
    CudnnNetwork<DataType>* network, bool wdl, bool moves_left)
    : wdl_(wdl), moves_left_(moves_left), network_(network) {
  batch_size_ = 0;
  inputs_outputs_ = network_->GetInputsOutputs();
}

template <typename DataType>
CudnnNetworkComputation<DataType>::~CudnnNetworkComputation() {
  network_->ReleaseInputsOutputs(std::move(inputs_outputs_));
}

template <typename DataType>
void CudnnNetworkComputation<DataType>::ComputeBlocking() {
  network_->forwardEval(inputs_outputs_.get(), GetBatchSize());
}

template <typename DataType>
std::unique_ptr<Network> MakeCudnnNetwork(const std::optional<WeightsFile>& w,
                                          const OptionsDict& options) {
  if (!w) {
    throw Exception(
        "The cudnn" +
        std::string(std::is_same<half, DataType>::value ? "-fp16" : "") +
        " backend requires a network file.");
  }
  const WeightsFile& weights = *w;
  if (weights.format().network_format().network() !=
          pblczero::NetworkFormat::NETWORK_CLASSICAL_WITH_HEADFORMAT &&
      weights.format().network_format().network() !=
          pblczero::NetworkFormat::NETWORK_SE_WITH_HEADFORMAT) {
    throw Exception("Network format " +
                    pblczero::NetworkFormat::NetworkStructure_Name(
                        weights.format().network_format().network()) +
                    " is not supported by CuDNN backend.");
  }
  if (weights.format().network_format().policy() !=
          pblczero::NetworkFormat::POLICY_CLASSICAL &&
      weights.format().network_format().policy() !=
          pblczero::NetworkFormat::POLICY_CONVOLUTION &&
      weights.format().network_format().policy() !=
          pblczero::NetworkFormat::POLICY_ATTENTION) {
    throw Exception("Policy format " +
                    pblczero::NetworkFormat::PolicyFormat_Name(
                        weights.format().network_format().policy()) +
                    " is not supported by CuDNN backend.");
  }
  if (weights.format().network_format().value() !=
          pblczero::NetworkFormat::VALUE_CLASSICAL &&
      weights.format().network_format().value() !=
          pblczero::NetworkFormat::VALUE_WDL) {
    throw Exception("Value format " +
                    pblczero::NetworkFormat::ValueFormat_Name(
                        weights.format().network_format().value()) +
                    " is not supported by CuDNN backend.");
  }
  if (weights.format().network_format().moves_left() !=
          pblczero::NetworkFormat::MOVES_LEFT_NONE &&
      weights.format().network_format().moves_left() !=
          pblczero::NetworkFormat::MOVES_LEFT_V1) {
    throw Exception("Moves left head format " +
                    pblczero::NetworkFormat::MovesLeftFormat_Name(
                        weights.format().network_format().moves_left()) +
                    " is not supported by CuDNN backend.");
  }
  if (weights.format().network_format().default_activation() !=
          pblczero::NetworkFormat::DEFAULT_ACTIVATION_RELU &&
      weights.format().network_format().default_activation() !=
          pblczero::NetworkFormat::DEFAULT_ACTIVATION_MISH) {
    throw Exception(
        "Default activation " +
        pblczero::NetworkFormat::DefaultActivation_Name(
            weights.format().network_format().default_activation()) +
        " is not supported by CuDNN backend.");
  }
  return std::make_unique<CudnnNetwork<DataType>>(weights, options);
}

std::unique_ptr<Network> MakeCudnnNetworkAuto(
    const std::optional<WeightsFile>& weights, const OptionsDict& options) {
  int gpu_id = options.GetOrDefault<int>("gpu", 0);
  cudaDeviceProp deviceProp = {};
  // No error checking here, this will be repeated later.
  cudaGetDeviceProperties(&deviceProp, gpu_id);

  // Check if the GPU supports FP16.
  if (deviceProp.major >= 7 ||
      (deviceProp.major == 6 && deviceProp.minor != 1) ||
      (deviceProp.major == 5 && deviceProp.minor == 3)) {
    CERR << "Switching to [cudnn-fp16]...";
    return MakeCudnnNetwork<half>(weights, options);
  }
  CERR << "Switching to [cudnn]...";
  return MakeCudnnNetwork<float>(weights, options);
}

REGISTER_NETWORK("cudnn-auto", MakeCudnnNetworkAuto, 120)
REGISTER_NETWORK("cudnn", MakeCudnnNetwork<float>, 110)
REGISTER_NETWORK("cudnn-fp16", MakeCudnnNetwork<half>, 105)

}  // namespace lczero<|MERGE_RESOLUTION|>--- conflicted
+++ resolved
@@ -513,12 +513,8 @@
     // Policy head.
     if (attn_policy_) {
       auto AttentionPolicy = std::make_unique<AttentionPolicyHead<DataType>>(
-<<<<<<< HEAD
-          getLastLayer(), weights, scratch_mem_, use_gemm_ex);
-=======
           getLastLayer(), weights, scratch_mem_, false, ACTIVATION_SELU,
-          max_batch_size_);
->>>>>>> f39ad6ce
+          max_batch_size_, use_gemm_ex);
       network_.emplace_back(std::move(AttentionPolicy));
 
       auto policymap = std::make_unique<PolicyMapLayer<DataType>>(
