--- conflicted
+++ resolved
@@ -1017,7 +1017,6 @@
         copyAs<uint4>(&oth[8], &skip[tensorIndex + 8]);
         copyAs<uint4>(&oth[12], &skip[tensorIndex + 12]);
       }
-<<<<<<< HEAD
     }
   }
 
@@ -1168,8 +1167,6 @@
       copyAs<uint4>(&oth[4], &skip[tensorIndex + 4]);
       copyAs<uint4>(&oth[8], &skip[tensorIndex + 8]);
       copyAs<uint4>(&oth[12], &skip[tensorIndex + 12]);
-=======
->>>>>>> 8d5c9cdf
     }
   }
 
@@ -1457,16 +1454,9 @@
 }
 
 template <typename T>
-<<<<<<< HEAD
-__global__ void preprocess_for_attention_body_kernel(T* output, const T* input,
-                                                     const T* encoding,
-                                                     int input_size, int encoding_size,
-                                                     bool new_encoding) {
-=======
 __global__ void preprocess_for_attention_body_kernel(
     T* output, const T* input, const T* encoding, int input_size,
     int encoding_size, bool is_pe_dense_embedding) {
->>>>>>> 8d5c9cdf
   int n = blockIdx.x;
   int hw = blockIdx.y;
   int c = threadIdx.x;
@@ -1474,11 +1464,7 @@
   T op;
   if (c >= input_size) {
     // concatenate from position encoding array
-<<<<<<< HEAD
-    if (new_encoding) {
-=======
     if (is_pe_dense_embedding) {
->>>>>>> 8d5c9cdf
       op = (T)(encoding[n * 64 * encoding_size + hw * encoding_size + (c - input_size)]);
     } else {
       op = (T)(encoding[64 * hw + (c - input_size)]);
@@ -1495,29 +1481,18 @@
 
 template <typename T>
 void inputPreprocessForAttentionBody(T* output, const T* input,
-<<<<<<< HEAD
-                                     const T* encoding, int N,
-                                     int input_size, int encoding_size,
-                                     bool new_encoding,
-=======
                                      const T* encoding, int N, int input_size,
                                      int encoding_size,
                                      bool is_pe_dense_embedding,
->>>>>>> 8d5c9cdf
                                      cudaStream_t stream) {
   // N * 64 blocks
   // (kInputPlanes + kNumPosEncodingChannels) threads
   // Each thread computes a single output element
   dim3 gridSize = dim3(N, 64);
   int blockSize = input_size + encoding_size;
-<<<<<<< HEAD
-  preprocess_for_attention_body_kernel<T>
-      <<<gridSize, blockSize, 0, stream>>>(output, input, encoding, input_size, encoding_size, new_encoding);
-=======
   preprocess_for_attention_body_kernel<T><<<gridSize, blockSize, 0, stream>>>(
       output, input, encoding, input_size, encoding_size,
       is_pe_dense_embedding);
->>>>>>> 8d5c9cdf
 }
 
 template <typename T>
@@ -1824,25 +1799,6 @@
                                             int Cin, int Nout, int Cout, int H,
                                             int W);
 
-<<<<<<< HEAD
-template void inputPreprocessForAttentionBody<half>(half* output,
-                                                    const half* input,
-                                                    const half* encoding,
-                                                    int N,
-                                                    int input_size,
-                                                    int encoding_size,
-                                                    bool new_encoding,
-                                                    cudaStream_t stream);
-
-template void inputPreprocessForAttentionBody<float>(float* output,
-                                                     const float* input,
-                                                     const float* encoding,
-                                                     int N,
-                                                     int input_size,
-                                                     int encoding_size,
-                                                     bool new_encoding,
-                                                     cudaStream_t stream);
-=======
 template void inputPreprocessForAttentionBody<half>(
     half* output, const half* input, const half* encoding, int N,
     int input_size, int encoding_size, bool is_pe_dense_embedding,
@@ -1852,7 +1808,6 @@
     float* output, const float* input, const float* encoding, int N,
     int input_size, int encoding_size, bool is_pe_dense_embedding,
     cudaStream_t stream);
->>>>>>> 8d5c9cdf
 
 template void applyInputGating<half>(half* output, const half* input,
                                      const half* mult, const half* add, int N,
