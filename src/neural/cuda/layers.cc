--- conflicted
+++ resolved
@@ -1471,18 +1471,13 @@
   for (const auto& enc : weights.pol_encoder) {
     EncoderBlock<DataType>* pW = new EncoderBlock<DataType>(
         enc, scratch, encoder_heads_, embedding_op_size_,
-<<<<<<< HEAD
-        1.0f,  // using alpha = 1 for now (TODO: may change?)
-        nullptr, 0, max_batch_size, ACTIVATION_SWISH,
-        act_, false);  // smolgen weights not implemented in policy encoder heads yet.
-=======
         1.0f,        // using alpha = 1 for now (TODO: may change?)
         nullptr, 0,  // smolgen weights not implemented in
                      // policy encoder heads yet.
         max_batch_size, ACTIVATION_SWISH, act_,
-        1e-6);  // attentionbody nets don't have policy encoders, so using old
-                // epsilon for backward compatibility with T78.
->>>>>>> ee813360
+        1e-6,  // attentionbody nets don't have policy encoders, so using old
+               // epsilon for backward compatibility with T78.
+        false);
     encoder_weights_.emplace_back(pW);
   }
 }
@@ -1492,11 +1487,7 @@
     const MultiHeadWeights::EncoderLayer& cpu_weights, void* scratch, int heads,
     int size, float alpha, DataType* smolgen_global_scratch,
     int smolgen_global_size, int max_batch_size, ActivationFunction smolgen_act,
-<<<<<<< HEAD
-    ActivationFunction ffn_act, bool fused_mha)
-=======
-    ActivationFunction ffn_act, float default_eps)
->>>>>>> ee813360
+    ActivationFunction ffn_act, float default_eps, bool fused_mha)
     : embedding_op_size_(size),
       encoder_heads_(heads),
       alpha_(alpha),
@@ -2134,11 +2125,7 @@
         enc, scratch, encoder_head_count_, embedding_op_size_, alpha,
         smolgen_global_, smolgen_global_size_, max_batch_size,
         activations_.smolgen_activation, activations_.ffn_activation,
-<<<<<<< HEAD
-        use_fused_mha_);
-=======
-        new_encoding_ ? 1e-3 : 1e-6);
->>>>>>> ee813360
+        new_encoding_ ? 1e-3 : 1e-6, use_fused_mha_);
     encoder_weights_.emplace_back(pW);
   }
 }
