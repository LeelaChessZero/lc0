--- conflicted
+++ resolved
@@ -1421,18 +1421,10 @@
 
 template <typename DataType>
 AttentionPolicyHead<DataType>::AttentionPolicyHead(
-<<<<<<< HEAD
-    BaseLayer<DataType>* ip, const LegacyWeights& weights, void* scratch,
-    bool attention_body, ActivationFunction act, int max_batch_size,
-    bool use_gemm_ex)
-    : BaseLayer<DataType>(64 * 64 + 24 * 8, 1, 1, ip, ip->isNHWC(),
-                          use_gemm_ex),
-=======
     BaseLayer<DataType>* ip, const MultiHeadWeights::PolicyHead& weights,
     void* scratch, bool attention_body, ActivationFunction act,
-    int max_batch_size)
+    int max_batch_size, bool use_gemm_ex)
     : BaseLayer<DataType>(64 * 64 + 24 * 8, 1, 1, ip),
->>>>>>> f0354c5e
       attention_body_(attention_body),
       // Old networks without attention body (e.g. T79) use hardcoded SELU
       // activations.
@@ -1479,19 +1471,12 @@
   for (const auto& enc : weights.pol_encoder) {
     EncoderBlock<DataType>* pW = new EncoderBlock<DataType>(
         enc, scratch, encoder_heads_, embedding_op_size_,
-<<<<<<< HEAD
-        1.0f,  // using alpha = 1 for now (TODO: may change?)
-        nullptr, 0, max_batch_size, ACTIVATION_SWISH, act_,
-        use_gemm_ex);  // smolgen weights not implemented in policy encoder
-                       // heads yet.
-=======
         1.0f,        // using alpha = 1 for now (TODO: may change?)
         nullptr, 0,  // smolgen weights not implemented in
                      // policy encoder heads yet.
         max_batch_size, ACTIVATION_SWISH, act_,
-        1e-6);  // attentionbody nets don't have policy encoders, so using old
-                // epsilon for backward compatibility with T78.
->>>>>>> f0354c5e
+        1e-6,          // attentionbody nets don't have policy encoders, so
+        use_gemm_ex);  // using old epsilon for backward compatibility with T78.
     encoder_weights_.emplace_back(pW);
   }
 }
@@ -1501,11 +1486,7 @@
     const MultiHeadWeights::EncoderLayer& cpu_weights, void* scratch, int heads,
     int size, float alpha, DataType* smolgen_global_scratch,
     int smolgen_global_size, int max_batch_size, ActivationFunction smolgen_act,
-<<<<<<< HEAD
-    ActivationFunction ffn_act, bool use_gemm_ex)
-=======
-    ActivationFunction ffn_act, float default_eps)
->>>>>>> f0354c5e
+    ActivationFunction ffn_act, float default_eps, bool use_gemm_ex)
     : embedding_op_size_(size),
       encoder_heads_(heads),
       alpha_(alpha),
@@ -1513,11 +1494,8 @@
       smolgen_activation_(smolgen_act),
       ffn_activation_(ffn_act),
       max_batch_size_(max_batch_size),
-<<<<<<< HEAD
+      default_eps_(default_eps),
       use_gemm_ex_(use_gemm_ex) {
-=======
-      default_eps_(default_eps) {
->>>>>>> f0354c5e
   mha_q_size_ = cpu_weights.mha.q_b.size();
   mha_k_size_ = cpu_weights.mha.k_b.size();
   mha_v_size_ = cpu_weights.mha.v_b.size();
@@ -2077,15 +2055,11 @@
 AttentionBody<DataType>::AttentionBody(const MultiHeadWeights& weights,
                                        void* scratch, Activations activations,
                                        int num_res_blocks, int input_c,
-<<<<<<< HEAD
-                                       int max_batch_size, bool use_gemm_ex)
+                                       int max_batch_size,
+                                       bool is_pe_dense_embedding,
+                                       bool use_gemm_ex)
     : BaseLayer<DataType>(weights.ip_emb_b.size(), 8, 8, nullptr, false,
                           use_gemm_ex),
-=======
-                                       int max_batch_size,
-                                       bool is_pe_dense_embedding)
-    : BaseLayer<DataType>(weights.ip_emb_b.size(), 8, 8, nullptr),
->>>>>>> f0354c5e
       embedding_op_size_(weights.ip_emb_b.size()),
       encoder_head_count_(weights.encoder_head_count),
       activations_(activations),
@@ -2149,11 +2123,7 @@
         enc, scratch, encoder_head_count_, embedding_op_size_, alpha,
         smolgen_global_, smolgen_global_size_, max_batch_size,
         activations_.smolgen_activation, activations_.ffn_activation,
-<<<<<<< HEAD
-        use_gemm_ex);
-=======
-        is_pe_dense_embedding_ ? 1e-3 : 1e-6);
->>>>>>> f0354c5e
+        is_pe_dense_embedding_ ? 1e-3 : 1e-6, use_gemm_ex);
     encoder_weights_.emplace_back(pW);
   }
 }
