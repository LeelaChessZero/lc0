/*
  This file is part of Leela Chess Zero.
  Copyright (C) 2018-2019 The LCZero Authors

  Leela Chess is free software: you can redistribute it and/or modify
  it under the terms of the GNU General Public License as published by
  the Free Software Foundation, either version 3 of the License, or
  (at your option) any later version.

  Leela Chess is distributed in the hope that it will be useful,
  but WITHOUT ANY WARRANTY; without even the implied warranty of
  MERCHANTABILITY or FITNESS FOR A PARTICULAR PURPOSE.  See the
  GNU General Public License for more details.

  You should have received a copy of the GNU General Public License
  along with Leela Chess.  If not, see <http://www.gnu.org/licenses/>.

  Additional permission under GNU GPL version 3 section 7

  If you modify this Program, or any covered work, by linking or
  combining it with NVIDIA Corporation's libraries from the NVIDIA CUDA
  Toolkit and the NVIDIA CUDA Deep Neural Network library (or a
  modified version of those libraries), containing parts covered by the
  terms of the respective license agreement, the licensors of this
  Program grant you additional permission to convey the resulting work.
*/
#include "layers.h"

#include <cassert>
#include <cstring>
#include <vector>

#include "cuda_common.h"
#include "neural/network.h"
#include "kernels.h"
#include "neural/network.h"
#include "neural/shared/activation.h"
#include "neural/shared/attention_policy_map.h"
#include "utils/fp16_utils.h"
#include "neural/shared/attention_policy_map.h"

namespace lczero {

#if 1
// debug code to dump allocation in GPU memory
template <typename T>
void dumpTensor(T* memory, int elements, const char* message, bool only_summary = false) {
    const bool fp16 = std::is_same<half, T>::value;
    printf("\n%s\n", message);
    int elementSize = (int) (fp16 ? sizeof(half) : sizeof(float));
    int bytes = elements * elementSize;
    void *temp = malloc(bytes);
    cudaMemcpy(temp, memory, bytes, cudaMemcpyDeviceToHost);
    float maxval = -std::numeric_limits<float>::max();
    float minval = std::numeric_limits<float>::max();
    int nans = 0;
    int nanss[10] {};

    for (int i = 0; i < elements; i++)
    {
        float val;
        if (fp16) 
        {
            half *arr = (half*)temp;
            val = (float)arr[i];
        }
        else
        {
            float *arr = (float *)temp;
            val = arr[i];
        }
        maxval = std::max(maxval, val);
        minval = std::min(minval, val);

        if (std::isnan(val)) {
          if (nans < 10) nanss[nans] = i;
          nans++;
        }

        if (!only_summary || i < 2 || i == elements - 1) {
<<<<<<< HEAD
          // printf("%8.4f ", val);
          // if ((i % 8) == 7) printf("\n");
          printf("%i;%.6f\n", i, val);
=======
           printf("%8.4f ", val);
           if ((i % 8) == 7) printf("\n");
          //printf("%i;%.6f\n", i, val);
>>>>>>> 6e0161a0
        }
    }
    free(temp);
    if (maxval == -std::numeric_limits<float>::max())
       maxval = std::numeric_limits<double>::quiet_NaN();
    if (minval == std::numeric_limits<float>::max())
       minval = std::numeric_limits<double>::quiet_NaN();

    printf("Max: %.6f, Min: %.6f, NaNs: %i of %i", maxval, minval, nans, elements);
    printf("\nNaN indices: ");
    for (int i=0; i<nans && i<10; i++) printf("%i ", nanss[i]);
    if (nans > 10) printf("......");
    printf("\n");
}
#endif

namespace cudnn_backend {

// Use Single kernel for entire SE operation.
// Right now supported only for fp16 with nhwc and it's quite a bit faster
// than using multiple passes. The flag can be set to false for debugging.
static constexpr bool kUseFusedSELayer = true;

template <typename DataType>
BaseLayer<DataType>::BaseLayer(int c, int h, int w, BaseLayer* ip, bool nhwc)
    : input_(ip), C(c), H(h), W(w), nhwc_(nhwc), use_gemm_ex_(false) {}

template <typename DataType>
BaseLayer<DataType>::BaseLayer(int c, int h, int w, BaseLayer* ip, bool nhwc,
                               bool gemm_ex)
    : input_(ip), C(c), H(h), W(w), nhwc_(nhwc), use_gemm_ex_(gemm_ex) {}

template <typename DataType>
BaseLayer<DataType>::BaseLayer(int c, int h, int w, BaseLayer* ip)
<<<<<<< HEAD
    : input_(ip),
      C(c),
      H(h),
      W(w),
      nhwc_(ip ? ip->nhwc_ : false),
      use_gemm_ex_(false) {}
=======
    : input_(ip), C(c), H(h), W(w), nhwc_(ip ? ip->nhwc_ : false), use_gemm_ex_(false) {}
>>>>>>> 6e0161a0

#ifdef USE_CUDNN
template <typename DataType>
void ConvLayer<DataType>::init() {
  // Allocate memory for weights (filter tensor) and biases.
  const size_t weight_size =
      sizeof(DataType) * c_input_ * C * filter_size_ * filter_size_;
  ReportCUDAErrors(cudaMalloc(&weights, weight_size));

  const size_t bias_size = sizeof(DataType) * C;
  ReportCUDAErrors(cudaMalloc(&biases, bias_size));

  const bool fp16 = std::is_same<half, DataType>::value;
  const cudnnDataType_t dataType =
      std::is_same<half, DataType>::value ? CUDNN_DATA_HALF : CUDNN_DATA_FLOAT;

  const cudnnTensorFormat_t layout =
      nhwc_ ? CUDNN_TENSOR_NHWC : CUDNN_TENSOR_NCHW;

  // Create cudnn objects for various tensors, algorithms, etc.
  cudnnCreateFilterDescriptor(&filter_desc_);
  cudnnCreateConvolutionDescriptor(&conv_desc_);
  cudnnCreateTensorDescriptor(&out_tensor_desc_);
  cudnnCreateTensorDescriptor(&in_tensor_desc_);
  cudnnCreateTensorDescriptor(&bias_desc_);
  cudnnCreateActivationDescriptor(&activation_);

  cudnnSetFilter4dDescriptor(filter_desc_, dataType, layout, GetC(), c_input_,
                             filter_size_, filter_size_);

  ReportCUDNNErrors(
      cudnnSetTensor4dDescriptor(bias_desc_, layout, dataType, 1, C, 1, 1));

  const int padding = filter_size_ / 2;
  const bool crossCorr = 1;

  ReportCUDNNErrors(cudnnSetConvolution2dDescriptor(
      conv_desc_, padding, padding, 1, 1, 1, 1,
      crossCorr ? CUDNN_CROSS_CORRELATION : CUDNN_CONVOLUTION, dataType));

  if (fp16 && nhwc_)
    ReportCUDNNErrors(
        cudnnSetConvolutionMathType(conv_desc_, CUDNN_TENSOR_OP_MATH));

  // TODO: dynamic selection of algorithm!
  if ((C > 32) && (!nhwc_) && (filter_size_ > 1)) {
    conv_algo_ = CUDNN_CONVOLUTION_FWD_ALGO_WINOGRAD_NONFUSED;
  } else {
    conv_algo_ = CUDNN_CONVOLUTION_FWD_ALGO_IMPLICIT_PRECOMP_GEMM;
  }

  if (act_ == ACTIVATION_RELU) {
    cudnnSetActivationDescriptor(activation_, CUDNN_ACTIVATION_RELU,
                                 CUDNN_NOT_PROPAGATE_NAN, 0.0);
  }
#if CUDNN_MAJOR != 7 || CUDNN_MINOR != 0
  else {
    cudnnSetActivationDescriptor(activation_, CUDNN_ACTIVATION_IDENTITY,
                                 CUDNN_NOT_PROPAGATE_NAN, 0.0);
  }
#endif
}

template <typename DataType>
ConvLayer<DataType>::ConvLayer(BaseLayer<DataType>* ip, int C, int H, int W,
                               int filter, int Cin,
                               ActivationFunction activation, bool bias)
    : BaseLayer<DataType>(C, H, W, ip),
      c_input_(Cin),
      filter_size_(filter),
      act_(activation),
      use_bias_(bias) {
  init();
}

template <typename DataType>
ConvLayer<DataType>::ConvLayer(bool nhwc, int C, int H, int W, int filter,
                               int Cin, ActivationFunction activation,
                               bool bias)
    : BaseLayer<DataType>(C, H, W, nullptr, nhwc),
      c_input_(Cin),
      filter_size_(filter),
      act_(activation),
      use_bias_(bias) {
  init();
}

template <>
void ConvLayer<half>::LoadWeights(float* pfilter, float* pBias, void* scratch) {
  const size_t weight_size =
      sizeof(float) * c_input_ * C * filter_size_ * filter_size_;
  const size_t bias_size = sizeof(float) * C;
  // Also need to convert from fp32 NCHW to fp16 NHWC
  // first copy from CPU memory to scratch space in GPU memory
  // and then do the type / layout conversion using a kernel.
  assert(scratch);
  ReportCUDAErrors(
      cudaMemcpy(scratch, pfilter, weight_size, cudaMemcpyHostToDevice));

  if (nhwc_) {
    convertNCHWtoNHWC((half*)weights, (float*)scratch, C, c_input_, C, c_input_,
                      filter_size_, filter_size_);
  } else {
    copyTypeConverted((half*)weights, (float*)scratch,
                      C * c_input_ * filter_size_ * filter_size_, 0);
  }

  if (pBias) {
    ReportCUDAErrors(
        cudaMemcpy(scratch, pBias, bias_size, cudaMemcpyHostToDevice));

    copyTypeConverted((half*)biases, (float*)scratch, C, 0);
  }
}

template <>
void ConvLayer<float>::LoadWeights(float* pfilter, float* pBias,
                                   void* /*scratch*/) {
  const size_t weight_size =
      sizeof(float) * c_input_ * C * filter_size_ * filter_size_;
  const size_t bias_size = sizeof(float) * C;
  ReportCUDAErrors(
      cudaMemcpy(weights, pfilter, weight_size, cudaMemcpyHostToDevice));

  if (pBias) {
    ReportCUDAErrors(
        cudaMemcpy(biases, pBias, bias_size, cudaMemcpyHostToDevice));
  } else {
    ReportCUDAErrors(cudaMemset(biases, 0, bias_size));
  }
}

template <typename DataType>
void ConvLayer<DataType>::Eval(int N, DataType* output, const DataType* input,
                               const DataType* input2, void* scratch,
                               size_t scratch_size, cudnnHandle_t cudnn,
                               cublasHandle_t /*cublas*/, cudaStream_t stream,
                               DataType***) {
  const cudnnDataType_t dataType =
      std::is_same<half, DataType>::value ? CUDNN_DATA_HALF : CUDNN_DATA_FLOAT;

  const cudnnTensorFormat_t layout =
      nhwc_ ? CUDNN_TENSOR_NHWC : CUDNN_TENSOR_NCHW;

  ReportCUDNNErrors(cudnnSetTensor4dDescriptor(out_tensor_desc_, layout,
                                               dataType, N, C, H, W));

  ReportCUDNNErrors(cudnnSetTensor4dDescriptor(in_tensor_desc_, layout,
                                               dataType, N, c_input_, H, W));

  float alpha = 1.0f, beta = 0.0f;

  if (!(act_ != ACTIVATION_NONE || use_bias_ || input2)) {
    ReportCUDNNErrors(cudnnConvolutionForward(
        cudnn, &alpha, in_tensor_desc_, input, filter_desc_, weights,
        conv_desc_, conv_algo_, scratch, scratch_size, &beta, out_tensor_desc_,
        output));
  }
#if CUDNN_MAJOR != 7 || CUDNN_MINOR != 0
  else if (input2 && (act_ == ACTIVATION_RELU || act_ == ACTIVATION_NONE) &&
           use_bias_) {
    // fused bias + sum + relu!
    ReportCUDNNErrors(cudnnConvolutionBiasActivationForward(
        cudnn, &alpha, in_tensor_desc_, input, filter_desc_, weights,
        conv_desc_, conv_algo_, scratch, scratch_size, &alpha, out_tensor_desc_,
        input2, bias_desc_, biases, activation_, out_tensor_desc_, output));
  } else {
    // For some reason cudnn doesn't support just Convolution + Bias with nchw
    // (winograd algorithm) it works fine when RELU is also needed which is
    // somewhat strange.
    if ((act_ == ACTIVATION_RELU || (act_ == ACTIVATION_NONE && nhwc_)) &&
        !input2 && use_bias_) {
      ReportCUDNNErrors(cudnnConvolutionBiasActivationForward(
          cudnn, &alpha, in_tensor_desc_, input, filter_desc_, weights,
          conv_desc_, conv_algo_, scratch, scratch_size, &beta,
          out_tensor_desc_, output, bias_desc_, biases, activation_,
          out_tensor_desc_, output));
    } else {
      // The no special case path...
      ReportCUDNNErrors(cudnnConvolutionForward(
          cudnn, &alpha, in_tensor_desc_, input, filter_desc_, weights,
          conv_desc_, conv_algo_, scratch, scratch_size, &beta,
          out_tensor_desc_, output));
      bool act_done = false;
      if (input2 && input2 != output) {
        // Merge act with residual add unless there is bias.
        addVectors(output, output, (DataType*)input2, N * C * H * W,
                   N * C * H * W, N * C * H * W,
                   use_bias_ ? ACTIVATION_NONE : act_, stream);
        act_done = !use_bias_;
      }
      // Merge act with bias.
      if (use_bias_) {
        if (!nhwc_) {
          // add bias
          addBias_NCHW(output, output, biases, N, C, H, W, act_, stream);
        } else {
          addVectors(output, output, biases, N * C * H * W, N * C * H * W, C,
                     act_, stream);
        }
      } else if (!act_done && act_ != ACTIVATION_NONE) {
        addVectors(output, output, (DataType*)nullptr, N * C * H * W,
                   N * C * H * W, 0, act_, stream);
      }
    }
  }
#else
  else {
    ReportCUDNNErrors(cudnnConvolutionForward(
        cudnn, &alpha, in_tensor_desc_, input, filter_desc_, weights,
        conv_desc_, conv_algo_, scratch, scratch_size,
        (input2 == output) ? &alpha : &beta, out_tensor_desc_, output));
    if (input2 && input2 != output) {
      ReportCUDNNErrors(cudnnAddTensor(cudnn, &alpha, out_tensor_desc_, input2,
                                       &alpha, out_tensor_desc_, output));
    }
    if (use_bias_) {
      ReportCUDNNErrors(cudnnAddTensor(cudnn, &alpha, bias_desc_, biases,
                                       &alpha, out_tensor_desc_, output));
    }
    if (act_ == ACTIVATION_RELU) {
      ReportCUDNNErrors(cudnnActivationForward(cudnn, activation_, &alpha,
                                               out_tensor_desc_, output, &beta,
                                               out_tensor_desc_, output));
    }
    if (act_ != ACTIVATION_RELU && act_ != ACTIVATION_NONE) {
      addVectors(output, output, nullptr, N * C * H * W, N * C * H * W, 0, act_,
                 stream);
      // TODO: check this actually compiles?
    }
  }
#endif
}

template <typename DataType>
ConvLayer<DataType>::~ConvLayer() {
  ReportCUDAErrors(cudaFree(weights));
  ReportCUDAErrors(cudaFree(biases));

  cudnnDestroyFilterDescriptor(filter_desc_);
  cudnnDestroyConvolutionDescriptor(conv_desc_);
  cudnnDestroyTensorDescriptor(bias_desc_);
  cudnnDestroyTensorDescriptor(in_tensor_desc_);
  cudnnDestroyTensorDescriptor(out_tensor_desc_);
  cudnnDestroyActivationDescriptor(activation_);
}
#endif

template <typename DataType>
SELayer<DataType>::SELayer(BaseLayer<DataType>* ip, int fc1Outputs,
                           bool addPrevLayerBias, ActivationFunction activation)
    : BaseLayer<DataType>(ip->GetC(), ip->GetH(), ip->GetW(), ip),
      numFc1Out_(fc1Outputs),
      addPrevLayerBias_(addPrevLayerBias),
      act_(activation) {
  ReportCUDAErrors(cudaMalloc(&w1_, C * numFc1Out_ * sizeof(DataType)));
  ReportCUDAErrors(cudaMalloc(&w2_, 2 * C * numFc1Out_ * sizeof(DataType)));

  if (kUseFusedSELayer && nhwc_) {
    ReportCUDAErrors(cudaMalloc(&w1_t_, C * numFc1Out_ * sizeof(DataType)));
    ReportCUDAErrors(cudaMalloc(&w2_t_, 2 * C * numFc1Out_ * sizeof(DataType)));
  }

  ReportCUDAErrors(cudaMalloc(&b1_, numFc1Out_ * sizeof(DataType)));
  ReportCUDAErrors(cudaMalloc(&b2_, 2 * C * sizeof(DataType)));

  ReportCUDAErrors(cudaMalloc(&bPrev_, C * sizeof(DataType)));
}

template <typename DataType>
SELayer<DataType>::~SELayer() {
  ReportCUDAErrors(cudaFree(w1_));
  ReportCUDAErrors(cudaFree(w2_));
  ReportCUDAErrors(cudaFree(b1_));
  ReportCUDAErrors(cudaFree(b2_));
  ReportCUDAErrors(cudaFree(bPrev_));
}

template <>
void SELayer<float>::LoadWeights(float* w1, float* b1, float* w2, float* b2,
                                 float* prevLayerBias, void* /*scratch*/) {
  const size_t num_weights1 = C * numFc1Out_;
  const size_t weight_size1 = sizeof(float) * num_weights1;

  const size_t weight_size2 = 2 * weight_size1;

  // Weight for the first FC layer.
  ReportCUDAErrors(cudaMemcpy(w1_, w1, weight_size1, cudaMemcpyHostToDevice));

  // Weight for the second FC layer.
  ReportCUDAErrors(cudaMemcpy(w2_, w2, weight_size2, cudaMemcpyHostToDevice));

  // Bias for the first FC layer.
  ReportCUDAErrors(
      cudaMemcpy(b1_, b1, numFc1Out_ * sizeof(float), cudaMemcpyHostToDevice));

  // Bias for the second FC layer.
  ReportCUDAErrors(
      cudaMemcpy(b2_, b2, 2 * C * sizeof(float), cudaMemcpyHostToDevice));

  // Bias for previous layer (Convolution).
  if (prevLayerBias) {
    ReportCUDAErrors(cudaMemcpy(bPrev_, prevLayerBias, C * sizeof(float),
                                cudaMemcpyHostToDevice));
  }
}

void cpuTranspose(float* op, float* ip, int rows, int cols) {
  for (int i = 0; i < rows; i++)
    for (int j = 0; j < cols; j++) op[j * rows + i] = ip[i * cols + j];
}

template <>
void SELayer<half>::LoadWeights(float* w1, float* b1, float* w2, float* b2,
                                float* prevLayerBias, void* scratch) {
  const size_t num_weights1 = C * numFc1Out_;
  size_t weight_size1 = sizeof(float) * num_weights1;

  const size_t num_weights2 = 2 * num_weights1;
  size_t weight_size2 = 2 * weight_size1;

  // Transpose the weight matrices for the fused path.
  std::vector<float> temp(weight_size2);

  // Weight for the first FC layer.
  ReportCUDAErrors(
      cudaMemcpy(scratch, w1, weight_size1, cudaMemcpyHostToDevice));
  copyTypeConverted((half*)w1_, (float*)scratch, (int)num_weights1, 0);
  if (kUseFusedSELayer && nhwc_) {
    // transposed copy for fused SE kernel
    cpuTranspose(temp.data(), w1, numFc1Out_, C);
    ReportCUDAErrors(
        cudaMemcpy(scratch, temp.data(), weight_size1, cudaMemcpyHostToDevice));
    copyTypeConverted((half*)w1_t_, (float*)scratch, (int)num_weights1, 0);
  }

  // Weight for the second FC layer.
  ReportCUDAErrors(
      cudaMemcpy(scratch, w2, weight_size2, cudaMemcpyHostToDevice));
  copyTypeConverted((half*)w2_, (float*)scratch, (int)num_weights2, 0);
  if (kUseFusedSELayer && nhwc_) {
    cpuTranspose(temp.data(), w2, 2 * C, numFc1Out_);
    ReportCUDAErrors(
        cudaMemcpy(scratch, temp.data(), weight_size2, cudaMemcpyHostToDevice));
    copyTypeConverted((half*)w2_t_, (float*)scratch, (int)num_weights2, 0);
  }

  // Bias for the first FC layer.
  ReportCUDAErrors(cudaMemcpy(scratch, b1, numFc1Out_ * sizeof(float),
                              cudaMemcpyHostToDevice));
  copyTypeConverted((half*)b1_, (float*)scratch, numFc1Out_, 0);

  // Bias for the second FC layer.
  ReportCUDAErrors(
      cudaMemcpy(scratch, b2, 2 * C * sizeof(float), cudaMemcpyHostToDevice));
  copyTypeConverted((half*)b2_, (float*)scratch, 2 * C, 0);

  // Bias for previous layer (Convolution).
  if (prevLayerBias) {
    ReportCUDAErrors(cudaMemcpy(scratch, prevLayerBias, C * sizeof(float),
                                cudaMemcpyHostToDevice));
    copyTypeConverted((half*)bPrev_, (float*)scratch, C, 0);
  }
}

template <>
void SELayer<float>::Eval(int N, float* output, const float* input,
                          const float* /*input2*/, void* scratch,
                          size_t scratch_size, cudnnHandle_t /*cudnn*/,
                          cublasHandle_t cublas, cudaStream_t stream,
                          float***) {
  // Ping-pong between 'op1' and 'op2' (parts of scratch memory).
  float* op1 = (float*)scratch;
  float* op2 = (float*)scratch + scratch_size / sizeof(float) / 2;

  // 1. Global avg pooling (also adds previous layer bias before computing
  // averages).
  globalAvgPool(N, C, op2, input, bPrev_, false);

  // 2. First fully connected layer.
  float alpha = 1.0f, beta = 0.0f;
  ReportCUBLASErrors(cublasSgemm(cublas, CUBLAS_OP_T, CUBLAS_OP_N, numFc1Out_,
                                 N, C, &alpha, w1_, C, op2, C, &beta, op1,
                                 numFc1Out_));
  addVectors(op1, b1_, op1, numFc1Out_ * N, numFc1Out_, numFc1Out_ * N, act_,
             stream);

  // 3. Second fully connected layer.
  ReportCUBLASErrors(cublasSgemm(cublas, CUBLAS_OP_T, CUBLAS_OP_N, 2 * C, N,
                                 numFc1Out_, &alpha, w2_, numFc1Out_, op1,
                                 numFc1Out_, &beta, op2, 2 * C));
  addVectors(op2, b2_, op2, 2 * C * N, 2 * C, 2 * C * N, ACTIVATION_NONE,
             stream);

  // 4. (Optional prev layer bias add), Global scale, residual add, relu and
  // bias.
  globalScale(N, C, output, input, op2, bPrev_, false, act_);
}

template <>
void SELayer<half>::Eval(int N, half* output, const half* input,
                         const half* input2, void* scratch, size_t scratch_size,
                         cudnnHandle_t /*cudnn*/, cublasHandle_t cublas,
                         cudaStream_t stream, half***) {
  bool se_done = false;
  if (kUseFusedSELayer && nhwc_) {
    se_done = Se_Fp16_NHWC(N, C, numFc1Out_, output, input2, input, w1_t_, b1_,
                           w2_t_, b2_, bPrev_, act_);
  }
  if (!se_done) {
    assert(output == input2);
    // Ping-pong between 'op1' and 'op2' (parts of scratch memory).
    half* op1 = (half*)scratch;
    half* op2 = (half*)scratch + scratch_size / sizeof(half) / 2;

    // 1. Global avg pooling (also adds previous layer bias before computing
    // averages).
    globalAvgPool(N, C, op2, input, bPrev_, nhwc_);

    // 2. First fully connected layer.
    __half_raw one_h{0x3C00};
    __half_raw zero_h{0};
    half alpha = one_h;
    half beta = zero_h;
    ReportCUBLASErrors(cublasHgemm(cublas, CUBLAS_OP_T, CUBLAS_OP_N, numFc1Out_,
                                   N, C, &alpha, w1_, C, op2, C, &beta, op1,
                                   numFc1Out_));
    addVectors(op1, b1_, op1, numFc1Out_ * N, numFc1Out_, numFc1Out_ * N, act_,
               stream);

    // 3. Second fully connected layer.
    ReportCUBLASErrors(cublasHgemm(cublas, CUBLAS_OP_T, CUBLAS_OP_N, 2 * C, N,
                                   numFc1Out_, &alpha, w2_, numFc1Out_, op1,
                                   numFc1Out_, &beta, op2, 2 * C));
    addVectors(op2, b2_, op2, 2 * C * N, 2 * C, 2 * C * N, ACTIVATION_NONE,
               stream);

    // 4. (Optional prev layer bias add), Global scale, residual add, relu and
    // bias.
    globalScale(N, C, output, input, op2, bPrev_, nhwc_, act_);
  }
}

template <typename DataType>
FCLayer<DataType>::FCLayer(BaseLayer<DataType>* ip, int C, int H, int W,
                           bool bias, ActivationFunction activation)
    : BaseLayer<DataType>(C, H, W, ip), use_bias_(bias), act_(activation) {
  const size_t weight_size =
      sizeof(DataType) * C * H * W * ip->GetC() * ip->GetH() * ip->GetW();
  const size_t bias_size = sizeof(DataType) * C * H * W;
  ReportCUDAErrors(cudaMalloc(&weights_, weight_size));
  if (use_bias_) {
    ReportCUDAErrors(cudaMalloc(&biases_, bias_size));
  } else {
    biases_ = nullptr;
  }
}

template <>
void FCLayer<half>::LoadWeights(float* cpuWeight, float* cpuBias,
                                void* scratch) {
  const size_t num_weights =
      C * H * W * input_->GetC() * input_->GetH() * input_->GetW();
  const size_t weight_size = sizeof(float) * num_weights;
  const size_t num_biases = C * H * W;
  const size_t bias_size = sizeof(float) * num_biases;

  // also need to convert from fp32 to fp16
  assert(scratch);
  ReportCUDAErrors(
      cudaMemcpy(scratch, cpuWeight, weight_size, cudaMemcpyHostToDevice));

  if (nhwc_) {
    convertNCHWtoNHWC((half*)weights_, (float*)scratch, (int)num_biases,
                      input_->GetC(), (int)num_biases, input_->GetC(),
                      input_->GetH(), input_->GetW());
  } else {
    copyTypeConverted((half*)weights_, (float*)scratch, (int)num_weights, 0);
  }

  if (cpuBias) {
    ReportCUDAErrors(
        cudaMemcpy(scratch, cpuBias, bias_size, cudaMemcpyHostToDevice));
    copyTypeConverted((half*)biases_, (float*)scratch, (int)num_biases, 0);
  }
}

template <>
void FCLayer<float>::LoadWeights(float* cpuWeight, float* cpuBias,
                                 void* /*scratch*/) {
  const size_t num_weights =
      C * H * W * input_->GetC() * input_->GetH() * input_->GetW();
  const size_t weight_size = sizeof(float) * num_weights;
  const size_t num_biases = C * H * W;
  const size_t bias_size = sizeof(float) * num_biases;

  ReportCUDAErrors(
      cudaMemcpy(weights_, cpuWeight, weight_size, cudaMemcpyHostToDevice));
  if (use_bias_) {
    ReportCUDAErrors(
        cudaMemcpy(biases_, cpuBias, bias_size, cudaMemcpyHostToDevice));
  }
}

template <>
void FCLayer<half>::Eval(int N, half* output_tensor, const half* input_tensor,
                         const half* /*input2*/, void* /*scratch*/,
                         size_t /*scratch_size*/, cudnnHandle_t /*cudnn*/,
                         cublasHandle_t cublas, cudaStream_t stream, half***) {
  const int num_outputs = C * H * W;
  const int num_inputs = input_->GetC() * input_->GetH() * input_->GetW();

  // half alpha = float2half_rn(1.0f), beta = float2half_rn(0.0f);
  const __half_raw one_h{0x3C00};
  const __half_raw zero_h{0};
  half alpha = one_h;
  half beta = zero_h;
  ReportCUBLASErrors(cublasHgemm(cublas, CUBLAS_OP_T, CUBLAS_OP_N, num_outputs,
                                 N, num_inputs, &alpha, weights_, num_inputs,
                                 input_tensor, num_inputs, &beta, output_tensor,
                                 num_outputs));

  if (use_bias_ || (act_ != ACTIVATION_NONE)) {
    addVectors(output_tensor, biases_, output_tensor, num_outputs * N,
               num_outputs, num_outputs * N, act_, stream);
  }
}

template <>
void FCLayer<float>::Eval(int N, float* output_tensor,
                          const float* input_tensor, const float* /*input2*/,
                          void* /*scratch*/, size_t /*scratch_size*/,
                          cudnnHandle_t /*cudnn*/, cublasHandle_t cublas,
                          cudaStream_t stream, float***) {
  const int num_outputs = C * H * W;
  const int num_inputs = input_->GetC() * input_->GetH() * input_->GetW();

  float alpha = 1.0f, beta = 0.0f;
  ReportCUBLASErrors(cublasSgemm(cublas, CUBLAS_OP_T, CUBLAS_OP_N, num_outputs,
                                 N, num_inputs, &alpha, weights_, num_inputs,
                                 input_tensor, num_inputs, &beta, output_tensor,
                                 num_outputs));

  if (use_bias_ || (act_ != ACTIVATION_NONE)) {
    addVectors(output_tensor, biases_, output_tensor, num_outputs * N,
               num_outputs, num_outputs * N, act_, stream);
  }
}

template <typename DataType>
FCLayer<DataType>::~FCLayer() {
  ReportCUDAErrors(cudaFree(weights_));
  ReportCUDAErrors(cudaFree(biases_));
}

template <typename DataType>
PolicyMapLayer<DataType>::PolicyMapLayer(BaseLayer<DataType>* ip, int C, int H,
                                         int W, int usedSize, bool attention)
    : BaseLayer<DataType>(C, H, W, ip),
      used_size_(usedSize),
      attention_map_(attention) {
  size_t weight_size = sizeof(short) * this->input_->GetC() * 64;
  if (attention) weight_size = sizeof(short) * usedSize;
  ReportCUDAErrors(cudaMalloc(&weights_, weight_size));
}

template <typename DataType>
void PolicyMapLayer<DataType>::LoadWeights(const short* cpuWeight,
                                           void* /*scratch*/) {
  size_t weight_size = sizeof(short) * used_size_;

  if (nhwc_ && !attention_map_) {
    // convert CHW to HWC
    int C = used_size_ / 64;
    int Cin = this->input_->GetC();

    // C is the no. of channels actually used (typically 73).
    // Cin the the no. of channels in previous layer (padded up to 80).
    // Weights of this layer is a mapping to select which output index of the
    // policy vector (1858 elements) maps to every element of input
    // tensor (assuming NCHW layout). Note that there are 73x64 valid inputs
    // (80x64 taking padding), and only 1858 outputs so the mapping isn't
    // one to one. Only few of the indices point to valid index in policy
    // vector. Invalid entries are set to -1.

    // In fp16 mode, the tensor layout is NHWC so the weights need to be
    // adjusted to make them work as intended.

    // This is how the original weights looks like (CHW layout):
    /*
               HW (64)
       ----|-------------|
           |             |
           |             |
    C (73) |             |
           |             |
           |             |
       ------------------|   Cin (80)
           |  padding    |
           |-------------|
    */
    // The padding is not part of the weights provided (used_size_ is 73 x 64).
    //
    // The weights converted to HWC looks like this
    /*
                 C (73)
            |-------------|---|
            |             | P |
            |             | a |
    HW (64) |             | d |
            |             |   |
            |             |   |
            |-----------------|
                     Cin (80)
    */
    // In HWC, because the padding is now part of each row
    // we need to increase the size of weights to account
    // for it.
    // The pad elements point to -1 (invalid output index) and the
    // same kernel works for both HWC and CHW layouts after used_size_
    // is updated to include padding (80x64).

    used_size_ = Cin * 64;
    std::vector<short> convertedWeights(used_size_);

    for (int hw = 0; hw < 64; hw++)
      for (int c = 0; c < Cin; c++) {
        if (c < C)
          convertedWeights[hw * Cin + c] = cpuWeight[c * 64 + hw];
        else
          convertedWeights[hw * Cin + c] = -1;
      }
    ReportCUDAErrors(cudaMemcpy(weights_, convertedWeights.data(),
                                used_size_ * sizeof(short),
                                cudaMemcpyHostToDevice));
  } else {
    ReportCUDAErrors(
        cudaMemcpy(weights_, cpuWeight, weight_size, cudaMemcpyHostToDevice));
  }
}

template <typename DataType>
void PolicyMapLayer<DataType>::Eval(int N, DataType* output_tensor,
                                    const DataType* input_tensor,
                                    const DataType* /*input2*/,
                                    void* /*scratch*/, size_t /*scratch_size*/,
                                    cudnnHandle_t /*cudnn*/,
                                    cublasHandle_t /*cublas*/,
                                    cudaStream_t stream, DataType***) {
  int inputSize =
      this->input_->GetC() * this->input_->GetH() * this->input_->GetW();
  if (attention_map_) inputSize = used_size_;
  int outputSize = this->C * this->H * this->W;
  PolicyMap(N, output_tensor, input_tensor, weights_, inputSize, used_size_,
            outputSize, stream);
}

template <typename DataType>
PolicyMapLayer<DataType>::~PolicyMapLayer() {
  ReportCUDAErrors(cudaFree(weights_));
}

template <typename DataType>
FusedWinogradConvSELayer<DataType>::FusedWinogradConvSELayer(
    BaseLayer<DataType>* ip, int C, int H, int W, int Cin,
    ActivationFunction activation, bool bias, bool skip_add, bool se, int se_k,
    bool use_gemm_ex, bool op_nhcw)
    : BaseLayer<DataType>(C, H, W, ip, false, use_gemm_ex),
      c_input_(Cin),
      act_(activation),
      use_bias_(bias),
      skip_add_(skip_add),
      has_se_(se),
      se_k_(se_k),
      op_nhcw_(op_nhcw) {
  if (act_ != ACTIVATION_RELU && act_ != ACTIVATION_MISH &&
      act_ != ACTIVATION_NONE) {
    throw Exception("Unsupported activation for fused winograd conv SE layer.");
  }
  // Allocate memory for weights (filter tensor) and biases.
  const size_t weight_size = sizeof(DataType) * c_input_ * C * 3 * 3;

  if (use_bias_) {
    const size_t bias_size = sizeof(DataType) * C;
    ReportCUDAErrors(cudaMalloc(&biases_, bias_size));
  }

  // 6x6 transformed filter size, for 3x3 convolution
  ReportCUDAErrors(cudaMalloc(&transformed_weights_, weight_size * 4));

  if (has_se_) {
    const size_t num_weights1 = C * se_k_;
    const size_t num_weights2 = num_weights1 * 2;
    const size_t num_biases1 = se_k_;
    const size_t num_biases2 = 2 * C;

    const size_t weight_size1 = sizeof(DataType) * num_weights1;
    const size_t weight_size2 = sizeof(DataType) * num_weights2;
    const size_t biases_size1 = sizeof(DataType) * num_biases1;
    const size_t biases_size2 = sizeof(DataType) * num_biases2;

    ReportCUDAErrors(cudaMalloc(&w1_, weight_size1));
    ReportCUDAErrors(cudaMalloc(&w2_, weight_size2));
    ReportCUDAErrors(cudaMalloc(&b1_, biases_size1));
    ReportCUDAErrors(cudaMalloc(&b2_, biases_size2));
  }
}

template <typename DataType>
void FusedWinogradConvSELayer<DataType>::LoadWeights(float* pfilter,
                                                     float* pBias,
                                                     void* scratch) {
  const size_t weight_size = sizeof(float) * c_input_ * C * 3 * 3;
  const size_t bias_size = sizeof(float) * C;

  // Store untransformed weights in scratch.
  const DataType* weights = (DataType*)scratch + weight_size + bias_size;

  // first copy from CPU memory to scratch space in GPU memory
  // and then do the type conversion using a kernel
  assert(scratch);
  ReportCUDAErrors(
      cudaMemcpy(scratch, pfilter, weight_size, cudaMemcpyHostToDevice));
  copyTypeConverted((DataType*)weights, (float*)scratch, C * c_input_ * 3 * 3,
                    0);

  if (pBias) {
    ReportCUDAErrors(
        cudaMemcpy(scratch, pBias, bias_size, cudaMemcpyHostToDevice));
    copyTypeConverted((DataType*)biases_, (float*)scratch, C, 0);
  }

  // run winograd transform kernel for the filter
  FilterTransform(C, c_input_, transformed_weights_, weights);
}

// TODO: Do this on the GPU to improve network load time!
static inline void CpuTranspose(float* op, float* ip, size_t rows,
                                size_t cols) {
  for (size_t i = 0; i < rows; i++)
    for (size_t j = 0; j < cols; j++) op[j * rows + i] = ip[i * cols + j];
}

template <typename DataType>
void FusedWinogradConvSELayer<DataType>::LoadSEWeights(float* w1, float* b1,
                                                       float* w2, float* b2,
                                                       void* scratch) {
  const size_t num_weights1 = C * se_k_;
  const size_t num_weights2 = num_weights1 * 2;
  const size_t num_biases1 = se_k_;
  const size_t num_biases2 = 2 * C;

  // The shader uses transposed weight matrices.
  std::vector<float> temp_transposed(num_weights2);

  CpuTranspose(temp_transposed.data(), w1, se_k_, C);
  ReportCUDAErrors(cudaMemcpy(scratch, temp_transposed.data(),
                              num_weights1 * sizeof(float),
                              cudaMemcpyHostToDevice));
  copyTypeConverted((DataType*)w1_, (float*)scratch, (int)num_weights1, 0);

  CpuTranspose(temp_transposed.data(), w2, 2 * C, se_k_);
  ReportCUDAErrors(cudaMemcpy(scratch, temp_transposed.data(),
                              num_weights2 * sizeof(float),
                              cudaMemcpyHostToDevice));
  copyTypeConverted((DataType*)w2_, (float*)scratch, (int)num_weights2, 0);

  ReportCUDAErrors(cudaMemcpy(scratch, b1, num_biases1 * sizeof(float),
                              cudaMemcpyHostToDevice));
  copyTypeConverted((DataType*)b1_, (float*)scratch, (int)num_biases1, 0);

  ReportCUDAErrors(cudaMemcpy(scratch, b2, num_biases2 * sizeof(float),
                              cudaMemcpyHostToDevice));
  copyTypeConverted((DataType*)b2_, (float*)scratch, (int)num_biases2, 0);
}

template <>
void BaseLayer<half>::cublasRowMajorMatrixMul(const half* A, const half* B,
                                              half* Out, int M, int N, int K,
                                              int batchSize,
                                              cublasHandle_t cublas) {
  // Need to initialize 1.0 and 0.0 as hexadecimal for fp16 because typecasting
  // float to half type doesn't work before CUDA 10.0
  __half_raw one_h{0x3C00};
  __half_raw zero_h{0};
  half halfOne = one_h;
  half halfZero = zero_h;

  // dimensions of matrix A = M x K
  // dimensions of matrix B = K x N
  // dimensions of output   = M x N

  // cublas supports only col major output
  // to multiply row major matrices, use the trick below
  ReportCUBLASErrors(cublasGemmStridedBatchedEx(
      cublas, CUBLAS_OP_N, CUBLAS_OP_N, N, M, K, &halfOne, B, CUDA_R_16F, N,
      N * K, A, CUDA_R_16F, K, K * M, &halfZero, Out, CUDA_R_16F, N, N * M,
      batchSize, CUDA_R_16F, CUBLAS_GEMM_DEFAULT));
}

template <>
void BaseLayer<float>::cublasRowMajorMatrixMul(const float* A, const float* B,
                                               float* Out, int M, int N, int K,
                                               int batchSize,
                                               cublasHandle_t cublas) {
  float floatOne = 1.0f;
  float floatZero = 0.0f;
  if (use_gemm_ex_)
    ReportCUBLASErrors(cublasGemmStridedBatchedEx(
        cublas, CUBLAS_OP_N, CUBLAS_OP_N, N, M, K, &floatOne, B, CUDA_R_32F, N,
        N * K, A, CUDA_R_32F, K, K * M, &floatZero, Out, CUDA_R_32F, N, N * M,
        batchSize, CUDA_R_32F, CUBLAS_GEMM_DEFAULT));
  else
    // Much slower on RTX 2060.. why? Maybe a cublas bug :-/
    ReportCUBLASErrors(cublasSgemmStridedBatched(
        cublas, CUBLAS_OP_N, CUBLAS_OP_N, N, M, K, &floatOne, B, N, N * K, A, K,
        K * M, &floatZero, Out, N, N * M, batchSize));
}

template <typename DataType>
void FusedWinogradConvSELayer<DataType>::Eval(
    int N, DataType* output, const DataType* input, const DataType* input2,
    void* scratch, size_t scratch_size, cudnnHandle_t /*cudnn*/,
    cublasHandle_t cublas, cudaStream_t stream, DataType***) {
  // Split the scratch space into two parts - use first part for holding
  // transformed input and second part for transformed output.
  DataType* transformed_input = (DataType*)scratch;
  DataType* transformed_output =
      transformed_input + scratch_size / (2 * sizeof(DataType));

  InputTransform<DataType, false>(N, c_input_, transformed_input, input,
                                  stream);
  BaseLayer<DataType>::cublasRowMajorMatrixMul(
      transformed_input, transformed_weights_, transformed_output, N * 4, C,
      c_input_, 36, cublas);

  if (act_ == ACTIVATION_NONE) {
    if (!has_se_ && use_bias_ && !skip_add_)
      OutputTransform<DataType, false, ACTIVATION_NONE, true, false, false,
                      false>(N, C, 0, output, transformed_output, nullptr,
                             biases_, nullptr, nullptr, nullptr, nullptr,
                             stream);
    else
      throw Exception("unsupported network type!");
  } else if (act_ == ACTIVATION_RELU) {
    if (has_se_ && use_bias_ && skip_add_)
      OutputTransform<DataType, true, ACTIVATION_RELU, true, true, false,
                      false>(N, C, se_k_, output, transformed_output, input2,
                             biases_, w1_, b1_, w2_, b2_, stream);
    else if (!has_se_ && use_bias_ && !skip_add_) {
      if (op_nhcw_)
        OutputTransform<DataType, false, ACTIVATION_RELU, true, false, false,
                        true>(N, C, 0, output, transformed_output, nullptr,
                              biases_, nullptr, nullptr, nullptr, nullptr,
                              stream);
      else
        OutputTransform<DataType, false, ACTIVATION_RELU, true, false, false,
                        false>(N, C, 0, output, transformed_output, nullptr,
                               biases_, nullptr, nullptr, nullptr, nullptr,
                               stream);
    } else if (!has_se_ && use_bias_ && skip_add_)
      OutputTransform<DataType, false, ACTIVATION_RELU, true, true, false,
                      false>(N, C, 0, output, transformed_output, input2,
                             biases_, nullptr, nullptr, nullptr, nullptr,
                             stream);
    else
      throw Exception("unsupported network type!");
  } else if (act_ == ACTIVATION_MISH) {
    if (has_se_ && use_bias_ && skip_add_)
      OutputTransform<DataType, true, ACTIVATION_MISH, true, true, false,
                      false>(N, C, se_k_, output, transformed_output, input2,
                             biases_, w1_, b1_, w2_, b2_, stream);
    else if (!has_se_ && use_bias_ && !skip_add_) {
      if (op_nhcw_)
        OutputTransform<DataType, false, ACTIVATION_MISH, true, false, false,
                        true>(N, C, 0, output, transformed_output, nullptr,
                              biases_, nullptr, nullptr, nullptr, nullptr,
                              stream);
      else
        OutputTransform<DataType, false, ACTIVATION_MISH, true, false, false,
                        false>(N, C, 0, output, transformed_output, nullptr,
                               biases_, nullptr, nullptr, nullptr, nullptr,
                               stream);
    } else if (!has_se_ && use_bias_ && skip_add_)
      OutputTransform<DataType, false, ACTIVATION_MISH, true, true, false,
                      false>(N, C, 0, output, transformed_output, input2,
                             biases_, nullptr, nullptr, nullptr, nullptr,
                             stream);
    else
      throw Exception("unsupported network type!");
  } else
    throw Exception("unsupported network type!");
}

template <typename DataType>
FusedWinogradConvSELayer<DataType>::~FusedWinogradConvSELayer() {
  ReportCUDAErrors(cudaFree(transformed_weights_));
  if (use_bias_) ReportCUDAErrors(cudaFree(biases_));
  if (has_se_) {
    ReportCUDAErrors(cudaFree(w1_));
    ReportCUDAErrors(cudaFree(w2_));
    ReportCUDAErrors(cudaFree(b1_));
    ReportCUDAErrors(cudaFree(b2_));
  }
}

template <typename DataType>
Conv1Layer<DataType>::Conv1Layer(BaseLayer<DataType>* ip, int C, int H, int W,
                                 int Cin, ActivationFunction activation,
                                 bool bias, bool use_gemm_ex)
    : BaseLayer<DataType>(C, H, W, ip, false, use_gemm_ex),
      c_input_(Cin),
      act_(activation),
      use_bias_(bias) {
  // Allocate memory for weights (filter tensor) and biases.
  const size_t weight_size = sizeof(DataType) * c_input_ * C * 1 * 1;
  ReportCUDAErrors(cudaMalloc(&weights_, weight_size));

  if (use_bias_) {
    const size_t bias_size = sizeof(DataType) * C;
    ReportCUDAErrors(cudaMalloc(&biases_, bias_size));
  }
}

template <typename DataType>
void Conv1Layer<DataType>::LoadWeights(float* pfilter, float* pBias,
                                       void* scratch) {
  const size_t weight_size = sizeof(float) * c_input_ * C * 1 * 1;
  const size_t bias_size = sizeof(float) * C;

  // first copy from CPU memory to scratch space in GPU memory
  // and then do the type conversion using a kernel
  assert(scratch);
  ReportCUDAErrors(
      cudaMemcpy(scratch, pfilter, weight_size, cudaMemcpyHostToDevice));
  copyTypeConverted((DataType*)weights_, (float*)scratch, C * c_input_ * 1 * 1,
                    0);

  if (pBias) {
    ReportCUDAErrors(
        cudaMemcpy(scratch, pBias, bias_size, cudaMemcpyHostToDevice));
    copyTypeConverted((DataType*)biases_, (float*)scratch, C, 0);
  }
}
template <>
void Conv1Layer<half>::cublasSpecialMatrixMul(const half* A, const half* B,
                                              half* Out, int M, int N, int K,
                                              int batchSize,
                                              cublasHandle_t cublas) {
  // Need to initialize 1.0 and 0.0 as hexadecimal for fp16 because typecasting
  // float to half type doesn't work before CUDA 10.0
  __half_raw one_h{0x3C00};
  __half_raw zero_h{0};
  half halfOne = one_h;
  half halfZero = zero_h;

  // dimensions of matrix A = M x K
  // dimensions of matrix B = K x N
  // dimensions of output   = M x N

  // cublas supports only col major output
  // to multiply row major matrices, use the trick below
  // NOTE strideB set to 0 below!
  ReportCUBLASErrors(cublasGemmStridedBatchedEx(
      cublas, CUBLAS_OP_N, CUBLAS_OP_N, N, M, K, &halfOne, B, CUDA_R_16F, N,
      N * K, A, CUDA_R_16F, K, 0, &halfZero, Out, CUDA_R_16F, N, N * M,
      batchSize, CUDA_R_16F, CUBLAS_GEMM_DEFAULT));
}

template <>
void Conv1Layer<float>::cublasSpecialMatrixMul(const float* A, const float* B,
                                               float* Out, int M, int N, int K,
                                               int batchSize,
                                               cublasHandle_t cublas) {
  float floatOne = 1.0f;
  float floatZero = 0.0f;

  // NOTE strideB set to 0 below!
  if (use_gemm_ex_)
    ReportCUBLASErrors(cublasGemmStridedBatchedEx(
        cublas, CUBLAS_OP_N, CUBLAS_OP_N, N, M, K, &floatOne, B, CUDA_R_32F, N,
        N * K, A, CUDA_R_32F, K, 0, &floatZero, Out, CUDA_R_32F, N, N * M,
        batchSize, CUDA_R_32F, CUBLAS_GEMM_DEFAULT));
  else
    // Much slower on RTX 2060.. why? Maybe a cublas bug :-/
    ReportCUBLASErrors(cublasSgemmStridedBatched(
        cublas, CUBLAS_OP_N, CUBLAS_OP_N, N, M, K, &floatOne, B, N, N * K, A, K,
        0, &floatZero, Out, N, N * M, batchSize));
}

template <typename DataType>
void Conv1Layer<DataType>::Eval(int N, DataType* output, const DataType* input,
                                const DataType* /*input2*/, void* /*scratch*/,
                                size_t /*scratch_size*/,
                                cudnnHandle_t /*cudnn*/, cublasHandle_t cublas,
                                cudaStream_t stream, DataType***) {
  cublasSpecialMatrixMul(weights_, input, output, C, H * W, c_input_, N,
                         cublas);

  if (use_bias_)
    addBias_NCHW(output, output, biases_, N, C, H, W, act_, stream);
  else if (act_ != ACTIVATION_NONE)
    addVectors(output, output, (DataType*)nullptr, N * C * H * W, N * C * H * W,
               0, act_, stream);
}

template <typename DataType>
Conv1Layer<DataType>::~Conv1Layer() {
  ReportCUDAErrors(cudaFree(weights_));
  if (use_bias_) ReportCUDAErrors(cudaFree(biases_));
}

template <typename DataType>
ResidualBlock<DataType>::ResidualBlock(BaseLayer<DataType>* ip, int C, bool se,
                                       int se_k, bool use_gemm_ex, bool first,

                                       bool last, ActivationFunction activation,
                                       int shared_mem_size)
    : BaseLayer<DataType>(C, 8, 8, ip, ip->isNHWC(), use_gemm_ex),
      has_se_(se),
      se_k_(se_k),
      c_input_(C),
      first_block_(first),
      last_block_(last),
      shared_mem_size_(shared_mem_size),
      act_(activation) {
  if (act_ != ACTIVATION_RELU && act_ != ACTIVATION_MISH) {
    throw Exception("Unsupported activation for residual block.");
  }
  // Allocate memory for weights (filter tensor) and biases.
  const size_t weight_size = sizeof(DataType) * C * C * 3 * 3;

  const size_t bias_size = sizeof(DataType) * C;
  ReportCUDAErrors(cudaMalloc(&biases0_, bias_size));
  ReportCUDAErrors(cudaMalloc(&biases1_, bias_size));

  // 6x6 transformed filter size, for 3x3 convolution
  ReportCUDAErrors(cudaMalloc(&transformed_weights0_, weight_size * 4));
  ReportCUDAErrors(cudaMalloc(&transformed_weights1_, weight_size * 4));

  if (has_se_) {
    const size_t num_weights1 = C * se_k_;
    const size_t num_weights2 = num_weights1 * 2;
    const size_t num_biases1 = se_k_;
    const size_t num_biases2 = 2 * C;

    const size_t weight_size1 = sizeof(DataType) * num_weights1;
    const size_t weight_size2 = sizeof(DataType) * num_weights2;
    const size_t biases_size1 = sizeof(DataType) * num_biases1;
    const size_t biases_size2 = sizeof(DataType) * num_biases2;

    ReportCUDAErrors(cudaMalloc(&w1_, weight_size1));
    ReportCUDAErrors(cudaMalloc(&w2_, weight_size2));
    ReportCUDAErrors(cudaMalloc(&b1_, biases_size1));
    ReportCUDAErrors(cudaMalloc(&b2_, biases_size2));
  }
}

template <typename DataType>
void ResidualBlock<DataType>::LoadWeights0(float* pfilter, float* pBias,
                                           void* scratch) {
  const size_t weight_size = sizeof(float) * c_input_ * C * 3 * 3;
  const size_t bias_size = sizeof(float) * C;

  // Store untransformed weights in scratch.
  const DataType* weights = (DataType*)scratch + weight_size;

  // first copy from CPU memory to scratch space in GPU memory
  // and then do the type conversion using a kernel
  assert(scratch);
  ReportCUDAErrors(
      cudaMemcpy(scratch, pfilter, weight_size, cudaMemcpyHostToDevice));
  copyTypeConverted((DataType*)weights, (float*)scratch, C * c_input_ * 3 * 3,
                    0);

  if (pBias) {
    ReportCUDAErrors(
        cudaMemcpy(scratch, pBias, bias_size, cudaMemcpyHostToDevice));
    copyTypeConverted((DataType*)biases0_, (float*)scratch, C, 0);
  }

  // run winograd transform kernel for the filter
  FilterTransform(C, c_input_, transformed_weights0_, weights);
}

template <typename DataType>
void ResidualBlock<DataType>::LoadWeights1(float* pfilter, float* pBias,
                                           void* scratch) {
  const size_t weight_size = sizeof(float) * C * C * 3 * 3;
  const size_t bias_size = sizeof(float) * C;

  // Store untransformed weights in scratch.
  const DataType* weights = (DataType*)scratch + weight_size;

  // first copy from CPU memory to scratch space in GPU memory
  // and then do the type conversion using a kernel
  assert(scratch);
  ReportCUDAErrors(
      cudaMemcpy(scratch, pfilter, weight_size, cudaMemcpyHostToDevice));
  copyTypeConverted((DataType*)weights, (float*)scratch, C * C * 3 * 3, 0);

  if (pBias) {
    ReportCUDAErrors(
        cudaMemcpy(scratch, pBias, bias_size, cudaMemcpyHostToDevice));
    copyTypeConverted((DataType*)biases1_, (float*)scratch, C, 0);
  }

  // run winograd transform kernel for the filter
  FilterTransform(C, C, transformed_weights1_, weights);
}

template <typename DataType>
void ResidualBlock<DataType>::LoadSEWeights(float* w1, float* b1, float* w2,
                                            float* b2, void* scratch) {
  const size_t num_weights1 = C * se_k_;
  const size_t num_weights2 = num_weights1 * 2;
  const size_t num_biases1 = se_k_;
  const size_t num_biases2 = 2 * C;

  // The shader uses transposed weight matrices.
  std::vector<float> temp_transposed(num_weights2);

  CpuTranspose(temp_transposed.data(), w1, se_k_, C);
  ReportCUDAErrors(cudaMemcpy(scratch, temp_transposed.data(),
                              num_weights1 * sizeof(float),
                              cudaMemcpyHostToDevice));
  copyTypeConverted((DataType*)w1_, (float*)scratch, (int)num_weights1, 0);

  CpuTranspose(temp_transposed.data(), w2, 2 * C, se_k_);
  ReportCUDAErrors(cudaMemcpy(scratch, temp_transposed.data(),
                              num_weights2 * sizeof(float),
                              cudaMemcpyHostToDevice));
  copyTypeConverted((DataType*)w2_, (float*)scratch, (int)num_weights2, 0);

  ReportCUDAErrors(cudaMemcpy(scratch, b1, num_biases1 * sizeof(float),
                              cudaMemcpyHostToDevice));
  copyTypeConverted((DataType*)b1_, (float*)scratch, (int)num_biases1, 0);

  ReportCUDAErrors(cudaMemcpy(scratch, b2, num_biases2 * sizeof(float),
                              cudaMemcpyHostToDevice));
  copyTypeConverted((DataType*)b2_, (float*)scratch, (int)num_biases2, 0);
}

template <typename DataType>
void ResidualBlock<DataType>::Eval(int N, DataType* output,
                                   const DataType* input,
                                   const DataType* /*input2*/, void* scratch,
                                   size_t scratch_size, cudnnHandle_t /*cudnn*/,
                                   cublasHandle_t cublas, cudaStream_t stream,
                                   DataType***) {
  // normally:
  // - "output" initially contains the transformed input,
  //    and after this layer, it contains the transformed input for next layer
  // - "input" contains the original/untransformed input
  // special cases:
  //   - for first_block_, input is real input (untransformed)
  //   - for last_block_, output is the final output of this block
  //   (untransformed)

  // Split the scratch space into two parts - use first part for holding
  // transformed input and second part for transformed output.
  DataType* transformed_input;
  DataType* transformed_output;
  if (!scratch) {
    // Caller wants us to sub-allocate all memory we need from "output" tensor.
    transformed_input = output;  // This is true in normal cases too!
    transformed_output = transformed_input + (N * C * 8 * 8 * 36 / 16);
  } else {
    transformed_input = (DataType*)scratch;
    transformed_output =
        transformed_input + scratch_size / (2 * sizeof(DataType));
  }

  if (first_block_) {
    InputTransform<DataType, true>(N, c_input_, transformed_input, input,
                                   stream);
    BaseLayer<DataType>::cublasRowMajorMatrixMul(
        transformed_input, transformed_weights0_, transformed_output, N * 4, C,
        c_input_, 36, cublas);
  } else {
    BaseLayer<DataType>::cublasRowMajorMatrixMul(output, transformed_weights0_,
                                                 transformed_output, N * 4, C,
                                                 c_input_, 36, cublas);
  }

  if (act_ == ACTIVATION_RELU) {
    OutputInputTransform<DataType, false, ACTIVATION_RELU, true, false>(
        N, C, 0, transformed_input, transformed_output, nullptr, biases0_,
        nullptr, nullptr, nullptr, nullptr, stream);
  } else if (act_ == ACTIVATION_MISH) {
    OutputInputTransform<DataType, false, ACTIVATION_MISH, true, false>(
        N, C, 0, transformed_input, transformed_output, nullptr, biases0_,
        nullptr, nullptr, nullptr, nullptr, stream);
  }
  // "transformed_input" tensor now contains transformed input for the next
  // convolution

  BaseLayer<DataType>::cublasRowMajorMatrixMul(
      transformed_input, transformed_weights1_, transformed_output, N * 4, C, C,
      36, cublas);

  const bool fp16 = std::is_same<half, DataType>::value;
  bool allowFusing =
      (C <= kMaxResBlockFusingChannels) ||
      (fp16 && (shared_mem_size_ >= kMaxResBlockFusingSeFp16AmpereSmem) &&
       (C <= kMaxResBlockFusingSeKFp16Ampere));

  if (act_ == ACTIVATION_RELU) {
    if (last_block_) {
      if (has_se_)
        OutputTransform<DataType, true, ACTIVATION_RELU, true, true, true,
                        false>(N, C, se_k_, output, transformed_output, input,
                               biases1_, w1_, b1_, w2_, b2_, stream);
      else
        OutputTransform<DataType, false, ACTIVATION_RELU, true, true, true,
                        false>(N, C, se_k_, output, transformed_output, input,
                               biases1_, w1_, b1_, w2_, b2_, stream);
    } else {
      if (has_se_) {
        if (allowFusing) {
          OutputInputTransform<DataType, true, ACTIVATION_RELU, true, true>(
              N, C, se_k_, output, transformed_output, input, biases1_, w1_,
              b1_, w2_, b2_, stream);
        } else {
          OutputTransform<DataType, true, ACTIVATION_RELU, true, true, true,
                          true>(N, C, se_k_, (DataType*)input,
                                transformed_output, input, biases1_, w1_, b1_,
                                w2_, b2_, stream);
          InputTransform<DataType, true>(N, C, output, (DataType*)input,
                                         stream);
        }
      } else
        OutputInputTransform<DataType, false, ACTIVATION_RELU, true, true>(
            N, C, se_k_, output, transformed_output, input, biases1_, w1_, b1_,
            w2_, b2_, stream);
    }
  } else if (act_ == ACTIVATION_MISH) {
    if (last_block_) {
      if (has_se_)
        OutputTransform<DataType, true, ACTIVATION_MISH, true, true, true,
                        false>(N, C, se_k_, output, transformed_output, input,
                               biases1_, w1_, b1_, w2_, b2_, stream);
      else
        OutputTransform<DataType, false, ACTIVATION_MISH, true, true, true,
                        false>(N, C, se_k_, output, transformed_output, input,
                               biases1_, w1_, b1_, w2_, b2_, stream);
    } else {
      if (has_se_) {
        if (allowFusing) {
          OutputInputTransform<DataType, true, ACTIVATION_MISH, true, true>(
              N, C, se_k_, output, transformed_output, input, biases1_, w1_,
              b1_, w2_, b2_, stream);
        } else {
          OutputTransform<DataType, true, ACTIVATION_MISH, true, true, true,
                          true>(N, C, se_k_, (DataType*)input,
                                transformed_output, input, biases1_, w1_, b1_,
                                w2_, b2_, stream);
          InputTransform<DataType, true>(N, C, output, (DataType*)input,
                                         stream);
        }
      } else
        OutputInputTransform<DataType, false, ACTIVATION_MISH, true, true>(
            N, C, se_k_, output, transformed_output, input, biases1_, w1_, b1_,
            w2_, b2_, stream);
    }
  }
  // "output" tensor now contains transformed input for the next
  // convolution
}

template <typename DataType>
ResidualBlock<DataType>::~ResidualBlock() {
  ReportCUDAErrors(cudaFree(transformed_weights0_));
  ReportCUDAErrors(cudaFree(biases0_));
  ReportCUDAErrors(cudaFree(transformed_weights1_));
  ReportCUDAErrors(cudaFree(biases1_));
  if (has_se_) {
    ReportCUDAErrors(cudaFree(w1_));
    ReportCUDAErrors(cudaFree(w2_));
    ReportCUDAErrors(cudaFree(b1_));
    ReportCUDAErrors(cudaFree(b2_));
  }
}

template <typename DataType>
void allocAndUpload(DataType** gpu_dest, std::vector<float> cpu_src,
                    void* scratch) {
  size_t size = cpu_src.size() * sizeof(DataType);
  if (size == 0) {
    *gpu_dest = nullptr;
    return;
  }
  ReportCUDAErrors(cudaMalloc(gpu_dest, size));
  ReportCUDAErrors(cudaMemcpy(scratch, &cpu_src[0],
                              cpu_src.size() * sizeof(float),
                              cudaMemcpyHostToDevice));
  copyTypeConverted((DataType*)(*gpu_dest), (float*)scratch,
                    (int)cpu_src.size(), 0);
}

template <typename DataType>
<<<<<<< HEAD
AttentionPolicyHead<DataType>::AttentionPolicyHead(
    BaseLayer<DataType>* ip, const LegacyWeights& weights, void* scratch,
    bool attention_body, ActivationFunction act, std::string policy_head, int max_batch_size)
    : BaseLayer<DataType>(64 * 64 + 24 * 8, 1, 1, ip),
      attention_body_(attention_body),
      // Old networks without attention body (e.g. T79) use hardcoded SELU
      // activations.
      act_(attention_body ? act : ACTIVATION_SELU) {
  // Selected head to construct, use vanilla as default head.
  LegacyWeights::PolicyHead head = weights.policy_heads.vanilla;
  if (policy_head == "optimistic") {
      head = weights.policy_heads.optimistic_st;
  }
  else if (policy_head == "soft") {
      head = weights.policy_heads.soft;
  }
  else if (policy_head == "opponent") {
      head = weights.policy_heads.opponent;
  }

  embedding_op_size_ = weights.policy_heads.ip_pol_b.size();
  wq_op_size_ = head.ip2_pol_b.size();
  wk_op_size_ = head.ip3_pol_b.size();

  encoder_heads_ = head.pol_encoder_head_count;
=======
AttentionPolicyHead<DataType>::AttentionPolicyHead(BaseLayer<DataType>* ip,
                                                   const LegacyWeights& weights,
                                                   void* scratch,
                                                   bool attention_body,
                                                   ActivationFunction act, int max_batch_size)
    : attention_body_(attention_body),
      act_(attention_body ? act : SELU),        // HACK : old networks without attention body (e.g: T79 use hardcoded SELU activations)
      BaseLayer<DataType>(64 * 64 + 24 * 8, 1, 1, ip) {
  embedding_op_size_ = weights.ip_pol_b.size();
  wq_op_size_ = weights.ip2_pol_b.size();
  wk_op_size_ = weights.ip3_pol_b.size();

  encoder_heads_ = weights.pol_encoder_head_count;
>>>>>>> 6e0161a0
  policy_d_model_ = wq_op_size_;

  allocAndUpload<DataType>(&ip_pol_w_, weights.policy_heads.ip_pol_w, scratch);
  allocAndUpload<DataType>(&ip_pol_b_, weights.policy_heads.ip_pol_b, scratch);

  allocAndUpload<DataType>(&ip2_pol_w_, head.ip2_pol_w, scratch);
  allocAndUpload<DataType>(&ip2_pol_b_, head.ip2_pol_b, scratch);

  allocAndUpload<DataType>(&ip3_pol_w_, head.ip3_pol_w, scratch);
  allocAndUpload<DataType>(&ip3_pol_b_, head.ip3_pol_b, scratch);

  // big allocation to hold wq and wk weights one after the other
  {
    size_t elements = head.ip2_pol_w.size();
    assert(elements == head.ip3_pol_w.size());

    size_t size = elements * sizeof(DataType) * 2;
    ReportCUDAErrors(cudaMalloc(&wqk_w_, size));
    ReportCUDAErrors(
        cudaMemcpy(wqk_w_, ip2_pol_w_, size / 2, cudaMemcpyDeviceToDevice));
    ReportCUDAErrors(cudaMemcpy(wqk_w_ + elements, ip3_pol_w_, size / 2,
                                cudaMemcpyDeviceToDevice));

    elements = head.ip2_pol_b.size();
    size = elements * sizeof(DataType) * 2;
    ReportCUDAErrors(cudaMalloc(&wqk_b_, size));
    ReportCUDAErrors(
        cudaMemcpy(wqk_b_, ip2_pol_b_, size / 2, cudaMemcpyDeviceToDevice));
    ReportCUDAErrors(cudaMemcpy(wqk_b_ + elements, ip3_pol_b_, size / 2,
                                cudaMemcpyDeviceToDevice));
  }

  allocAndUpload<DataType>(&ip4_pol_w_, head.ip4_pol_w, scratch);

<<<<<<< HEAD
  for (const auto& enc : head.pol_encoder) {
    EncoderBlock<DataType>* pW = new EncoderBlock<DataType>(
        enc, scratch, encoder_heads_, embedding_op_size_,
        1.0f,  // using alpha = 1 for now (TODO: may change?)
        nullptr, 0, max_batch_size, ACTIVATION_SWISH,
        act_);  // smolgen weights not implemented in policy encoder heads yet.
=======
  for (const auto& enc : weights.pol_encoder) {
    EncoderBlock<DataType>* pW = new EncoderBlock<DataType>(
        enc, scratch, encoder_heads_, embedding_op_size_, 1.0f,
        nullptr, 0, max_batch_size, false);    // using alpha = 1 for now (TODO: may change?)
>>>>>>> 6e0161a0
    encoder_weights_.emplace_back(pW);
  }
}

template <typename DataType>
EncoderBlock<DataType>::EncoderBlock(
    const LegacyWeights::EncoderLayer& cpu_weights, void* scratch, int heads,
    int size, float alpha, DataType* smolgen_global_scratch,
<<<<<<< HEAD
    int smolgen_global_size, int max_batch_size, ActivationFunction smolgen_act,
    ActivationFunction ffn_act)
    : embedding_op_size_(size),
      encoder_heads_(heads),
      alpha_(alpha),
      has_smolgen_(cpu_weights.mha.has_smolgen),
      smolgen_activation_(smolgen_act),
      ffn_activation_(ffn_act),
      max_batch_size_(max_batch_size) {
=======
    int smolgen_global_size, int max_batch_size, bool fused_mha)
    : encoder_heads_(heads),
      embedding_op_size_(size),
      alpha_(alpha),
      use_fused_mha_(fused_mha),
      has_smolgen_(cpu_weights.mha.has_smolgen), max_batch_size_(max_batch_size) {
>>>>>>> 6e0161a0
  mha_q_size_ = cpu_weights.mha.q_b.size();
  mha_k_size_ = cpu_weights.mha.k_b.size();
  mha_v_size_ = cpu_weights.mha.v_b.size();
  mha_dense_size_ = cpu_weights.mha.dense_b.size();
  ffn_dense1_size_ = cpu_weights.ffn.dense1_b.size();
  ffn_dense2_size_ = cpu_weights.ffn.dense2_b.size();

  allocAndUpload<DataType>(&mha_q_w, cpu_weights.mha.q_w, scratch);
  allocAndUpload<DataType>(&mha_q_b, cpu_weights.mha.q_b, scratch);

  allocAndUpload<DataType>(&mha_k_w, cpu_weights.mha.k_w, scratch);
  allocAndUpload<DataType>(&mha_k_b, cpu_weights.mha.k_b, scratch);

  allocAndUpload<DataType>(&mha_v_w, cpu_weights.mha.v_w, scratch);
  allocAndUpload<DataType>(&mha_v_b, cpu_weights.mha.v_b, scratch);

  // big allocation to hold qkv weights one after the other
  {
    size_t elements = cpu_weights.mha.q_w.size();
    size_t size = elements * sizeof(DataType) * 3;
    ReportCUDAErrors(cudaMalloc(&mha_qkv_w, size));
    ReportCUDAErrors(
        cudaMemcpy(mha_qkv_w, mha_q_w, size / 3, cudaMemcpyDeviceToDevice));
    ReportCUDAErrors(cudaMemcpy(mha_qkv_w + elements, mha_k_w, size / 3,
                                cudaMemcpyDeviceToDevice));
    ReportCUDAErrors(cudaMemcpy(mha_qkv_w + elements * 2, mha_v_w, size / 3,
                                cudaMemcpyDeviceToDevice));

    elements = cpu_weights.mha.q_b.size();
    size = elements * sizeof(DataType) * 3;
    ReportCUDAErrors(cudaMalloc(&mha_qkv_b, size));
    ReportCUDAErrors(
        cudaMemcpy(mha_qkv_b, mha_q_b, size / 3, cudaMemcpyDeviceToDevice));
    ReportCUDAErrors(cudaMemcpy(mha_qkv_b + elements, mha_k_b, size / 3,
                                cudaMemcpyDeviceToDevice));
    ReportCUDAErrors(cudaMemcpy(mha_qkv_b + elements * 2, mha_v_b, size / 3,
                                cudaMemcpyDeviceToDevice));
  }

  allocAndUpload<DataType>(&mha_dense_w, cpu_weights.mha.dense_w, scratch);
  allocAndUpload<DataType>(&mha_dense_b, cpu_weights.mha.dense_b, scratch);

  allocAndUpload<DataType>(&ln1_gammas, cpu_weights.ln1_gammas, scratch);
  allocAndUpload<DataType>(&ln1_betas, cpu_weights.ln1_betas, scratch);

  allocAndUpload<DataType>(&ffn_dense1_w, cpu_weights.ffn.dense1_w, scratch);
  allocAndUpload<DataType>(&ffn_dense1_b, cpu_weights.ffn.dense1_b, scratch);

  allocAndUpload<DataType>(&ffn_dense2_w, cpu_weights.ffn.dense2_w, scratch);
  allocAndUpload<DataType>(&ffn_dense2_b, cpu_weights.ffn.dense2_b, scratch);

  allocAndUpload<DataType>(&ln2_gammas, cpu_weights.ln2_gammas, scratch);
  allocAndUpload<DataType>(&ln2_betas, cpu_weights.ln2_betas, scratch);

  // Smolgen weights.
  if (has_smolgen_) {
    smol_compress_size_ = cpu_weights.mha.smolgen.compress.size() / mha_q_size_;
    smol_dense_1_size_ = cpu_weights.mha.smolgen.dense1_b.size();
    smol_dense_2_size_ = cpu_weights.mha.smolgen.dense2_b.size();
    smol_global_size_ = smolgen_global_size;

<<<<<<< HEAD
    allocAndUpload<DataType>(&smol_compress, cpu_weights.mha.smolgen.compress,
                             scratch);
    allocAndUpload<DataType>(&smol_dense1_w, cpu_weights.mha.smolgen.dense1_w,
                             scratch);
    allocAndUpload<DataType>(&smol_dense1_b, cpu_weights.mha.smolgen.dense1_b,
                             scratch);
    allocAndUpload<DataType>(&smol_dense2_w, cpu_weights.mha.smolgen.dense2_w,
                             scratch);
    allocAndUpload<DataType>(&smol_dense2_b, cpu_weights.mha.smolgen.dense2_b,
                             scratch);

    allocAndUpload<DataType>(&smol_ln1_gammas,
                             cpu_weights.mha.smolgen.ln1_gammas, scratch);
    allocAndUpload<DataType>(&smol_ln1_betas, cpu_weights.mha.smolgen.ln1_betas,
                             scratch);
    allocAndUpload<DataType>(&smol_ln2_gammas,
                             cpu_weights.mha.smolgen.ln2_gammas, scratch);
    allocAndUpload<DataType>(&smol_ln2_betas, cpu_weights.mha.smolgen.ln2_betas,
                             scratch);
=======
    allocAndUpload<DataType>(&smol_compress, cpu_weights.mha.smolgen.compress, scratch);
    allocAndUpload<DataType>(&smol_dense1_w, cpu_weights.mha.smolgen.dense1_w, scratch);
    allocAndUpload<DataType>(&smol_dense1_b, cpu_weights.mha.smolgen.dense1_b, scratch);
    allocAndUpload<DataType>(&smol_dense2_w, cpu_weights.mha.smolgen.dense2_w, scratch);
    allocAndUpload<DataType>(&smol_dense2_b, cpu_weights.mha.smolgen.dense2_b, scratch);

    allocAndUpload<DataType>(&smol_ln1_gammas, cpu_weights.mha.smolgen.ln1_gammas, scratch);
    allocAndUpload<DataType>(&smol_ln1_betas, cpu_weights.mha.smolgen.ln1_betas, scratch);
    allocAndUpload<DataType>(&smol_ln2_gammas, cpu_weights.mha.smolgen.ln2_gammas, scratch);
    allocAndUpload<DataType>(&smol_ln2_betas, cpu_weights.mha.smolgen.ln2_betas, scratch);
>>>>>>> 6e0161a0

    // GPU memory already allocated in AttentionBody.
    smol_global = smolgen_global_scratch;
  }
<<<<<<< HEAD
=======

>>>>>>> 6e0161a0
}

template <typename DataType>
static void cublasXgemm(cublasHandle_t handle, cublasOperation_t transa,
                        cublasOperation_t transb, int m, int n, int k,
                        float alpha, const DataType* A, int lda,
                        const DataType* B, int ldb, float beta, DataType* C,
                        int ldc) {
  const bool fp16 = std::is_same<half, DataType>::value;
  if (fp16) {
    unsigned short alpha_h = FP32toFP16(alpha);
    unsigned short beta_h = FP32toFP16(beta);
    ReportCUBLASErrors(cublasHgemm(
        handle, transa, transb, m, n, k, (const half*)&alpha_h, (const half*)A,
        lda, (const half*)B, ldb, (const half*)&beta_h, (half*)C, ldc));
  } else {
    ReportCUBLASErrors(cublasSgemm(handle, transa, transb, m, n, k, &alpha,
                                   (const float*)A, lda, (const float*)B, ldb,
                                   &beta, (float*)C, ldc));
  }
}

template <typename DataType>
static void cublasXGemmStridedBatched(
    cublasHandle_t handle, cublasOperation_t transa, cublasOperation_t transb,
    int m, int n, int k, float alpha, const void* A, int lda,
    long long int strideA, const void* B, int ldb, long long int strideB,
    float beta, void* C, int ldc, long long int strideC, int batchCount) {
  const bool fp16 = std::is_same<half, DataType>::value;
  if (fp16) {
    unsigned short alpha_h = FP32toFP16(alpha);
    unsigned short beta_h = FP32toFP16(beta);
    ReportCUBLASErrors(cublasGemmStridedBatchedEx(
        handle, transa, transb, m, n, k, &alpha_h, A, CUDA_R_16F, lda, strideA,
        B, CUDA_R_16F, ldb, strideB, &beta_h, C, CUDA_R_16F, ldc, strideC,
        batchCount, CUDA_R_16F, CUBLAS_GEMM_DEFAULT));
  } else {
    ReportCUBLASErrors(cublasGemmStridedBatchedEx(
        handle, transa, transb, m, n, k, &alpha, A, CUDA_R_32F, lda, strideA, B,
        CUDA_R_32F, ldb, strideB, &beta, C, CUDA_R_32F, ldc, strideC,
        batchCount, CUDA_R_32F, CUBLAS_GEMM_DEFAULT));
  }
}

template <typename DataType>
<<<<<<< HEAD
static void cublasXGemmBatched(cublasHandle_t handle, cublasOperation_t transa,
                               cublasOperation_t transb, int m, int n, int k,
                               float alpha, DataType** A, int lda, DataType** B,
                               int ldb, float beta, DataType** C, int ldc,
                               int batchCount) {
=======
static void cublasXGemmBatched(
    cublasHandle_t handle, cublasOperation_t transa, cublasOperation_t transb,
    int m, int n, int k, float alpha, DataType** A, int lda,
    DataType** B, int ldb,
    float beta, DataType** C, int ldc, int batchCount) {
>>>>>>> 6e0161a0
  const bool fp16 = std::is_same<half, DataType>::value;
  if (fp16) {
    unsigned short alpha_h = FP32toFP16(alpha);
    unsigned short beta_h = FP32toFP16(beta);
    ReportCUBLASErrors(cublasHgemmBatched(
        handle, transa, transb, m, n, k, (const half*)&alpha_h, (half**)A, lda,
<<<<<<< HEAD
        (half**)B, ldb, (const half*)&beta_h, (half**)C, ldc, batchCount));
  } else {
    ReportCUBLASErrors(cublasSgemmBatched(
        handle, transa, transb, m, n, k, &alpha, (float**)A, lda, (float**)B,
        ldb, &beta, (float**)C, ldc, batchCount));
=======
        (half**)B, ldb, (const half*)&beta_h, (half**)C, ldc,
        batchCount));
  } else {
    ReportCUBLASErrors(cublasSgemmBatched(
        handle, transa, transb, m, n, k, &alpha, (float**)A, lda,
        (float**)B, ldb, &beta, (float**)C, ldc,
        batchCount));
  }
}

// input/output tensor is scratch1, others are used as scratch.
// TODO: fix naming of scratch buffers
template <typename DataType>
void EncoderBlock<DataType>::Eval(int N, DataType* scratch1, DataType* scratch0,
                                  DataType* scratch2, DataType* scratch3,
                                  cublasHandle_t cublas, cudaStream_t stream,
                                  ActivationFunction act) const {
  const int d_model = mha_q_size_;
  const int depth = d_model / encoder_heads_;

  // Calculate smolgen weights. Do this first so we can make use of
  // scratch0, scratch2 and scratch3.
  if (has_smolgen_) {
    {
      // Compress.
      // input shape: N, 64, d_model
      // output shape: N, 64, hidden_channels
      const int num_inputs = d_model;
      const int num_outputs = smol_compress_size_;
      const int batch = N * 64;
      cublasXgemm<DataType>(cublas, CUBLAS_OP_T, CUBLAS_OP_N, num_outputs, batch,
                  num_inputs, 1.0f, (const DataType*)smol_compress, num_inputs,
                  scratch1, num_inputs, 0.0f, scratch0, num_outputs);
    }

    {
      // Hidden 1 dense.
      // input shape: N, 64 * hidden_channels
      // output shape: N, hidden_sz
      const int num_inputs = 64 * smol_compress_size_;
      const int num_outputs = smol_dense_1_size_;
      const int batch = N;
      cublasXgemm<DataType>(cublas, CUBLAS_OP_T, CUBLAS_OP_N, num_outputs, batch,
                  num_inputs, 1.0f, (const DataType*)smol_dense1_w, num_inputs,
                  scratch0, num_inputs, 0.0f, scratch2, num_outputs);

      LayerNorm<DataType>(batch, num_outputs, scratch0, scratch2, smol_dense1_b,
                          scratch2, smol_ln1_gammas, smol_ln1_betas, 1e-6,
                          0.0, /* alpha = 0 since we don't need skip */ SWISH, stream);
    }

    {
      // Hidden 2 dense (gen_from)
      // input shape: N, hidden_sz
      // output shape: N, heads * gen_sz
      const int num_inputs = smol_dense_1_size_;
      const int num_outputs = smol_dense_2_size_;
      const int batch = N;
      cublasXgemm<DataType>(cublas, CUBLAS_OP_T, CUBLAS_OP_N, num_outputs, batch,
                  num_inputs, 1.0f, (const DataType*)smol_dense2_w, num_inputs,
                  scratch0, num_inputs, 0.0f, scratch2, num_outputs);

      LayerNorm<DataType>(batch, num_outputs, scratch0, scratch2, smol_dense2_b,
                          scratch2, smol_ln2_gammas, smol_ln2_betas, 1e-6,
                          0.0, /* alpha = 0 since we don't need skip */ SWISH, stream);
    }

    {
      // Final smolgen weights generation.
      /*
        gen_from = tf.reshape(gen_from, [-1, heads, gen_sz])
        out = self.smol_weight_gen_dense(gen_from)
      */
      const int num_inputs = smol_dense_2_size_ / encoder_heads_; /* num_inputs == gen_sz == 256 */
      const int num_outputs = smol_global_size_; /* hwhw: 64 * 64 */
      const int batch = N * encoder_heads_;
      cublasXgemm<DataType>(cublas, CUBLAS_OP_T, CUBLAS_OP_N, num_outputs, batch,
                  num_inputs, 1.0f, (const DataType*)smol_global, num_inputs, scratch0, num_inputs,
                  0.0f, scratch3, num_outputs);
    }

  }

  DataType* mha_q;
  DataType* mha_k;
  DataType* mha_v;

  {
    const int num_inputs = embedding_op_size_;
    const int num_outputs = d_model;
    const int batch = N * 64;
    const int max_batch = max_batch_size_ * 64;

    mha_q = scratch0;
    mha_k = mha_q + num_outputs * max_batch;
    mha_v = mha_k + num_outputs * max_batch;

    cublasXGemmStridedBatched<DataType>(
        cublas, CUBLAS_OP_T, CUBLAS_OP_N, num_outputs, batch, num_inputs, 1.0f,
        mha_qkv_w, num_inputs, num_inputs * num_outputs, scratch1,
        num_inputs, 0, 0.0f, mha_q, num_outputs, num_outputs * max_batch, 3);
    addBiasBatched<DataType>(mha_q, mha_q, mha_qkv_b, 3, batch, num_outputs, max_batch,
                             NONE, stream);
  }

  // Apply split_heads() to q, k and v
  // which basically transposes (batch_size, 64, num_heads, depth)
  // to (batch_size, num_heads, 64, depth)
  // Do we really need to transpose here?
  // (Maybe not, we can play with strides of the gemm and do independent gemms
  // for each encoder head)

  // Apply scaled dot product attention:
  /*
      matmul_qk = tf.matmul(q, k, transpose_b=True)
      dk = tf.cast(tf.shape(k)[-1], self.model_dtype)
      scaled_attention_logits = matmul_qk / tf.math.sqrt(dk)
      attention_weights = tf.nn.softmax(scaled_attention_logits, axis=-1)
      output = tf.matmul(attention_weights, v)
  */

  // shape(k)[-1] = depth
  float factor = 1.0f / sqrt((float)depth);

#ifdef USE_CUTLASS
  if (use_fused_mha_) {
    // TODO: check if we need skip in a different tensor than same tensor as output!
    bool success =
        fusedMHA(scratch3, mha_q, mha_k, mha_v,
                 has_smolgen_ ? scratch3 : nullptr, N,
                 encoder_heads_, depth, stream);

    ReportCUDAErrors(cudaGetLastError());
    if (!success) throw Exception("Some error running fused MHA");
  } else
#endif
  // matmul_qk = tf.matmul(q, k, transpose_b=True)
  {
    if (scratch0 != offset_scratches_[stream]) {
      std::vector<DataType*> offsets(encoder_heads_ * max_batch_size_ * 5);
      for (int i = 0; i < encoder_heads_ * max_batch_size_; i++) {
        int h = i % encoder_heads_;
        int n = i / encoder_heads_;
        offsets[i] = mha_k + h * depth + 64 * d_model * n;
        offsets[i + encoder_heads_ * max_batch_size_] =
            mha_q + h * depth + 64 * d_model * n;
        offsets[i + 2 * encoder_heads_ * max_batch_size_] =
            scratch2 + i * 64 * 64;
        offsets[i + 3 * encoder_heads_ * max_batch_size_] =
            mha_v + h * depth + 64 * d_model * n;
        offsets[i + 4 * encoder_heads_ * max_batch_size_] =
            scratch3 + h * depth + 64 * d_model * n;
      }
      ReportCUDAErrors(
          cudaMalloc((void**)&scratch_rel_ptrs_,
                     encoder_heads_ * max_batch_size_ * 5 * sizeof(DataType*)));
      ReportCUDAErrors(
          cudaMemcpy(scratch_rel_ptrs_, offsets.data(),
                     encoder_heads_ * max_batch_size_ * 5 * sizeof(DataType*),
                     cudaMemcpyHostToDevice));
      offset_scratches_[stream] = scratch0;
    }
    cublasXGemmBatched<DataType>(
        cublas, CUBLAS_OP_T, CUBLAS_OP_N, 64 /*M*/, 64 /*N*/,
        depth /*K*/,  // A/B, and M/N are swapped for row-major to col-major
                      // transform
        factor,       // to handle "/ tf.math.sqrt(dk)"
        scratch_rel_ptrs_, d_model /*LDA*/,
        scratch_rel_ptrs_ + encoder_heads_ * max_batch_size_, d_model /*LDB*/,
        0.0f, scratch_rel_ptrs_ + encoder_heads_ * max_batch_size_ * 2,
        64 /*LDC*/, N * encoder_heads_);

    // attention_weights = tf.nn.softmax(scaled_attention_logits, axis = -1)
    // attention_weights -> scratch2
    if (has_smolgen_) {
      // Add smolgen weights to the scaled matmul_qk attention logits before
      // softmax.
      Softmax(encoder_heads_ * N * 64, 64, scratch2, scratch2, scratch3,
              stream);
    } else {
      Softmax(encoder_heads_ * N * 64, 64, scratch2, scratch2,
              (const DataType*)nullptr, stream);
    }

    cublasXGemmBatched<DataType>(
        cublas, CUBLAS_OP_N, CUBLAS_OP_N, depth /*M*/, 64 /*N*/, 64 /*K*/, 1.0f,
        scratch_rel_ptrs_ + encoder_heads_ * max_batch_size_ * 3,
        d_model /*LDA*/,
        scratch_rel_ptrs_ + encoder_heads_ * max_batch_size_ * 2, 64 /*LDB*/,
        0.0f, scratch_rel_ptrs_ + encoder_heads_ * max_batch_size_ * 4,
        d_model /*LDC*/, N * encoder_heads_);
  }

  // #final dense layer (mha_dense), scratch3 -> scratch2
  {
    const int num_inputs = d_model;
    const int num_outputs = embedding_op_size_;
    const int batch = N * 64;
    cublasXgemm(cublas, CUBLAS_OP_T, CUBLAS_OP_N, num_outputs, batch,
                num_inputs, 1.0f, (const DataType*)mha_dense_w, num_inputs,
                scratch3, num_inputs, 0.0f, scratch2, num_outputs);
  }

  // LN1: skip connection and layer normalization (also bias add of prev gemm)
  // scratch2/scratch1 -> scratch0
  LayerNorm<DataType>(N * 64, embedding_op_size_, scratch0, scratch2,
                      mha_dense_b, scratch1, ln1_gammas, ln1_betas, 1e-6,
                      alpha_, NONE, stream);

  // #FFN dense 1, scratch0 -> scratch1
  const int encoder_dff = ffn_dense1_size_;
  {
    const int num_inputs = embedding_op_size_;
    const int num_outputs = encoder_dff;
    const int batch = N * 64;
    cublasXgemm(cublas, CUBLAS_OP_T, CUBLAS_OP_N, num_outputs, batch,
                num_inputs, 1.0f, (const DataType*)ffn_dense1_w, num_inputs,
                scratch0, num_inputs, 0.0f, scratch1, num_outputs);
    addBiasBatched(scratch1, scratch1, ffn_dense1_b, 1, batch, num_outputs,
                   has_smolgen_ ? RELU_2 : act, stream); // @todo sqr relu to have its own flag
  }

  // #FFN dense 2, scratch1 -> scratch2
  {
    const int num_inputs = encoder_dff;
    const int num_outputs = embedding_op_size_;
    const int batch = N * 64;
    cublasXgemm(cublas, CUBLAS_OP_T, CUBLAS_OP_N, num_outputs, batch,
                num_inputs, 1.0f, (const DataType*)ffn_dense2_w, num_inputs,
                scratch1, num_inputs, 0.0f, scratch2, num_outputs);
  }

  // LN2: skip connection and layer normilization (also bias add of prev gemm)
  // scratch2/scratch0 -> scratch1
  LayerNorm<DataType>(N * 64, embedding_op_size_, scratch1, scratch2,
                      ffn_dense2_b, scratch0, ln2_gammas, ln2_betas, 1e-6,
                      alpha_, NONE, stream);
}

template <typename DataType>
void AttentionPolicyHead<DataType>::Eval(
    int N, DataType* output, const DataType* input, const DataType* input2,
    void* scratch, size_t scratch_size, cudnnHandle_t /*cudnn*/,
    cublasHandle_t cublas, cudaStream_t stream) {
  DataType* scratch0 = (DataType*) scratch;
  DataType* scratch1 = (DataType*) input2;
  DataType* scratch2 = output + scratch_size / (2 * sizeof(DataType));
  DataType* scratch3 = scratch1 + scratch_size / (2 * sizeof(DataType));

  int inputC = this->input_->GetC();
  if (!attention_body_)
    convertNCHWtoNHWC(scratch0, input, N, inputC, N, inputC, 8, 8);

  // 1. Policy embedding (fully connected layer)
  // Input data in NHWC layout N*(64)*C, output is N*(64)*embedding_op_size_
  DataType* pol_embedding = scratch1;
  {
    const int num_outputs = embedding_op_size_;
    const int num_inputs = inputC;
    const int batch = N * 64;
    cublasXgemm<DataType>(cublas, CUBLAS_OP_T, CUBLAS_OP_N, num_outputs, batch,
                          num_inputs, 1.0f, (const DataType*)ip_pol_w_,
                          num_inputs, attention_body_ ? input : scratch0,
                          num_inputs, 0.0f, pol_embedding, num_outputs);
    addBiasBatched(pol_embedding, pol_embedding, ip_pol_b_, 1, batch,
                   num_outputs, act_, stream);
>>>>>>> 6e0161a0
  }
}

<<<<<<< HEAD
// input/output tensor is in_out_tensor, others are used as scratch.
template <typename DataType>
void EncoderBlock<DataType>::Eval(int N, DataType* in_out_tensor,
                                  DataType* scratch, DataType* buffer1,
                                  DataType* buffer2, cublasHandle_t cublas,
                                  cudaStream_t stream,
                                  DataType*** offset_pointers) const {
  const int d_model = mha_q_size_;
  const int depth = d_model / encoder_heads_;

  // Calculate smolgen weights. Do this first so we can make use of
  // scratch, buffer1 and buffer2.
  if (has_smolgen_) {
    {
      // Compress.
      // input shape: N, 64, d_model
      // output shape: N, 64, hidden_channels
      const int num_inputs = d_model;
      const int num_outputs = smol_compress_size_;
      const int batch = N * 64;
      cublasXgemm<DataType>(
          cublas, CUBLAS_OP_T, CUBLAS_OP_N, num_outputs, batch, num_inputs,
          1.0f, (const DataType*)smol_compress, num_inputs, in_out_tensor,
          num_inputs, 0.0f, scratch, num_outputs);
    }

    {
      // Hidden 1 dense.
      // input shape: N, 64 * hidden_channels
      // output shape: N, hidden_sz
      const int num_inputs = 64 * smol_compress_size_;
      const int num_outputs = smol_dense_1_size_;
      const int batch = N;
      cublasXgemm<DataType>(cublas, CUBLAS_OP_T, CUBLAS_OP_N, num_outputs,
                            batch, num_inputs, 1.0f,
                            (const DataType*)smol_dense1_w, num_inputs, scratch,
                            num_inputs, 0.0f, buffer1, num_outputs);

      LayerNorm<DataType>(batch, num_outputs, scratch, buffer1, smol_dense1_b,
                          (DataType*)nullptr, smol_ln1_gammas, smol_ln1_betas, 1e-3,
                          1.0, smolgen_activation_, stream);
    }

    {
      // Hidden 2 dense (gen_from)
      // input shape: N, hidden_sz
      // output shape: N, heads * gen_sz
      const int num_inputs = smol_dense_1_size_;
      const int num_outputs = smol_dense_2_size_;
      const int batch = N;
      cublasXgemm<DataType>(cublas, CUBLAS_OP_T, CUBLAS_OP_N, num_outputs,
                            batch, num_inputs, 1.0f,
                            (const DataType*)smol_dense2_w, num_inputs, scratch,
                            num_inputs, 0.0f, buffer1, num_outputs);

      LayerNorm<DataType>(batch, num_outputs, scratch, buffer1, smol_dense2_b,
                          (DataType*)nullptr, smol_ln2_gammas, smol_ln2_betas, 1e-3,
                          1.0, smolgen_activation_, stream);
    }

    {
      // Final smolgen weights generation.
      /*
        gen_from = tf.reshape(gen_from, [-1, heads, gen_sz])
        out = self.smol_weight_gen_dense(gen_from)
      */
      const int num_inputs =
          smol_dense_2_size_ / encoder_heads_; /* num_inputs == gen_sz == 256 */
      const int num_outputs = smol_global_size_; /* hwhw: 64 * 64 */
      const int batch = N * encoder_heads_;
      cublasXgemm<DataType>(cublas, CUBLAS_OP_T, CUBLAS_OP_N, num_outputs,
                            batch, num_inputs, 1.0f,
                            (const DataType*)smol_global, num_inputs, scratch,
                            num_inputs, 0.0f, buffer2, num_outputs);
    }
  }

  DataType* mha_q;
  DataType* mha_k;
  DataType* mha_v;

  {
    const int num_inputs = embedding_op_size_;
    const int num_outputs = d_model;
    const int batch = N * 64;
    const int max_batch = max_batch_size_ * 64;

    mha_q = scratch;
    mha_k = mha_q + num_outputs * max_batch;
    mha_v = mha_k + num_outputs * max_batch;

    cublasXGemmStridedBatched<DataType>(
        cublas, CUBLAS_OP_T, CUBLAS_OP_N, num_outputs, batch, num_inputs, 1.0f,
        mha_qkv_w, num_inputs, num_inputs * num_outputs, in_out_tensor,
        num_inputs, 0, 0.0f, mha_q, num_outputs, num_outputs * max_batch, 3);
    addBiasBatched<DataType>(mha_q, mha_q, mha_qkv_b, 3, batch, num_outputs,
                             max_batch, ACTIVATION_NONE, stream);
  }

  // Apply split_heads() to q, k and v
  // which basically transposes (batch_size, 64, num_heads, depth)
  // to (batch_size, num_heads, 64, depth)
  // Do we really need to transpose here?
  // (Maybe not, we can play with strides of the gemm and do independent gemms
  // for each encoder head)

  // Apply scaled dot product attention:
  /*
      matmul_qk = tf.matmul(q, k, transpose_b=True)
      dk = tf.cast(tf.shape(k)[-1], self.model_dtype)
      scaled_attention_logits = matmul_qk / tf.math.sqrt(dk)
      attention_weights = tf.nn.softmax(scaled_attention_logits, axis=-1)
      output = tf.matmul(attention_weights, v)
  */

  // shape(k)[-1] = depth
  float factor = 1.0f / sqrt((float)depth);

  // matmul_qk = tf.matmul(q, k, transpose_b=True)
  {
    if (*offset_pointers == nullptr) {
      std::vector<DataType*> offsets(encoder_heads_ * max_batch_size_ * 5);
      for (int i = 0; i < encoder_heads_ * max_batch_size_; i++) {
        int h = i % encoder_heads_;
        int n = i / encoder_heads_;
        offsets[i] = mha_k + h * depth + 64 * d_model * n;
        offsets[i + encoder_heads_ * max_batch_size_] =
            mha_q + h * depth + 64 * d_model * n;
        offsets[i + 2 * encoder_heads_ * max_batch_size_] =
            buffer1 + i * 64 * 64;
        offsets[i + 3 * encoder_heads_ * max_batch_size_] =
            mha_v + h * depth + 64 * d_model * n;
        offsets[i + 4 * encoder_heads_ * max_batch_size_] =
            buffer2 + h * depth + 64 * d_model * n;
      }
      ReportCUDAErrors(
          cudaMalloc((void**)offset_pointers,
                     encoder_heads_ * max_batch_size_ * 5 * sizeof(DataType*)));
      ReportCUDAErrors(
          cudaMemcpy(*offset_pointers, offsets.data(),
                     encoder_heads_ * max_batch_size_ * 5 * sizeof(DataType*),
                     cudaMemcpyHostToDevice));
    }
    cublasXGemmBatched<DataType>(
        cublas, CUBLAS_OP_T, CUBLAS_OP_N, 64 /*M*/, 64 /*N*/,
        depth /*K*/,  // A/B, and M/N are swapped for row-major to col-major
                      // transform
        factor,       // to handle "/ tf.math.sqrt(dk)"
        *offset_pointers,  // mha_k + offset /*A*/,
        d_model /*LDA*/,   // (d_model = depth * encoder_heads_) to skip over
                           // other "depth" slices / heads
        // 64 * d_model,     /*strideA*/
        *offset_pointers +
            encoder_heads_ * max_batch_size_,  // mha_q + offset /*B*/,
        d_model /*LDB*/,  // to skip over other other "depth" slices / heads
        // 64 * d_model,     /*strideB*/
        0.0f,
        *offset_pointers + encoder_heads_ * max_batch_size_ *
                               2,  // buffer1 + outOffset /*C*/,  // output
                                   // (matmul_qk) goes to buffer1
        64 /*LDC*/,
        // 64 * 64 /*strideC*/,
        N * encoder_heads_);
  }

  // attention_weights = tf.nn.softmax(scaled_attention_logits, axis = -1)
  // attention_weights -> buffer1
  if (has_smolgen_) {
    // Add smolgen weights to the scaled matmul_qk attention logits before
    // softmax.
    Softmax(encoder_heads_ * N * 64, 64, buffer1, buffer1, buffer2, stream);
  } else {
    Softmax(encoder_heads_ * N * 64, 64, buffer1, buffer1,
            (const DataType*)nullptr, stream);
  }

  {
    cublasXGemmBatched<DataType>(
        cublas, CUBLAS_OP_N, CUBLAS_OP_N, depth /*M*/, 64 /*N*/, 64 /*K*/, 1.0f,
        *offset_pointers + encoder_heads_ * max_batch_size_ *
                               3,  // mha_v + offset /*A*/,  // "v" matrix
        d_model /*LDA*/,           // to skip over other "depth" slices / heads
        // 64 * d_model,          /*strideA*/
        *offset_pointers + encoder_heads_ * max_batch_size_ *
                               2,  // buffer1 + weightsOffset /*B*/,
        64 /*LDB*/,                // 64 * 64, /*strideB*/
        0.0f,
        *offset_pointers +
            encoder_heads_ * max_batch_size_ *
                4,  // buffer2 + offset /*C*/,  // output goes to buffer2
        d_model /*LDC*/,
        // 64 * d_model /*strideC*/,
        N * encoder_heads_);
  }

  // #final dense layer (mha_dense), buffer2 -> buffer1
  {
    const int num_inputs = d_model;
    const int num_outputs = embedding_op_size_;
    const int batch = N * 64;
    cublasXgemm(cublas, CUBLAS_OP_T, CUBLAS_OP_N, num_outputs, batch,
                num_inputs, 1.0f, (const DataType*)mha_dense_w, num_inputs,
                buffer2, num_inputs, 0.0f, buffer1, num_outputs);
  }

  // LN1: skip connection and layer normalization (also bias add of prev gemm)
  // buffer1/in_out_tensor -> scratch
  LayerNorm<DataType>(N * 64, embedding_op_size_, scratch, buffer1, mha_dense_b,
                      in_out_tensor, ln1_gammas, ln1_betas, 1e-3, alpha_,
                      ACTIVATION_NONE, stream);

  // #FFN dense 1, scratch -> in_out_tensor
  {
    const int num_inputs = embedding_op_size_;
    const int num_outputs = ffn_dense1_size_;  // encoder_dff
    const int batch = N * 64;
    cublasXgemm(cublas, CUBLAS_OP_T, CUBLAS_OP_N, num_outputs, batch,
                num_inputs, 1.0f, (const DataType*)ffn_dense1_w, num_inputs,
                scratch, num_inputs, 0.0f, in_out_tensor, num_outputs);
    addBiasBatched(in_out_tensor, in_out_tensor, ffn_dense1_b, 1, batch,
                   num_outputs, ffn_activation_, stream);
  }

  // #FFN dense 2, in_out_tensor -> buffer1
  {
    const int num_inputs = ffn_dense1_size_;  // encoder_dff
    const int num_outputs = embedding_op_size_;
    const int batch = N * 64;
    cublasXgemm(cublas, CUBLAS_OP_T, CUBLAS_OP_N, num_outputs, batch,
                num_inputs, 1.0f, (const DataType*)ffn_dense2_w, num_inputs,
                in_out_tensor, num_inputs, 0.0f, buffer1, num_outputs);
  }

  // LN2: skip connection and layer normilization (also bias add of prev gemm)
  // buffer1/scratch -> in_out_tensor
  LayerNorm<DataType>(N * 64, embedding_op_size_, in_out_tensor, buffer1,
                      ffn_dense2_b, scratch, ln2_gammas, ln2_betas, 1e-3,
                      alpha_, ACTIVATION_NONE, stream);
}

template <typename DataType>
void AttentionPolicyHead<DataType>::Eval(
    int N, DataType* output, const DataType* input, const DataType* input2,
    void* scratch, size_t scratch_size, cudnnHandle_t /*cudnn*/,
    cublasHandle_t cublas, cudaStream_t stream, DataType*** offset_pointers) {
  DataType* input2_tensor = (DataType*)input2;
  DataType* buffer1 = output + scratch_size / (2 * sizeof(DataType));
  DataType* buffer2 = input2_tensor + scratch_size / (2 * sizeof(DataType));

  int inputC = this->input_->GetC();
  if (!attention_body_)
    convertNCHWtoNHWC((DataType*)scratch, input, N, inputC, N, inputC, 8, 8);

  // 1. Policy embedding (fully connected layer)
  // Input data in NHWC layout N*(64)*C, output is N*(64)*embedding_op_size_
  DataType* pol_embedding = input2_tensor;
  {
    const int num_outputs = embedding_op_size_;
    const int num_inputs = inputC;
    const int batch = N * 64;
    cublasXgemm<DataType>(cublas, CUBLAS_OP_T, CUBLAS_OP_N, num_outputs, batch,
                          num_inputs, 1.0f, (const DataType*)ip_pol_w_,
                          num_inputs,
                          attention_body_ ? input : (DataType*)scratch,
                          num_inputs, 0.0f, pol_embedding, num_outputs);
    addBiasBatched(pol_embedding, pol_embedding, ip_pol_b_, 1, batch,
                   num_outputs, act_, stream);
  }

  // 2. Encoder layers
  for (const auto pEnc : encoder_weights_) {
    pEnc->Eval(N, input2_tensor, (DataType*)scratch, buffer1, buffer2, cublas,
               stream, offset_pointers);
=======
  // 2. Encoder layers
  for (const auto pEnc : encoder_weights_) {
    pEnc->Eval(N, scratch1, scratch0, scratch2, scratch3, cublas, stream, act_);
>>>>>>> 6e0161a0
  }  // End of encoder blocks

  DataType* wq;
  DataType* wk;
  {
    const int num_inputs = embedding_op_size_;
    const int num_outputs = policy_d_model_;
    const int batch = N * 64;
    wq = (DataType*)scratch;
    wk = wq + num_outputs * batch;

    cublasXGemmStridedBatched<DataType>(
        cublas, CUBLAS_OP_T, CUBLAS_OP_N, num_outputs, batch, num_inputs, 1.0f,
        wqk_w_, num_inputs, num_inputs * num_outputs, input2_tensor, num_inputs,
        0, 0.0f, wq, num_outputs, num_outputs * batch, 2);

    addBiasBatched<DataType>(wq, wq, wqk_b_, 2, batch, num_outputs,
                             ACTIVATION_NONE, stream);
  }

  // dk = tf.math.sqrt(tf.cast(tf.shape(keys)[-1], self.model_dtype))
  // policy matmul_qk = tf.matmul(queries, keys, transpose_b=True)
  // policy_attn_logits = matmul_qk / dk
  {
    // shape(keys)[-1] = policy_d_model_
    float factor = 1.0f / sqrt((float)policy_d_model_);

    // A/B, and M/N are swapped for row-major to col-major transform
    // leave 8*24 after each batch to interleave promotion_logits (computed
    // later below)
    cublasXGemmStridedBatched<DataType>(
        cublas, CUBLAS_OP_T, CUBLAS_OP_N, 64 /*M*/, 64 /*N*/,
        policy_d_model_ /*K*/,
        factor,  // to handle "/ tf.math.sqrt(dk)"
        wk /*A*/, policy_d_model_ /*LDA*/, 64 * policy_d_model_, /*strideA*/
        wq /*B*/, policy_d_model_ /*LDB*/, 64 * policy_d_model_, /*strideB*/
        0.0f, output /*C*/,  // output (policy_attn_logits)
        64 /*LDC*/, 64 * 64 + 8 * 24 /*strideC*/, N);
  }

  // Compute promotion_logits in a single kernel (and put the result just after
  // policy_attn_logits interleaved to get concat for free)
  DataType* promotion_logits = output + 64 * 64;

  ComputePromotionLogits<DataType>(N, policy_d_model_, promotion_logits, wk,
                                   ip4_pol_w_, output, stream);
}

template <typename DataType>
AttentionPolicyHead<DataType>::~AttentionPolicyHead() {
  ReportCUDAErrors(cudaFree(ip_pol_w_));
  ReportCUDAErrors(cudaFree(ip_pol_b_));
  ReportCUDAErrors(cudaFree(ip2_pol_w_));
  ReportCUDAErrors(cudaFree(ip2_pol_b_));
  ReportCUDAErrors(cudaFree(ip3_pol_w_));
  ReportCUDAErrors(cudaFree(ip3_pol_b_));
  ReportCUDAErrors(cudaFree(ip4_pol_w_));
  ReportCUDAErrors(cudaFree(wqk_w_));
  ReportCUDAErrors(cudaFree(wqk_b_));
  for (const auto pEnc : encoder_weights_) delete pEnc;
}

template <typename DataType>
EncoderBlock<DataType>::~EncoderBlock() {
  ReportCUDAErrors(cudaFree(mha_q_w));
  ReportCUDAErrors(cudaFree(mha_q_b));
  ReportCUDAErrors(cudaFree(mha_k_w));
  ReportCUDAErrors(cudaFree(mha_k_b));
  ReportCUDAErrors(cudaFree(mha_v_w));
  ReportCUDAErrors(cudaFree(mha_v_b));
  ReportCUDAErrors(cudaFree(mha_qkv_w));
  ReportCUDAErrors(cudaFree(mha_qkv_b));
  ReportCUDAErrors(cudaFree(mha_dense_w));
  ReportCUDAErrors(cudaFree(mha_dense_b));
  ReportCUDAErrors(cudaFree(ln1_gammas));
  ReportCUDAErrors(cudaFree(ln1_betas));
  ReportCUDAErrors(cudaFree(ffn_dense1_w));
  ReportCUDAErrors(cudaFree(ffn_dense1_b));
  ReportCUDAErrors(cudaFree(ffn_dense2_w));
  ReportCUDAErrors(cudaFree(ffn_dense2_b));
  ReportCUDAErrors(cudaFree(ln2_gammas));
  ReportCUDAErrors(cudaFree(ln2_betas));
  if (has_smolgen_) {
    ReportCUDAErrors(cudaFree(smol_compress));
    ReportCUDAErrors(cudaFree(smol_dense1_w));
    ReportCUDAErrors(cudaFree(smol_dense1_b));
    ReportCUDAErrors(cudaFree(smol_dense2_w));
    ReportCUDAErrors(cudaFree(smol_dense2_b));
    ReportCUDAErrors(cudaFree(smol_ln1_gammas));
    ReportCUDAErrors(cudaFree(smol_ln1_betas));
    ReportCUDAErrors(cudaFree(smol_ln2_gammas));
    ReportCUDAErrors(cudaFree(smol_ln2_betas));
  }
}

<<<<<<< HEAD
=======

>>>>>>> 6e0161a0
template <typename DataType>
EmbeddingLayer<DataType>::EmbeddingLayer(BaseLayer<DataType>* ip,
                                         const std::vector<float>& weights,
                                         const std::vector<float>& biases,
<<<<<<< HEAD
                                         void* scratch, ActivationFunction act)
    : BaseLayer<DataType>(biases.size(), 8, 8, ip), act_(act) {
  allocAndUpload<DataType>(&weights_, weights, scratch);
  allocAndUpload<DataType>(&biases_, biases, scratch);
}

template <typename DataType>
EmbeddingLayer<DataType>::~EmbeddingLayer() {
  ReportCUDAErrors(cudaFree(weights_));
  ReportCUDAErrors(cudaFree(biases_));
}

template <typename DataType>
void EmbeddingLayer<DataType>::Eval(
    int N, DataType* output, const DataType* input, const DataType* /*input2*/,
    void* /*scratch*/, size_t /*scratch_size*/, cudnnHandle_t /*cudnn*/,
    cublasHandle_t cublas, cudaStream_t stream, DataType***) {
  const int num_outputs = this->GetC();
  const int num_inputs = this->input_->GetC();
  const int batch = N * 64;
  cublasXgemm<DataType>(cublas, CUBLAS_OP_T, CUBLAS_OP_N, num_outputs, batch,
                        num_inputs, 1.0f, weights_, num_inputs, input,
                        num_inputs, 0.0f, output, num_outputs);
  addBiasBatched(output, output, biases_, 1, batch, num_outputs, act_, stream);
}

template <typename DataType>
AttentionBody<DataType>::AttentionBody(const LegacyWeights& weights,
                                       void* scratch, Activations activations,
                                       int num_res_blocks, int input_c,
                                       int max_batch_size, bool new_encoding)
    : BaseLayer<DataType>(weights.ip_emb_b.size(), 8, 8, nullptr),
      embedding_op_size_(weights.ip_emb_b.size()),
      encoder_head_count_(weights.encoder_head_count),
      activations_(activations),
      num_resi_blocks_(num_res_blocks),
      input_c_(input_c),
      has_gating_(weights.ip_mult_gate.size() > 0 &&
                  weights.ip_add_gate.size() > 0),
      has_smolgen_(weights.has_smolgen),
      new_encoding_(new_encoding) {
  allocAndUpload<DataType>(&ip_emb_w_, weights.ip_emb_w, scratch);
  allocAndUpload<DataType>(&ip_emb_b_, weights.ip_emb_b, scratch);

  if (new_encoding_) {
    allocAndUpload<DataType>(&ip_emb_pre_w_, weights.ip_emb_preproc_w, scratch);
    allocAndUpload<DataType>(&ip_emb_pre_b_, weights.ip_emb_preproc_b, scratch);
  
    allocAndUpload<DataType>(&ip_emb_ln_g_, weights.ip_emb_ln_gammas, scratch);
    allocAndUpload<DataType>(&ip_emb_ln_b_, weights.ip_emb_ln_betas, scratch);
  
    allocAndUpload<DataType>(&ip_emb_ffn_d1_w_, weights.ip_emb_ffn.dense1_w, scratch);
    allocAndUpload<DataType>(&ip_emb_ffn_d1_b_, weights.ip_emb_ffn.dense1_b, scratch);
  
    allocAndUpload<DataType>(&ip_emb_ffn_d2_w_, weights.ip_emb_ffn.dense2_w, scratch);
    allocAndUpload<DataType>(&ip_emb_ffn_d2_b_, weights.ip_emb_ffn.dense2_b, scratch);
  
    allocAndUpload<DataType>(&ip_emb_ffn_ln_g_, weights.ip_emb_ffn_ln_gammas, scratch);
    allocAndUpload<DataType>(&ip_emb_ffn_ln_b_, weights.ip_emb_ffn_ln_betas, scratch);

    // 12 is the number of input channels used for the input encoding.
    embedding_dense_size_ = weights.ip_emb_preproc_b.size() / 64;
    embedding_ffn_size_ = weights.ip_emb_ffn.dense2_b.size();
    embedding_ffn_dff_ = weights.ip_emb_ffn.dense1_b.size();
  }
  else {
    size_t size = 64 * kNumPosEncodingChannels * sizeof(float);
    ReportCUDAErrors(cudaMalloc(&pos_encoding_, size));
    ReportCUDAErrors(
        cudaMemcpy(scratch, kPosEncoding, size, cudaMemcpyHostToDevice));
    copyTypeConverted(pos_encoding_, (float*)scratch, size, 0);
  }

  if (has_gating_) {
    allocAndUpload<DataType>(&ip_mult_gate_, weights.ip_mult_gate, scratch);
    allocAndUpload<DataType>(&ip_add_gate_, weights.ip_add_gate, scratch);
  }

  if (has_smolgen_) {
    allocAndUpload<DataType>(&smolgen_global_, weights.smolgen_w, scratch);
    smolgen_global_size_ = 64 * 64;
  }

  int num_encoders = weights.encoder.size();
  float alpha = (float)pow(2.0 * num_encoders, -0.25);
  for (const auto& enc : weights.encoder) {
    EncoderBlock<DataType>* pW = new EncoderBlock<DataType>(
        enc, scratch, encoder_head_count_, embedding_op_size_, alpha,
        smolgen_global_, smolgen_global_size_, max_batch_size,
        activations_.smolgen_activation, activations_.ffn_activation);
    encoder_weights_.emplace_back(pW);
  }
}

template <typename DataType>
AttentionBody<DataType>::~AttentionBody() {
  ReportCUDAErrors(cudaFree(ip_emb_w_));
  ReportCUDAErrors(cudaFree(ip_emb_b_));
  if (new_encoding_) {
    ReportCUDAErrors(cudaFree(ip_emb_pre_w_));
    ReportCUDAErrors(cudaFree(ip_emb_pre_b_));
    ReportCUDAErrors(cudaFree(ip_emb_ln_g_));
    ReportCUDAErrors(cudaFree(ip_emb_ln_b_));
    ReportCUDAErrors(cudaFree(ip_emb_ffn_d1_w_));
    ReportCUDAErrors(cudaFree(ip_emb_ffn_d1_b_));
    ReportCUDAErrors(cudaFree(ip_emb_ffn_d2_w_));
    ReportCUDAErrors(cudaFree(ip_emb_ffn_d2_b_));
    ReportCUDAErrors(cudaFree(ip_emb_ffn_ln_g_));
    ReportCUDAErrors(cudaFree(ip_emb_ffn_ln_b_));
  }
  else {
    ReportCUDAErrors(cudaFree(pos_encoding_));
  }
  if (has_gating_) {
    ReportCUDAErrors(cudaFree(ip_mult_gate_));
    ReportCUDAErrors(cudaFree(ip_add_gate_));
  }
  if (has_smolgen_) {
    ReportCUDAErrors(cudaFree(smolgen_global_));
  }
  for (const auto pEnc : encoder_weights_) delete pEnc;
}

template <typename DataType>
void AttentionBody<DataType>::Eval(int N, DataType* output,
                                   const DataType* input,
                                   const DataType* input2, void* scratch,
                                   size_t scratch_size, cudnnHandle_t /*cudnn*/,
                                   cublasHandle_t cublas, cudaStream_t stream,
                                   DataType*** offset_pointers) {
  DataType* output_tensor = (DataType*)output;
  DataType* buffer1 = (DataType*)input2;
  DataType* buffer2 = buffer1 + scratch_size / (2 * sizeof(DataType));

  int inputC = input_c_;
  if (num_resi_blocks_ == 0) {
    assert(inputC == kInputPlanes);
    /*
      # if there are no residual blocks (pure transformer), do some input
      processing
    */
    if (new_encoding_) {
      // New encoding is made of dense layer fed with input from a 12-channel slice of the input tensor.
      // pos_info = flow[..., :12]
      // pos_info_flat = tf.reshape(pos_info, [-1, 64 * 12])
      // pos_info_processed = tf.keras.layers.Dense(64*self.embedding_dense_sz,
      //                                            name=name+"embedding/preprocess")(pos_info_flat)
      const int num_outputs = 64 * embedding_dense_size_;
      const int num_inputs = 64 * 12;
      const int batch = N;

      convertNCHWtoNHWC((DataType*)scratch, input, N, inputC, N, 12, 8, 8);
      cublasXgemm<DataType>(
        cublas, CUBLAS_OP_T, CUBLAS_OP_N, num_outputs, batch, num_inputs, 1.0f,
        (const DataType*)ip_emb_pre_w_, num_inputs,
        (const DataType*)scratch, num_inputs,
        0.0f, buffer1, num_outputs);
      
      // addBiasBatched(buffer1, buffer1, ip_emb_pre_b_, batch, N, num_outputs,
      //               ACTIVATION_NONE, stream);
      const int size = num_outputs * N;
      // @todo addBiasBatched has a 4096 channel limit, needs refactoring.
      addVectors(buffer1, buffer1, ip_emb_pre_b_, size, size, num_outputs, ACTIVATION_NONE, stream);
      inputPreprocessForAttentionBody((DataType*)scratch, input, buffer1, N, kInputPlanes,
                                      embedding_dense_size_, true, stream);
      inputC += embedding_dense_size_;
    }
    else {
      /*
      flow = tf.transpose(inputs, perm=[0, 2, 3, 1])
      flow = tf.reshape(flow, [-1, 64, tf.shape(inputs)[1]])
      # add positional encoding for each square to the input
      positional_encoding = tf.broadcast_to(tf.convert_to_tensor(self.POS_ENC,
      dtype=self.model_dtype), [tf.shape(flow)[0], 64,
      tf.shape(self.POS_ENC)[2]]) flow = tf.concat([flow, positional_encoding],
      axis=2)
      */
      inputPreprocessForAttentionBody((DataType*)scratch, input, pos_encoding_, N,
                                      kInputPlanes, kNumPosEncodingChannels, false, stream);
      inputC += kNumPosEncodingChannels;
    }
  } else {
    // #redirect flow through encoder blocks
    // flow = tf.transpose(flow, perm = [ 0, 2, 3, 1 ])
    // flow = tf.reshape(flow, [ -1, 64, self.RESIDUAL_FILTERS ])
    convertNCHWtoNHWC((DataType*)scratch, input, N, inputC, N, inputC, 8, 8);
  }

  if (new_encoding_) {
    // 1. square embedding (fully connected layer)
    // Input data in NHWC layout N*(64)*C, output is N*(64)*embedding_op_size_
    DataType* embedding = output_tensor;
    DataType* temp = (DataType*)scratch;
    {
      const int num_outputs = embedding_op_size_;
      const int num_inputs = inputC;
      const int batch = N * 64;
      cublasXgemm<DataType>(cublas, CUBLAS_OP_T, CUBLAS_OP_N, num_outputs, batch,
                            num_inputs, 1.0f, (const DataType*)ip_emb_w_,
                            num_inputs, temp, num_inputs, 0.0f,
                            embedding, num_outputs);
      // embedding layer norm with fused in bias add of previous gemm.
      LayerNorm<DataType>(N * 64, embedding_op_size_, temp, embedding, ip_emb_b_,
                      (DataType*)nullptr, ip_emb_ln_g_, ip_emb_ln_b_, 1e-3, 1.0,
                      activations_.default_activation, stream);
    }

    // Input gating
    if (has_gating_) {
      applyInputGating<DataType>(temp, temp, ip_mult_gate_,
                                ip_add_gate_, N, 64, embedding_op_size_, stream);
    }

    // embedding FFN dense 1
    {
      const int num_inputs = embedding_ffn_size_;
      const int num_outputs = embedding_ffn_dff_;  // encoder_dff
      const int batch = N * 64;
      cublasXgemm(cublas, CUBLAS_OP_T, CUBLAS_OP_N, num_outputs, batch,
                  num_inputs, 1.0f, (const DataType*)ip_emb_ffn_d1_w_, num_inputs,
                  temp, num_inputs, 0.0f, buffer1, num_outputs);
      addBiasBatched(buffer1, buffer1, ip_emb_ffn_d1_b_, 1, batch,
                    num_outputs, activations_.ffn_activation, stream);
    }

    // embedding FFN dense 2
    {
      const int num_inputs = embedding_ffn_dff_;  // encoder_dff
      const int num_outputs = embedding_ffn_size_;
      const int batch = N * 64;
      cublasXgemm(cublas, CUBLAS_OP_T, CUBLAS_OP_N, num_outputs, batch,
                  num_inputs, 1.0f, (const DataType*)ip_emb_ffn_d2_w_, num_inputs,
                  buffer1, num_inputs, 0.0f, buffer2, num_outputs);
      // Embedding LN: skip connection and layer normilization (also bias add of prev gemm)
      // buffer2 -> embedding
      float alpha = (float)pow(2. * encoder_weights_.size(), -0.25);
      LayerNorm<DataType>(N * 64, embedding_ffn_size_, embedding, buffer2,
                          ip_emb_ffn_d2_b_, temp, ip_emb_ffn_ln_g_, ip_emb_ffn_ln_b_,
                          1e-3, alpha, ACTIVATION_NONE, stream);
    }

  } else {
    // 1. square embedding (fully connected layer)
    // Input data in NHWC layout N*(64)*C, output is N*(64)*embedding_op_size_
    DataType* embedding = output_tensor;
    {
      const int num_outputs = embedding_op_size_;
      const int num_inputs = inputC;
      const int batch = N * 64;
      cublasXgemm<DataType>(cublas, CUBLAS_OP_T, CUBLAS_OP_N, num_outputs, batch,
                            num_inputs, 1.0f, (const DataType*)ip_emb_w_,
                            num_inputs, (DataType*)scratch, num_inputs, 0.0f,
                            embedding, num_outputs);
      addBiasBatched(embedding, embedding, ip_emb_b_, 1, batch, num_outputs,
                    activations_.default_activation, stream);
    }
    // Input gating
    if (has_gating_) {
      applyInputGating<DataType>(embedding, embedding, ip_mult_gate_,
                                ip_add_gate_, N, 64, embedding_op_size_, stream);
    }
  }

  // 2. Encoder blocks
  for (const auto pEnc : encoder_weights_) {
    pEnc->Eval(N, output_tensor, (DataType*)scratch, buffer1, buffer2, cublas,
               stream, offset_pointers);
  }  // End of encoder blocks
}

template <typename DataType>
ValueHead<DataType>::ValueHead(BaseLayer<DataType>* ip,
                               const LegacyWeights::ValueHead& weights,
                               void* scratch, bool attention_body,
                               bool wdl, bool wdl_err,
                               ActivationFunction act,
                               int max_batch_size, bool use_gemm_ex)
    : BaseLayer<DataType>(weights.ip_val_b.size(), 8, 8, ip),
      attention_body_(attention_body),
      embedding_size_(attention_body ? weights.ip_val_b.size() : weights.value.biases.size()),
      value_hidden_size_(weights.ip1_val_b.size()),
      act_(act),
      wdl_(wdl),
      wdl_err_(wdl_err) {
  if (attention_body_) {
    allocAndUpload<DataType>(&ip_val_w_, weights.ip_val_w, scratch);
    allocAndUpload<DataType>(&ip_val_b_, weights.ip_val_b, scratch);
  } else {
    conv_ = std::make_unique<Conv1Layer<DataType>>(
        ip, weights.value.biases.size(), 8, 8, ip->GetC(), act,
        true, use_gemm_ex);
    conv_->LoadWeights((float*)&weights.value.weights[0],
                      (float*)&weights.value.biases[0], scratch);
  }

  allocAndUpload<DataType>(&ip1_val_w_, weights.ip1_val_w, scratch);
  allocAndUpload<DataType>(&ip1_val_b_, weights.ip1_val_b, scratch);

  allocAndUpload<DataType>(&ip2_val_w_, weights.ip2_val_w, scratch);
  allocAndUpload<DataType>(&ip2_val_b_, weights.ip2_val_b, scratch);

  if (wdl_err_) {
    allocAndUpload<DataType>(&ip_val_err_w_, weights.ip_val_err_w, scratch);
    allocAndUpload<DataType>(&ip_val_err_b_, weights.ip_val_err_b, scratch);
  }
}

template <typename DataType>
ValueHead<DataType>::~ValueHead() {
  if (attention_body_) {
    ReportCUDAErrors(cudaFree(ip_val_w_));
    ReportCUDAErrors(cudaFree(ip_val_b_));
  }
  ReportCUDAErrors(cudaFree(ip1_val_w_));
  ReportCUDAErrors(cudaFree(ip1_val_b_));
  ReportCUDAErrors(cudaFree(ip2_val_w_));
  ReportCUDAErrors(cudaFree(ip2_val_b_));
  if (wdl_err_) {
    ReportCUDAErrors(cudaFree(ip_val_err_w_));
    ReportCUDAErrors(cudaFree(ip_val_err_b_));
  }
}

template <typename DataType>
void ValueHead<DataType>::Eval(int N, DataType* output, const DataType* input,
                               const DataType* input2, void* scratch,
                               size_t scratch_size, cudnnHandle_t /*cudnn*/,
                               cublasHandle_t cublas, cudaStream_t stream,
                               DataType***) {
  DataType* buffer = (DataType*)input2;
  {
    const int num_inputs = this->input_->GetC();
    const int num_outputs = embedding_size_;
    const int batch = N * 64;
    if (attention_body_) {
      cublasXgemm<DataType>(cublas, CUBLAS_OP_T, CUBLAS_OP_N, num_outputs, batch,
                            num_inputs, 1.0f, (const DataType*)ip_val_w_, num_inputs,
                            input, num_inputs, 0.0f, buffer, num_outputs);
      addBiasBatched<DataType>(buffer, buffer, ip_val_b_, 1, batch, num_outputs, act_, stream);

    } else {
      conv_->Eval(N, buffer, input, nullptr, scratch,
                  scratch_size, nullptr, cublas, stream);
    }
  }

  {
    // Value dense 1
    const int num_inputs = embedding_size_ * 64;
    const int num_outputs = value_hidden_size_;
    const int batch = N;
    DataType* layer_out = (DataType*)scratch;
    cublasXgemm<DataType>(cublas, CUBLAS_OP_T, CUBLAS_OP_N, num_outputs, batch,
                          num_inputs, 1.0f, (const DataType*)ip1_val_w_, num_inputs,
                          buffer, num_inputs, 0.0f, layer_out, num_outputs);
    addBiasBatched<DataType>(layer_out, layer_out, ip1_val_b_, 1, batch,
                             num_outputs, act_, stream);
  }

  {
    // Value dense 2
    const int num_inputs = value_hidden_size_;
    const int num_outputs = wdl_ ? 3 : 1;
    const int batch = N;
    DataType* layer_out = wdl_err_ ? (DataType*)buffer : (DataType*)output;
    cublasXgemm<DataType>(cublas, CUBLAS_OP_T, CUBLAS_OP_N, num_outputs, batch,
                      num_inputs, 1.0f, (const DataType*)ip2_val_w_, num_inputs,
                      (DataType*)scratch, num_inputs, 0.0f, layer_out, num_outputs);
    addVectors(layer_out, layer_out, ip2_val_b_, num_outputs * batch,
               num_outputs * batch, num_outputs, wdl_ ? ACTIVATION_NONE : ACTIVATION_TANH,
               stream);
  }

  if (wdl_err_) {
    // Value error dense
    const int num_inputs = value_hidden_size_;
    const int num_outputs = 1;
    const int batch = N;
    cublasXgemm<DataType>(cublas, CUBLAS_OP_T, CUBLAS_OP_N, num_outputs, batch,
                      num_inputs, 1.0f, (const DataType*)ip_val_err_w_, num_inputs,
                      (DataType*)scratch, num_inputs, 0.0f, output, num_outputs);
    addVectors(output, output, ip_val_err_b_, N,
               N, 1, ACTIVATION_SIGMOID, stream);
  }
=======
                                         void* scratch,
                                         ActivationFunction act)
    : BaseLayer<DataType>(biases.size(), 8, 8, ip), act_(act) {
  allocAndUpload<DataType>(&weights_, weights, scratch);
  allocAndUpload<DataType>(&biases_, biases, scratch);
>>>>>>> 6e0161a0
}

template <typename DataType>
EmbeddingLayer<DataType>::~EmbeddingLayer() {
  ReportCUDAErrors(cudaFree(weights_));
  ReportCUDAErrors(cudaFree(biases_));
}

template <typename DataType>
void EmbeddingLayer<DataType>::Eval(
    int N, DataType* output, const DataType* input, const DataType* /*input2*/,
    void* /*scratch*/, size_t /*scratch_size*/, cudnnHandle_t /*cudnn*/,
    cublasHandle_t cublas, cudaStream_t stream) {
  const int num_outputs = this->GetC();
  const int num_inputs = this->input_->GetC();
  const int batch = N * 64;
  cublasXgemm<DataType>(cublas, CUBLAS_OP_T, CUBLAS_OP_N, num_outputs, batch,
                        num_inputs, 1.0f, weights_,
                        num_inputs, input, num_inputs, 0.0f, output,
                        num_outputs);
  addBiasBatched(output, output, biases_, 1, batch, num_outputs,
                 act_, stream);
}

template <typename DataType>
AttentionBody<DataType>::AttentionBody(const LegacyWeights& weights,
                                       void* scratch,
                                       ActivationFunction default_act,
                                       int num_res_blocks, int input_c, 
                                       int max_batch_size, bool fused_mha)
    : embedding_op_size_(weights.ip_emb_b.size()),
      encoder_head_count_(weights.encoder_head_count),
      num_resi_blocks_(num_res_blocks),
      default_act_(default_act),
      input_c_(input_c),
      has_gating_(weights.ip_mult_gate.size() > 0 && weights.ip_add_gate.size() > 0),
      has_smolgen_(weights.has_smolgen),
      use_fused_mha_(fused_mha),
      BaseLayer<DataType>(weights.ip_emb_b.size(), 8, 8, nullptr) {

  allocAndUpload<DataType>(&ip_emb_w_, weights.ip_emb_w, scratch);
  allocAndUpload<DataType>(&ip_emb_b_, weights.ip_emb_b, scratch);

  if (has_gating_) {
    allocAndUpload<DataType>(&ip_mult_gate_, weights.ip_mult_gate, scratch);
    allocAndUpload<DataType>(&ip_add_gate_, weights.ip_add_gate, scratch);
  }

  if (has_smolgen_) {
    allocAndUpload<DataType>(&smolgen_global_, weights.smolgen_w, scratch);
    smolgen_global_size_ = 64 * 64;
  }

  int num_encoders = weights.encoder.size();
  float alpha = (float) pow(2.0 * num_encoders, 0.25);
  for (const auto& enc : weights.encoder) {
    EncoderBlock<DataType>* pW = new EncoderBlock<DataType>(
        enc, scratch, encoder_head_count_, embedding_op_size_, alpha,
        smolgen_global_, smolgen_global_size_, max_batch_size, use_fused_mha_);
    encoder_weights_.emplace_back(pW);
  }
}

template <typename DataType>
AttentionBody<DataType>::~AttentionBody() {
  ReportCUDAErrors(cudaFree(ip_emb_w_));
  ReportCUDAErrors(cudaFree(ip_emb_b_));
  if (has_gating_) {
    ReportCUDAErrors(cudaFree(ip_mult_gate_));
    ReportCUDAErrors(cudaFree(ip_add_gate_));
  }
  if (has_smolgen_) {
    ReportCUDAErrors(cudaFree(smolgen_global_));
  }
  for (const auto pEnc : encoder_weights_) delete pEnc;
}


template <typename DataType>
void AttentionBody<DataType>::Eval(
    int N, DataType* output, const DataType* input, const DataType* input2,
    void* scratch, size_t scratch_size, cudnnHandle_t /*cudnn*/,
    cublasHandle_t cublas, cudaStream_t stream) {
  DataType* scratch0 = (DataType*)scratch;
  DataType* scratch1 = (DataType*)output;
  DataType* scratch2 = (DataType*)input2;
  DataType* scratch3 = scratch2 + scratch_size / (2 * sizeof(DataType));

  int inputC = input_c_;
  if (num_resi_blocks_ == 0)
  { 
    assert(inputC == kInputPlanes);
    /*
    # if there are no residual blocks (pure transformer), do some input
    processing
    flow = tf.transpose(inputs, perm=[0, 2, 3, 1])
    flow = tf.reshape(flow, [-1, 64, tf.shape(inputs)[1]])
    # add positional encoding for each square to the input
    positional_encoding = tf.broadcast_to(tf.convert_to_tensor(self.POS_ENC,
    dtype=self.model_dtype), [tf.shape(flow)[0], 64,
    tf.shape(self.POS_ENC)[2]]) flow = tf.concat([flow, positional_encoding],
    axis=2)
    */
    inputPreprocessForAttentionBody(scratch0, input, N, stream);
    inputC += kNumPosEncodingChannels;
  } else {
    // #redirect flow through encoder blocks
    // flow = tf.transpose(flow, perm = [ 0, 2, 3, 1 ])
    // flow = tf.reshape(flow, [ -1, 64, self.RESIDUAL_FILTERS ])
    convertNCHWtoNHWC(scratch0, input, N, inputC, N, inputC, 8, 8);
  }

  // 1. square embedding (fully connected layer)
  // Input data in NHWC layout N*(64)*C, output is N*(64)*embedding_op_size_
  DataType* embedding = scratch1;
  {
    const int num_outputs = embedding_op_size_;
    const int num_inputs = inputC;
    const int batch = N * 64;
    cublasXgemm<DataType>(cublas, CUBLAS_OP_T, CUBLAS_OP_N, num_outputs, batch,
                          num_inputs, 1.0f, (const DataType*)ip_emb_w_,
                          num_inputs, scratch0, num_inputs, 0.0f, embedding,
                          num_outputs);
    addBiasBatched(embedding, embedding, ip_emb_b_, 1, batch,
                   num_outputs, default_act_, stream);
  }

  // Input gating
  if (has_gating_) {
    applyInputGating<DataType>(embedding, embedding, ip_mult_gate_, ip_add_gate_,
                                N, 64, embedding_op_size_, stream);
  }

  // 2. Encoder layers
  int i = 0;
  for (const auto pEnc : encoder_weights_) {
    pEnc->Eval(N, scratch1, scratch0, scratch2, scratch3, cublas, stream,
               default_act_);
  }  // End of encoder blocks
  // dumpTensor(scratch1, N * 64 * embedding_op_size_, "Outputs");
}


// Template instantiation.
#ifdef USE_CUDNN
template class ConvLayer<half>;
template class ConvLayer<float>;
#endif

template class FCLayer<half>;
template class FCLayer<float>;

template class SELayer<half>;
template class SELayer<float>;

template class PolicyMapLayer<half>;
template class PolicyMapLayer<float>;

template class FusedWinogradConvSELayer<half>;
template class FusedWinogradConvSELayer<float>;

template class Conv1Layer<half>;
template class Conv1Layer<float>;

template class ResidualBlock<half>;
template class ResidualBlock<float>;

template class AttentionPolicyHead<half>;
template class AttentionPolicyHead<float>;

template class EncoderBlock<half>;
template class EncoderBlock<float>;

template class AttentionBody<half>;
template class AttentionBody<float>;

template class EmbeddingLayer<half>;
template class EmbeddingLayer<float>;

<<<<<<< HEAD
template class ValueHead<half>;
template class ValueHead<float>;

=======
>>>>>>> 6e0161a0
// Misc error handling stuff.
#ifdef USE_CUDNN
void CudnnError(cudnnStatus_t status, const char* file, const int& line) {
  if (status != CUDNN_STATUS_SUCCESS) {
    char message[128];
    sprintf(message, "CUDNN error: %s (%s:%d) ", cudnnGetErrorString(status),
            file, line);
    throw Exception(message);
  }
}
#endif

const char* CublasGetErrorString(cublasStatus_t status) {
  switch (status) {
    case CUBLAS_STATUS_SUCCESS:
      return "CUBLAS_STATUS_SUCCESS";
    case CUBLAS_STATUS_NOT_INITIALIZED:
      return "CUBLAS_STATUS_NOT_INITIALIZED";
    case CUBLAS_STATUS_ALLOC_FAILED:
      return "CUBLAS_STATUS_ALLOC_FAILED";
    case CUBLAS_STATUS_INVALID_VALUE:
      return "CUBLAS_STATUS_INVALID_VALUE";
    case CUBLAS_STATUS_ARCH_MISMATCH:
      return "CUBLAS_STATUS_ARCH_MISMATCH";
    case CUBLAS_STATUS_MAPPING_ERROR:
      return "CUBLAS_STATUS_MAPPING_ERROR";
    case CUBLAS_STATUS_EXECUTION_FAILED:
      return "CUBLAS_STATUS_EXECUTION_FAILED";
    case CUBLAS_STATUS_INTERNAL_ERROR:
      return "CUBLAS_STATUS_INTERNAL_ERROR";
    case CUBLAS_STATUS_NOT_SUPPORTED:
      return "CUBLAS_STATUS_NOT_SUPPORTED";
    case CUBLAS_STATUS_LICENSE_ERROR:
      return "CUBLAS_STATUS_LICENSE_ERROR";
  }
  return "unknown cublas error";
}

void CublasError(cublasStatus_t status, const char* file, const int& line) {
  if (status != CUBLAS_STATUS_SUCCESS) {
    char message[128];
    sprintf(message, "CUBLAS error: %s (%s:%d) ", CublasGetErrorString(status),
            file, line);
    throw Exception(message);
  }
}

void CudaError(cudaError_t status, const char* file, const int& line) {
  if (status != cudaSuccess) {
    char message[128];
    sprintf(message, "CUDA error: %s (%s:%d) ", cudaGetErrorString(status),
            file, line);
    throw Exception(message);
  }
}

}  // namespace cudnn_backend
}  // namespace lczero<|MERGE_RESOLUTION|>--- conflicted
+++ resolved
@@ -78,15 +78,9 @@
         }
 
         if (!only_summary || i < 2 || i == elements - 1) {
-<<<<<<< HEAD
-          // printf("%8.4f ", val);
-          // if ((i % 8) == 7) printf("\n");
-          printf("%i;%.6f\n", i, val);
-=======
            printf("%8.4f ", val);
            if ((i % 8) == 7) printf("\n");
           //printf("%i;%.6f\n", i, val);
->>>>>>> 6e0161a0
         }
     }
     free(temp);
@@ -121,16 +115,12 @@
 
 template <typename DataType>
 BaseLayer<DataType>::BaseLayer(int c, int h, int w, BaseLayer* ip)
-<<<<<<< HEAD
     : input_(ip),
       C(c),
       H(h),
       W(w),
       nhwc_(ip ? ip->nhwc_ : false),
       use_gemm_ex_(false) {}
-=======
-    : input_(ip), C(c), H(h), W(w), nhwc_(ip ? ip->nhwc_ : false), use_gemm_ex_(false) {}
->>>>>>> 6e0161a0
 
 #ifdef USE_CUDNN
 template <typename DataType>
@@ -1432,7 +1422,6 @@
 }
 
 template <typename DataType>
-<<<<<<< HEAD
 AttentionPolicyHead<DataType>::AttentionPolicyHead(
     BaseLayer<DataType>* ip, const LegacyWeights& weights, void* scratch,
     bool attention_body, ActivationFunction act, std::string policy_head, int max_batch_size)
@@ -1458,21 +1447,6 @@
   wk_op_size_ = head.ip3_pol_b.size();
 
   encoder_heads_ = head.pol_encoder_head_count;
-=======
-AttentionPolicyHead<DataType>::AttentionPolicyHead(BaseLayer<DataType>* ip,
-                                                   const LegacyWeights& weights,
-                                                   void* scratch,
-                                                   bool attention_body,
-                                                   ActivationFunction act, int max_batch_size)
-    : attention_body_(attention_body),
-      act_(attention_body ? act : SELU),        // HACK : old networks without attention body (e.g: T79 use hardcoded SELU activations)
-      BaseLayer<DataType>(64 * 64 + 24 * 8, 1, 1, ip) {
-  embedding_op_size_ = weights.ip_pol_b.size();
-  wq_op_size_ = weights.ip2_pol_b.size();
-  wk_op_size_ = weights.ip3_pol_b.size();
-
-  encoder_heads_ = weights.pol_encoder_head_count;
->>>>>>> 6e0161a0
   policy_d_model_ = wq_op_size_;
 
   allocAndUpload<DataType>(&ip_pol_w_, weights.policy_heads.ip_pol_w, scratch);
@@ -1507,19 +1481,12 @@
 
   allocAndUpload<DataType>(&ip4_pol_w_, head.ip4_pol_w, scratch);
 
-<<<<<<< HEAD
   for (const auto& enc : head.pol_encoder) {
     EncoderBlock<DataType>* pW = new EncoderBlock<DataType>(
         enc, scratch, encoder_heads_, embedding_op_size_,
         1.0f,  // using alpha = 1 for now (TODO: may change?)
         nullptr, 0, max_batch_size, ACTIVATION_SWISH,
         act_);  // smolgen weights not implemented in policy encoder heads yet.
-=======
-  for (const auto& enc : weights.pol_encoder) {
-    EncoderBlock<DataType>* pW = new EncoderBlock<DataType>(
-        enc, scratch, encoder_heads_, embedding_op_size_, 1.0f,
-        nullptr, 0, max_batch_size, false);    // using alpha = 1 for now (TODO: may change?)
->>>>>>> 6e0161a0
     encoder_weights_.emplace_back(pW);
   }
 }
@@ -1528,24 +1495,16 @@
 EncoderBlock<DataType>::EncoderBlock(
     const LegacyWeights::EncoderLayer& cpu_weights, void* scratch, int heads,
     int size, float alpha, DataType* smolgen_global_scratch,
-<<<<<<< HEAD
     int smolgen_global_size, int max_batch_size, ActivationFunction smolgen_act,
-    ActivationFunction ffn_act)
+    ActivationFunction ffn_act, bool fused_mha)
     : embedding_op_size_(size),
       encoder_heads_(heads),
       alpha_(alpha),
+      use_fused_mha_(fused_mha),
       has_smolgen_(cpu_weights.mha.has_smolgen),
       smolgen_activation_(smolgen_act),
       ffn_activation_(ffn_act),
       max_batch_size_(max_batch_size) {
-=======
-    int smolgen_global_size, int max_batch_size, bool fused_mha)
-    : encoder_heads_(heads),
-      embedding_op_size_(size),
-      alpha_(alpha),
-      use_fused_mha_(fused_mha),
-      has_smolgen_(cpu_weights.mha.has_smolgen), max_batch_size_(max_batch_size) {
->>>>>>> 6e0161a0
   mha_q_size_ = cpu_weights.mha.q_b.size();
   mha_k_size_ = cpu_weights.mha.k_b.size();
   mha_v_size_ = cpu_weights.mha.v_b.size();
@@ -1607,7 +1566,6 @@
     smol_dense_2_size_ = cpu_weights.mha.smolgen.dense2_b.size();
     smol_global_size_ = smolgen_global_size;
 
-<<<<<<< HEAD
     allocAndUpload<DataType>(&smol_compress, cpu_weights.mha.smolgen.compress,
                              scratch);
     allocAndUpload<DataType>(&smol_dense1_w, cpu_weights.mha.smolgen.dense1_w,
@@ -1627,26 +1585,10 @@
                              cpu_weights.mha.smolgen.ln2_gammas, scratch);
     allocAndUpload<DataType>(&smol_ln2_betas, cpu_weights.mha.smolgen.ln2_betas,
                              scratch);
-=======
-    allocAndUpload<DataType>(&smol_compress, cpu_weights.mha.smolgen.compress, scratch);
-    allocAndUpload<DataType>(&smol_dense1_w, cpu_weights.mha.smolgen.dense1_w, scratch);
-    allocAndUpload<DataType>(&smol_dense1_b, cpu_weights.mha.smolgen.dense1_b, scratch);
-    allocAndUpload<DataType>(&smol_dense2_w, cpu_weights.mha.smolgen.dense2_w, scratch);
-    allocAndUpload<DataType>(&smol_dense2_b, cpu_weights.mha.smolgen.dense2_b, scratch);
-
-    allocAndUpload<DataType>(&smol_ln1_gammas, cpu_weights.mha.smolgen.ln1_gammas, scratch);
-    allocAndUpload<DataType>(&smol_ln1_betas, cpu_weights.mha.smolgen.ln1_betas, scratch);
-    allocAndUpload<DataType>(&smol_ln2_gammas, cpu_weights.mha.smolgen.ln2_gammas, scratch);
-    allocAndUpload<DataType>(&smol_ln2_betas, cpu_weights.mha.smolgen.ln2_betas, scratch);
->>>>>>> 6e0161a0
 
     // GPU memory already allocated in AttentionBody.
     smol_global = smolgen_global_scratch;
   }
-<<<<<<< HEAD
-=======
-
->>>>>>> 6e0161a0
 }
 
 template <typename DataType>
@@ -1692,303 +1634,25 @@
 }
 
 template <typename DataType>
-<<<<<<< HEAD
 static void cublasXGemmBatched(cublasHandle_t handle, cublasOperation_t transa,
                                cublasOperation_t transb, int m, int n, int k,
                                float alpha, DataType** A, int lda, DataType** B,
                                int ldb, float beta, DataType** C, int ldc,
                                int batchCount) {
-=======
-static void cublasXGemmBatched(
-    cublasHandle_t handle, cublasOperation_t transa, cublasOperation_t transb,
-    int m, int n, int k, float alpha, DataType** A, int lda,
-    DataType** B, int ldb,
-    float beta, DataType** C, int ldc, int batchCount) {
->>>>>>> 6e0161a0
   const bool fp16 = std::is_same<half, DataType>::value;
   if (fp16) {
     unsigned short alpha_h = FP32toFP16(alpha);
     unsigned short beta_h = FP32toFP16(beta);
     ReportCUBLASErrors(cublasHgemmBatched(
         handle, transa, transb, m, n, k, (const half*)&alpha_h, (half**)A, lda,
-<<<<<<< HEAD
         (half**)B, ldb, (const half*)&beta_h, (half**)C, ldc, batchCount));
   } else {
     ReportCUBLASErrors(cublasSgemmBatched(
         handle, transa, transb, m, n, k, &alpha, (float**)A, lda, (float**)B,
         ldb, &beta, (float**)C, ldc, batchCount));
-=======
-        (half**)B, ldb, (const half*)&beta_h, (half**)C, ldc,
-        batchCount));
-  } else {
-    ReportCUBLASErrors(cublasSgemmBatched(
-        handle, transa, transb, m, n, k, &alpha, (float**)A, lda,
-        (float**)B, ldb, &beta, (float**)C, ldc,
-        batchCount));
-  }
-}
-
-// input/output tensor is scratch1, others are used as scratch.
-// TODO: fix naming of scratch buffers
-template <typename DataType>
-void EncoderBlock<DataType>::Eval(int N, DataType* scratch1, DataType* scratch0,
-                                  DataType* scratch2, DataType* scratch3,
-                                  cublasHandle_t cublas, cudaStream_t stream,
-                                  ActivationFunction act) const {
-  const int d_model = mha_q_size_;
-  const int depth = d_model / encoder_heads_;
-
-  // Calculate smolgen weights. Do this first so we can make use of
-  // scratch0, scratch2 and scratch3.
-  if (has_smolgen_) {
-    {
-      // Compress.
-      // input shape: N, 64, d_model
-      // output shape: N, 64, hidden_channels
-      const int num_inputs = d_model;
-      const int num_outputs = smol_compress_size_;
-      const int batch = N * 64;
-      cublasXgemm<DataType>(cublas, CUBLAS_OP_T, CUBLAS_OP_N, num_outputs, batch,
-                  num_inputs, 1.0f, (const DataType*)smol_compress, num_inputs,
-                  scratch1, num_inputs, 0.0f, scratch0, num_outputs);
-    }
-
-    {
-      // Hidden 1 dense.
-      // input shape: N, 64 * hidden_channels
-      // output shape: N, hidden_sz
-      const int num_inputs = 64 * smol_compress_size_;
-      const int num_outputs = smol_dense_1_size_;
-      const int batch = N;
-      cublasXgemm<DataType>(cublas, CUBLAS_OP_T, CUBLAS_OP_N, num_outputs, batch,
-                  num_inputs, 1.0f, (const DataType*)smol_dense1_w, num_inputs,
-                  scratch0, num_inputs, 0.0f, scratch2, num_outputs);
-
-      LayerNorm<DataType>(batch, num_outputs, scratch0, scratch2, smol_dense1_b,
-                          scratch2, smol_ln1_gammas, smol_ln1_betas, 1e-6,
-                          0.0, /* alpha = 0 since we don't need skip */ SWISH, stream);
-    }
-
-    {
-      // Hidden 2 dense (gen_from)
-      // input shape: N, hidden_sz
-      // output shape: N, heads * gen_sz
-      const int num_inputs = smol_dense_1_size_;
-      const int num_outputs = smol_dense_2_size_;
-      const int batch = N;
-      cublasXgemm<DataType>(cublas, CUBLAS_OP_T, CUBLAS_OP_N, num_outputs, batch,
-                  num_inputs, 1.0f, (const DataType*)smol_dense2_w, num_inputs,
-                  scratch0, num_inputs, 0.0f, scratch2, num_outputs);
-
-      LayerNorm<DataType>(batch, num_outputs, scratch0, scratch2, smol_dense2_b,
-                          scratch2, smol_ln2_gammas, smol_ln2_betas, 1e-6,
-                          0.0, /* alpha = 0 since we don't need skip */ SWISH, stream);
-    }
-
-    {
-      // Final smolgen weights generation.
-      /*
-        gen_from = tf.reshape(gen_from, [-1, heads, gen_sz])
-        out = self.smol_weight_gen_dense(gen_from)
-      */
-      const int num_inputs = smol_dense_2_size_ / encoder_heads_; /* num_inputs == gen_sz == 256 */
-      const int num_outputs = smol_global_size_; /* hwhw: 64 * 64 */
-      const int batch = N * encoder_heads_;
-      cublasXgemm<DataType>(cublas, CUBLAS_OP_T, CUBLAS_OP_N, num_outputs, batch,
-                  num_inputs, 1.0f, (const DataType*)smol_global, num_inputs, scratch0, num_inputs,
-                  0.0f, scratch3, num_outputs);
-    }
-
-  }
-
-  DataType* mha_q;
-  DataType* mha_k;
-  DataType* mha_v;
-
-  {
-    const int num_inputs = embedding_op_size_;
-    const int num_outputs = d_model;
-    const int batch = N * 64;
-    const int max_batch = max_batch_size_ * 64;
-
-    mha_q = scratch0;
-    mha_k = mha_q + num_outputs * max_batch;
-    mha_v = mha_k + num_outputs * max_batch;
-
-    cublasXGemmStridedBatched<DataType>(
-        cublas, CUBLAS_OP_T, CUBLAS_OP_N, num_outputs, batch, num_inputs, 1.0f,
-        mha_qkv_w, num_inputs, num_inputs * num_outputs, scratch1,
-        num_inputs, 0, 0.0f, mha_q, num_outputs, num_outputs * max_batch, 3);
-    addBiasBatched<DataType>(mha_q, mha_q, mha_qkv_b, 3, batch, num_outputs, max_batch,
-                             NONE, stream);
-  }
-
-  // Apply split_heads() to q, k and v
-  // which basically transposes (batch_size, 64, num_heads, depth)
-  // to (batch_size, num_heads, 64, depth)
-  // Do we really need to transpose here?
-  // (Maybe not, we can play with strides of the gemm and do independent gemms
-  // for each encoder head)
-
-  // Apply scaled dot product attention:
-  /*
-      matmul_qk = tf.matmul(q, k, transpose_b=True)
-      dk = tf.cast(tf.shape(k)[-1], self.model_dtype)
-      scaled_attention_logits = matmul_qk / tf.math.sqrt(dk)
-      attention_weights = tf.nn.softmax(scaled_attention_logits, axis=-1)
-      output = tf.matmul(attention_weights, v)
-  */
-
-  // shape(k)[-1] = depth
-  float factor = 1.0f / sqrt((float)depth);
-
-#ifdef USE_CUTLASS
-  if (use_fused_mha_) {
-    // TODO: check if we need skip in a different tensor than same tensor as output!
-    bool success =
-        fusedMHA(scratch3, mha_q, mha_k, mha_v,
-                 has_smolgen_ ? scratch3 : nullptr, N,
-                 encoder_heads_, depth, stream);
-
-    ReportCUDAErrors(cudaGetLastError());
-    if (!success) throw Exception("Some error running fused MHA");
-  } else
-#endif
-  // matmul_qk = tf.matmul(q, k, transpose_b=True)
-  {
-    if (scratch0 != offset_scratches_[stream]) {
-      std::vector<DataType*> offsets(encoder_heads_ * max_batch_size_ * 5);
-      for (int i = 0; i < encoder_heads_ * max_batch_size_; i++) {
-        int h = i % encoder_heads_;
-        int n = i / encoder_heads_;
-        offsets[i] = mha_k + h * depth + 64 * d_model * n;
-        offsets[i + encoder_heads_ * max_batch_size_] =
-            mha_q + h * depth + 64 * d_model * n;
-        offsets[i + 2 * encoder_heads_ * max_batch_size_] =
-            scratch2 + i * 64 * 64;
-        offsets[i + 3 * encoder_heads_ * max_batch_size_] =
-            mha_v + h * depth + 64 * d_model * n;
-        offsets[i + 4 * encoder_heads_ * max_batch_size_] =
-            scratch3 + h * depth + 64 * d_model * n;
-      }
-      ReportCUDAErrors(
-          cudaMalloc((void**)&scratch_rel_ptrs_,
-                     encoder_heads_ * max_batch_size_ * 5 * sizeof(DataType*)));
-      ReportCUDAErrors(
-          cudaMemcpy(scratch_rel_ptrs_, offsets.data(),
-                     encoder_heads_ * max_batch_size_ * 5 * sizeof(DataType*),
-                     cudaMemcpyHostToDevice));
-      offset_scratches_[stream] = scratch0;
-    }
-    cublasXGemmBatched<DataType>(
-        cublas, CUBLAS_OP_T, CUBLAS_OP_N, 64 /*M*/, 64 /*N*/,
-        depth /*K*/,  // A/B, and M/N are swapped for row-major to col-major
-                      // transform
-        factor,       // to handle "/ tf.math.sqrt(dk)"
-        scratch_rel_ptrs_, d_model /*LDA*/,
-        scratch_rel_ptrs_ + encoder_heads_ * max_batch_size_, d_model /*LDB*/,
-        0.0f, scratch_rel_ptrs_ + encoder_heads_ * max_batch_size_ * 2,
-        64 /*LDC*/, N * encoder_heads_);
-
-    // attention_weights = tf.nn.softmax(scaled_attention_logits, axis = -1)
-    // attention_weights -> scratch2
-    if (has_smolgen_) {
-      // Add smolgen weights to the scaled matmul_qk attention logits before
-      // softmax.
-      Softmax(encoder_heads_ * N * 64, 64, scratch2, scratch2, scratch3,
-              stream);
-    } else {
-      Softmax(encoder_heads_ * N * 64, 64, scratch2, scratch2,
-              (const DataType*)nullptr, stream);
-    }
-
-    cublasXGemmBatched<DataType>(
-        cublas, CUBLAS_OP_N, CUBLAS_OP_N, depth /*M*/, 64 /*N*/, 64 /*K*/, 1.0f,
-        scratch_rel_ptrs_ + encoder_heads_ * max_batch_size_ * 3,
-        d_model /*LDA*/,
-        scratch_rel_ptrs_ + encoder_heads_ * max_batch_size_ * 2, 64 /*LDB*/,
-        0.0f, scratch_rel_ptrs_ + encoder_heads_ * max_batch_size_ * 4,
-        d_model /*LDC*/, N * encoder_heads_);
-  }
-
-  // #final dense layer (mha_dense), scratch3 -> scratch2
-  {
-    const int num_inputs = d_model;
-    const int num_outputs = embedding_op_size_;
-    const int batch = N * 64;
-    cublasXgemm(cublas, CUBLAS_OP_T, CUBLAS_OP_N, num_outputs, batch,
-                num_inputs, 1.0f, (const DataType*)mha_dense_w, num_inputs,
-                scratch3, num_inputs, 0.0f, scratch2, num_outputs);
-  }
-
-  // LN1: skip connection and layer normalization (also bias add of prev gemm)
-  // scratch2/scratch1 -> scratch0
-  LayerNorm<DataType>(N * 64, embedding_op_size_, scratch0, scratch2,
-                      mha_dense_b, scratch1, ln1_gammas, ln1_betas, 1e-6,
-                      alpha_, NONE, stream);
-
-  // #FFN dense 1, scratch0 -> scratch1
-  const int encoder_dff = ffn_dense1_size_;
-  {
-    const int num_inputs = embedding_op_size_;
-    const int num_outputs = encoder_dff;
-    const int batch = N * 64;
-    cublasXgemm(cublas, CUBLAS_OP_T, CUBLAS_OP_N, num_outputs, batch,
-                num_inputs, 1.0f, (const DataType*)ffn_dense1_w, num_inputs,
-                scratch0, num_inputs, 0.0f, scratch1, num_outputs);
-    addBiasBatched(scratch1, scratch1, ffn_dense1_b, 1, batch, num_outputs,
-                   has_smolgen_ ? RELU_2 : act, stream); // @todo sqr relu to have its own flag
-  }
-
-  // #FFN dense 2, scratch1 -> scratch2
-  {
-    const int num_inputs = encoder_dff;
-    const int num_outputs = embedding_op_size_;
-    const int batch = N * 64;
-    cublasXgemm(cublas, CUBLAS_OP_T, CUBLAS_OP_N, num_outputs, batch,
-                num_inputs, 1.0f, (const DataType*)ffn_dense2_w, num_inputs,
-                scratch1, num_inputs, 0.0f, scratch2, num_outputs);
-  }
-
-  // LN2: skip connection and layer normilization (also bias add of prev gemm)
-  // scratch2/scratch0 -> scratch1
-  LayerNorm<DataType>(N * 64, embedding_op_size_, scratch1, scratch2,
-                      ffn_dense2_b, scratch0, ln2_gammas, ln2_betas, 1e-6,
-                      alpha_, NONE, stream);
-}
-
-template <typename DataType>
-void AttentionPolicyHead<DataType>::Eval(
-    int N, DataType* output, const DataType* input, const DataType* input2,
-    void* scratch, size_t scratch_size, cudnnHandle_t /*cudnn*/,
-    cublasHandle_t cublas, cudaStream_t stream) {
-  DataType* scratch0 = (DataType*) scratch;
-  DataType* scratch1 = (DataType*) input2;
-  DataType* scratch2 = output + scratch_size / (2 * sizeof(DataType));
-  DataType* scratch3 = scratch1 + scratch_size / (2 * sizeof(DataType));
-
-  int inputC = this->input_->GetC();
-  if (!attention_body_)
-    convertNCHWtoNHWC(scratch0, input, N, inputC, N, inputC, 8, 8);
-
-  // 1. Policy embedding (fully connected layer)
-  // Input data in NHWC layout N*(64)*C, output is N*(64)*embedding_op_size_
-  DataType* pol_embedding = scratch1;
-  {
-    const int num_outputs = embedding_op_size_;
-    const int num_inputs = inputC;
-    const int batch = N * 64;
-    cublasXgemm<DataType>(cublas, CUBLAS_OP_T, CUBLAS_OP_N, num_outputs, batch,
-                          num_inputs, 1.0f, (const DataType*)ip_pol_w_,
-                          num_inputs, attention_body_ ? input : scratch0,
-                          num_inputs, 0.0f, pol_embedding, num_outputs);
-    addBiasBatched(pol_embedding, pol_embedding, ip_pol_b_, 1, batch,
-                   num_outputs, act_, stream);
->>>>>>> 6e0161a0
-  }
-}
-
-<<<<<<< HEAD
+  }
+}
+
 // input/output tensor is in_out_tensor, others are used as scratch.
 template <typename DataType>
 void EncoderBlock<DataType>::Eval(int N, DataType* in_out_tensor,
@@ -2107,6 +1771,18 @@
   // shape(k)[-1] = depth
   float factor = 1.0f / sqrt((float)depth);
 
+#ifdef USE_CUTLASS
+  if (use_fused_mha_) {
+    // TODO: check if we need skip in a different tensor than same tensor as output!
+    bool success =
+        fusedMHA(buffer2, mha_q, mha_k, mha_v,
+                 has_smolgen_ ? buffer2 : nullptr, N,
+                 encoder_heads_, depth, stream);
+
+    ReportCUDAErrors(cudaGetLastError());
+    if (!success) throw Exception("Some error running fused MHA");
+  } else
+#endif
   // matmul_qk = tf.matmul(q, k, transpose_b=True)
   {
     if (*offset_pointers == nullptr) {
@@ -2132,6 +1808,7 @@
                      encoder_heads_ * max_batch_size_ * 5 * sizeof(DataType*),
                      cudaMemcpyHostToDevice));
     }
+
     cublasXGemmBatched<DataType>(
         cublas, CUBLAS_OP_T, CUBLAS_OP_N, 64 /*M*/, 64 /*N*/,
         depth /*K*/,  // A/B, and M/N are swapped for row-major to col-major
@@ -2152,20 +1829,18 @@
         64 /*LDC*/,
         // 64 * 64 /*strideC*/,
         N * encoder_heads_);
-  }
-
-  // attention_weights = tf.nn.softmax(scaled_attention_logits, axis = -1)
-  // attention_weights -> buffer1
-  if (has_smolgen_) {
-    // Add smolgen weights to the scaled matmul_qk attention logits before
-    // softmax.
-    Softmax(encoder_heads_ * N * 64, 64, buffer1, buffer1, buffer2, stream);
-  } else {
-    Softmax(encoder_heads_ * N * 64, 64, buffer1, buffer1,
-            (const DataType*)nullptr, stream);
-  }
-
-  {
+
+    // attention_weights = tf.nn.softmax(scaled_attention_logits, axis = -1)
+    // attention_weights -> buffer1
+    if (has_smolgen_) {
+      // Add smolgen weights to the scaled matmul_qk attention logits before
+      // softmax.
+      Softmax(encoder_heads_ * N * 64, 64, buffer1, buffer1, buffer2, stream);
+    } else {
+      Softmax(encoder_heads_ * N * 64, 64, buffer1, buffer1,
+              (const DataType*)nullptr, stream);
+    }
+
     cublasXGemmBatched<DataType>(
         cublas, CUBLAS_OP_N, CUBLAS_OP_N, depth /*M*/, 64 /*N*/, 64 /*K*/, 1.0f,
         *offset_pointers + encoder_heads_ * max_batch_size_ *
@@ -2262,11 +1937,6 @@
   for (const auto pEnc : encoder_weights_) {
     pEnc->Eval(N, input2_tensor, (DataType*)scratch, buffer1, buffer2, cublas,
                stream, offset_pointers);
-=======
-  // 2. Encoder layers
-  for (const auto pEnc : encoder_weights_) {
-    pEnc->Eval(N, scratch1, scratch0, scratch2, scratch3, cublas, stream, act_);
->>>>>>> 6e0161a0
   }  // End of encoder blocks
 
   DataType* wq;
@@ -2330,6 +2000,7 @@
 }
 
 template <typename DataType>
+EncoderBlock<DataType>::~EncoderBlock() {
 EncoderBlock<DataType>::~EncoderBlock() {
   ReportCUDAErrors(cudaFree(mha_q_w));
   ReportCUDAErrors(cudaFree(mha_q_b));
@@ -2362,15 +2033,10 @@
   }
 }
 
-<<<<<<< HEAD
-=======
-
->>>>>>> 6e0161a0
 template <typename DataType>
 EmbeddingLayer<DataType>::EmbeddingLayer(BaseLayer<DataType>* ip,
                                          const std::vector<float>& weights,
                                          const std::vector<float>& biases,
-<<<<<<< HEAD
                                          void* scratch, ActivationFunction act)
     : BaseLayer<DataType>(biases.size(), 8, 8, ip), act_(act) {
   allocAndUpload<DataType>(&weights_, weights, scratch);
@@ -2401,7 +2067,8 @@
 AttentionBody<DataType>::AttentionBody(const LegacyWeights& weights,
                                        void* scratch, Activations activations,
                                        int num_res_blocks, int input_c,
-                                       int max_batch_size, bool new_encoding)
+                                       int max_batch_size, bool new_encoding,
+                                       bool fused_mha)
     : BaseLayer<DataType>(weights.ip_emb_b.size(), 8, 8, nullptr),
       embedding_op_size_(weights.ip_emb_b.size()),
       encoder_head_count_(weights.encoder_head_count),
@@ -2411,7 +2078,8 @@
       has_gating_(weights.ip_mult_gate.size() > 0 &&
                   weights.ip_add_gate.size() > 0),
       has_smolgen_(weights.has_smolgen),
-      new_encoding_(new_encoding) {
+      new_encoding_(new_encoding),
+      use_fused_mha_(fused_mha) {
   allocAndUpload<DataType>(&ip_emb_w_, weights.ip_emb_w, scratch);
   allocAndUpload<DataType>(&ip_emb_b_, weights.ip_emb_b, scratch);
 
@@ -2460,7 +2128,8 @@
     EncoderBlock<DataType>* pW = new EncoderBlock<DataType>(
         enc, scratch, encoder_head_count_, embedding_op_size_, alpha,
         smolgen_global_, smolgen_global_size_, max_batch_size,
-        activations_.smolgen_activation, activations_.ffn_activation);
+        activations_.smolgen_activation, activations_.ffn_activation,
+        use_fused_mha_);
     encoder_weights_.emplace_back(pW);
   }
 }
@@ -2755,155 +2424,7 @@
     addVectors(output, output, ip_val_err_b_, N,
                N, 1, ACTIVATION_SIGMOID, stream);
   }
-=======
-                                         void* scratch,
-                                         ActivationFunction act)
-    : BaseLayer<DataType>(biases.size(), 8, 8, ip), act_(act) {
-  allocAndUpload<DataType>(&weights_, weights, scratch);
-  allocAndUpload<DataType>(&biases_, biases, scratch);
->>>>>>> 6e0161a0
-}
-
-template <typename DataType>
-EmbeddingLayer<DataType>::~EmbeddingLayer() {
-  ReportCUDAErrors(cudaFree(weights_));
-  ReportCUDAErrors(cudaFree(biases_));
-}
-
-template <typename DataType>
-void EmbeddingLayer<DataType>::Eval(
-    int N, DataType* output, const DataType* input, const DataType* /*input2*/,
-    void* /*scratch*/, size_t /*scratch_size*/, cudnnHandle_t /*cudnn*/,
-    cublasHandle_t cublas, cudaStream_t stream) {
-  const int num_outputs = this->GetC();
-  const int num_inputs = this->input_->GetC();
-  const int batch = N * 64;
-  cublasXgemm<DataType>(cublas, CUBLAS_OP_T, CUBLAS_OP_N, num_outputs, batch,
-                        num_inputs, 1.0f, weights_,
-                        num_inputs, input, num_inputs, 0.0f, output,
-                        num_outputs);
-  addBiasBatched(output, output, biases_, 1, batch, num_outputs,
-                 act_, stream);
-}
-
-template <typename DataType>
-AttentionBody<DataType>::AttentionBody(const LegacyWeights& weights,
-                                       void* scratch,
-                                       ActivationFunction default_act,
-                                       int num_res_blocks, int input_c, 
-                                       int max_batch_size, bool fused_mha)
-    : embedding_op_size_(weights.ip_emb_b.size()),
-      encoder_head_count_(weights.encoder_head_count),
-      num_resi_blocks_(num_res_blocks),
-      default_act_(default_act),
-      input_c_(input_c),
-      has_gating_(weights.ip_mult_gate.size() > 0 && weights.ip_add_gate.size() > 0),
-      has_smolgen_(weights.has_smolgen),
-      use_fused_mha_(fused_mha),
-      BaseLayer<DataType>(weights.ip_emb_b.size(), 8, 8, nullptr) {
-
-  allocAndUpload<DataType>(&ip_emb_w_, weights.ip_emb_w, scratch);
-  allocAndUpload<DataType>(&ip_emb_b_, weights.ip_emb_b, scratch);
-
-  if (has_gating_) {
-    allocAndUpload<DataType>(&ip_mult_gate_, weights.ip_mult_gate, scratch);
-    allocAndUpload<DataType>(&ip_add_gate_, weights.ip_add_gate, scratch);
-  }
-
-  if (has_smolgen_) {
-    allocAndUpload<DataType>(&smolgen_global_, weights.smolgen_w, scratch);
-    smolgen_global_size_ = 64 * 64;
-  }
-
-  int num_encoders = weights.encoder.size();
-  float alpha = (float) pow(2.0 * num_encoders, 0.25);
-  for (const auto& enc : weights.encoder) {
-    EncoderBlock<DataType>* pW = new EncoderBlock<DataType>(
-        enc, scratch, encoder_head_count_, embedding_op_size_, alpha,
-        smolgen_global_, smolgen_global_size_, max_batch_size, use_fused_mha_);
-    encoder_weights_.emplace_back(pW);
-  }
-}
-
-template <typename DataType>
-AttentionBody<DataType>::~AttentionBody() {
-  ReportCUDAErrors(cudaFree(ip_emb_w_));
-  ReportCUDAErrors(cudaFree(ip_emb_b_));
-  if (has_gating_) {
-    ReportCUDAErrors(cudaFree(ip_mult_gate_));
-    ReportCUDAErrors(cudaFree(ip_add_gate_));
-  }
-  if (has_smolgen_) {
-    ReportCUDAErrors(cudaFree(smolgen_global_));
-  }
-  for (const auto pEnc : encoder_weights_) delete pEnc;
-}
-
-
-template <typename DataType>
-void AttentionBody<DataType>::Eval(
-    int N, DataType* output, const DataType* input, const DataType* input2,
-    void* scratch, size_t scratch_size, cudnnHandle_t /*cudnn*/,
-    cublasHandle_t cublas, cudaStream_t stream) {
-  DataType* scratch0 = (DataType*)scratch;
-  DataType* scratch1 = (DataType*)output;
-  DataType* scratch2 = (DataType*)input2;
-  DataType* scratch3 = scratch2 + scratch_size / (2 * sizeof(DataType));
-
-  int inputC = input_c_;
-  if (num_resi_blocks_ == 0)
-  { 
-    assert(inputC == kInputPlanes);
-    /*
-    # if there are no residual blocks (pure transformer), do some input
-    processing
-    flow = tf.transpose(inputs, perm=[0, 2, 3, 1])
-    flow = tf.reshape(flow, [-1, 64, tf.shape(inputs)[1]])
-    # add positional encoding for each square to the input
-    positional_encoding = tf.broadcast_to(tf.convert_to_tensor(self.POS_ENC,
-    dtype=self.model_dtype), [tf.shape(flow)[0], 64,
-    tf.shape(self.POS_ENC)[2]]) flow = tf.concat([flow, positional_encoding],
-    axis=2)
-    */
-    inputPreprocessForAttentionBody(scratch0, input, N, stream);
-    inputC += kNumPosEncodingChannels;
-  } else {
-    // #redirect flow through encoder blocks
-    // flow = tf.transpose(flow, perm = [ 0, 2, 3, 1 ])
-    // flow = tf.reshape(flow, [ -1, 64, self.RESIDUAL_FILTERS ])
-    convertNCHWtoNHWC(scratch0, input, N, inputC, N, inputC, 8, 8);
-  }
-
-  // 1. square embedding (fully connected layer)
-  // Input data in NHWC layout N*(64)*C, output is N*(64)*embedding_op_size_
-  DataType* embedding = scratch1;
-  {
-    const int num_outputs = embedding_op_size_;
-    const int num_inputs = inputC;
-    const int batch = N * 64;
-    cublasXgemm<DataType>(cublas, CUBLAS_OP_T, CUBLAS_OP_N, num_outputs, batch,
-                          num_inputs, 1.0f, (const DataType*)ip_emb_w_,
-                          num_inputs, scratch0, num_inputs, 0.0f, embedding,
-                          num_outputs);
-    addBiasBatched(embedding, embedding, ip_emb_b_, 1, batch,
-                   num_outputs, default_act_, stream);
-  }
-
-  // Input gating
-  if (has_gating_) {
-    applyInputGating<DataType>(embedding, embedding, ip_mult_gate_, ip_add_gate_,
-                                N, 64, embedding_op_size_, stream);
-  }
-
-  // 2. Encoder layers
-  int i = 0;
-  for (const auto pEnc : encoder_weights_) {
-    pEnc->Eval(N, scratch1, scratch0, scratch2, scratch3, cublas, stream,
-               default_act_);
-  }  // End of encoder blocks
-  // dumpTensor(scratch1, N * 64 * embedding_op_size_, "Outputs");
-}
-
+}
 
 // Template instantiation.
 #ifdef USE_CUDNN
@@ -2941,12 +2462,9 @@
 template class EmbeddingLayer<half>;
 template class EmbeddingLayer<float>;
 
-<<<<<<< HEAD
 template class ValueHead<half>;
 template class ValueHead<float>;
 
-=======
->>>>>>> 6e0161a0
 // Misc error handling stuff.
 #ifdef USE_CUDNN
 void CudnnError(cudnnStatus_t status, const char* file, const int& line) {
