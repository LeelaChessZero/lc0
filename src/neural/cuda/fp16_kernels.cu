--- conflicted
+++ resolved
@@ -217,14 +217,12 @@
     const half* bias, const half* w1, const half* b1, const half* w2,
     const half* b2);
 
-<<<<<<< HEAD
 template void OutputTransform<half, false, false, true, false>(
     int N, int C, int se_K, half* output, const half* input, const half* skip,
     const half* bias, const half* w1, const half* b1, const half* w2,
     const half* b2);
 
-=======
->>>>>>> 2b7d7f5c
+
 template void OutputInputTransform<half, true, true, true, true>(
     int N, int C, int se_K, half* output, const half* input, const half* skip,
     const half* bias, const half* w1, const half* b1, const half* w2,
@@ -239,10 +237,6 @@
     int N, int C, int se_K, half* output, const half* input, const half* skip,
     const half* bias, const half* w1, const half* b1, const half* w2,
     const half* b2);
-<<<<<<< HEAD
-=======
-
-
->>>>>>> 2b7d7f5c
+
 }   // namespace cudnn_backend
 }   // namespace lczero