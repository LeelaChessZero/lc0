/*
  This file is part of Leela Chess Zero.
  Copyright (C) 2018 The LCZero Authors

  Leela Chess is free software: you can redistribute it and/or modify
  it under the terms of the GNU General Public License as published by
  the Free Software Foundation, either version 3 of the License, or
  (at your option) any later version.

  Leela Chess is distributed in the hope that it will be useful,
  but WITHOUT ANY WARRANTY; without even the implied warranty of
  MERCHANTABILITY or FITNESS FOR A PARTICULAR PURPOSE.  See the
  GNU General Public License for more details.

  You should have received a copy of the GNU General Public License
  along with Leela Chess.  If not, see <http://www.gnu.org/licenses/>.

  Additional permission under GNU GPL version 3 section 7

  If you modify this Program, or any covered work, by linking or
  combining it with NVIDIA Corporation's libraries from the NVIDIA CUDA
  Toolkit and the NVIDIA CUDA Deep Neural Network library (or a
  modified version of those libraries), containing parts covered by the
  terms of the respective license agreement, the licensors of this
  Program grant you additional permission to convey the resulting work.
*/

#pragma once

#include <memory>
#include <vector>

namespace lczero {

const int kInputPlanes = 112;

struct Weights {
  using Vec = std::vector<float>;
  struct ConvBlock {
    Vec weights;
    Vec biases;
    Vec bn_gammas;
    Vec bn_betas;
    Vec bn_means;
    Vec bn_stddivs;
  };

  struct SEUnit {
    Vec w1;
    Vec b1;
    Vec w2;
    Vec b2;
  };

  struct Residual {
    ConvBlock conv1;
    ConvBlock conv2;
    SEUnit se;
<<<<<<< HEAD
    int has_se;
=======
    bool has_se;
>>>>>>> 0c34c693
  };

  // Input convnet.
  ConvBlock input;

  // Residual tower.
  std::vector<Residual> residual;

  // Policy head
  ConvBlock policy;
  Vec ip_pol_w;
  Vec ip_pol_b;

  // Value head
  ConvBlock value;
  Vec ip1_val_w;
  Vec ip1_val_b;
  Vec ip2_val_w;
  Vec ip2_val_b;

  int version;
};

// All input planes are 64 value vectors, every element of which is either
// 0 or some value, unique for the plane. Therefore, input is defined as
// a bitmask showing where to set the value, and the value itself.
struct InputPlane {
  InputPlane() = default;
  void SetAll() { mask = ~0ull; }
  void Fill(float val) {
    SetAll();
    value = val;
  }
  std::uint64_t mask = 0ull;
  float value = 1.0f;
};
using InputPlanes = std::vector<InputPlane>;

// An interface to implement by computing backends.
class NetworkComputation {
 public:
  // Adds a sample to the batch.
  virtual void AddInput(InputPlanes&& input) = 0;
  // Do the computation.
  virtual void ComputeBlocking() = 0;
  // Returns how many times AddInput() was called.
  virtual int GetBatchSize() const = 0;
  // Returns Q value of @sample.
  virtual float GetQVal(int sample) const = 0;
  // Returns P value @move_id of @sample.
  virtual float GetPVal(int sample, int move_id) const = 0;
  virtual ~NetworkComputation() {}
};

class Network {
 public:
  virtual std::unique_ptr<NetworkComputation> NewComputation() = 0;
  virtual ~Network(){};
};

}  // namespace lczero<|MERGE_RESOLUTION|>--- conflicted
+++ resolved
@@ -56,11 +56,7 @@
     ConvBlock conv1;
     ConvBlock conv2;
     SEUnit se;
-<<<<<<< HEAD
-    int has_se;
-=======
     bool has_se;
->>>>>>> 0c34c693
   };
 
   // Input convnet.
