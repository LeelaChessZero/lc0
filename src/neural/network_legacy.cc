--- conflicted
+++ resolved
@@ -52,15 +52,9 @@
   for (const auto& res : weights.residual()) {
     residual.emplace_back(res);
   }
-<<<<<<< HEAD
-  encoder_head_count = weights.pol_headcount();
-  for (const auto& enc : weights.pol_encoder()) {
-    encoder.emplace_back(enc);
-=======
   pol_encoder_head_count = weights.pol_headcount();
   for (const auto& enc : weights.pol_encoder()) {
     pol_encoder.emplace_back(enc);
->>>>>>> a2407cb8
   }
 }
 
