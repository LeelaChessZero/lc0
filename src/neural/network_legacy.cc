--- conflicted
+++ resolved
@@ -41,31 +41,10 @@
       ip_mult_gate(LayerAdapter(weights.ip_mult_gate()).as_vector()),
       ip_add_gate(LayerAdapter(weights.ip_add_gate()).as_vector()),
       ip_emb_ffn(weights.ip_emb_ffn()),
-<<<<<<< HEAD
-      ip_emb_ffn_ln_gammas(LayerAdapter(weights.ip_emb_ffn_ln_gammas()).as_vector()),
-      ip_emb_ffn_ln_betas(LayerAdapter(weights.ip_emb_ffn_ln_betas()).as_vector()),
-      policy1(weights.policy1()),
-      policy(weights.policy()),
-      ip_pol_w(LayerAdapter(weights.ip_pol_w()).as_vector()),
-      ip_pol_b(LayerAdapter(weights.ip_pol_b()).as_vector()),
-      ip2_pol_w(LayerAdapter(weights.ip2_pol_w()).as_vector()),
-      ip2_pol_b(LayerAdapter(weights.ip2_pol_b()).as_vector()),
-      ip3_pol_w(LayerAdapter(weights.ip3_pol_w()).as_vector()),
-      ip3_pol_b(LayerAdapter(weights.ip3_pol_b()).as_vector()),
-      ip4_pol_w(LayerAdapter(weights.ip4_pol_w()).as_vector()),
-      value(weights.value()),
-      ip_val_w(LayerAdapter(weights.ip_val_w()).as_vector()),
-      ip_val_b(LayerAdapter(weights.ip_val_b()).as_vector()),
-      ip1_val_w(LayerAdapter(weights.ip1_val_w()).as_vector()),
-      ip1_val_b(LayerAdapter(weights.ip1_val_b()).as_vector()),
-      ip2_val_w(LayerAdapter(weights.ip2_val_w()).as_vector()),
-      ip2_val_b(LayerAdapter(weights.ip2_val_b()).as_vector()),
-=======
       ip_emb_ffn_ln_gammas(
           LayerAdapter(weights.ip_emb_ffn_ln_gammas()).as_vector()),
       ip_emb_ffn_ln_betas(
           LayerAdapter(weights.ip_emb_ffn_ln_betas()).as_vector()),
->>>>>>> 07a6e1c2
       moves_left(weights.moves_left()),
       ip_mov_w(LayerAdapter(weights.ip_mov_w()).as_vector()),
       ip_mov_b(LayerAdapter(weights.ip_mov_b()).as_vector()),
@@ -195,14 +174,6 @@
       ln2_gammas(LayerAdapter(smolgen.ln2_gammas()).as_vector()),
       ln2_betas(LayerAdapter(smolgen.ln2_betas()).as_vector()) {}
 
-<<<<<<< HEAD
-LegacyWeights::PolicyHead::PolicyHead(
-    const pblczero::Weights::PolicyHead& policyhead)
-    : policy1(policyhead.policy1()),
-      policy(policyhead.policy()),
-      ip_pol_w(LayerAdapter(policyhead.ip_pol_w()).as_vector()),
-      ip_pol_b(LayerAdapter(policyhead.ip_pol_b()).as_vector()),
-=======
 MultiHeadWeights::PolicyHead::PolicyHead(
     const pblczero::Weights::PolicyHead& policyhead, Vec& w, Vec& b)
     : _ip_pol_w(LayerAdapter(policyhead.ip_pol_w()).as_vector()),
@@ -211,27 +182,18 @@
       ip_pol_b(_ip_pol_b.empty() ? b : _ip_pol_b),
       policy1(policyhead.policy1()),
       policy(policyhead.policy()),
->>>>>>> 07a6e1c2
       ip2_pol_w(LayerAdapter(policyhead.ip2_pol_w()).as_vector()),
       ip2_pol_b(LayerAdapter(policyhead.ip2_pol_b()).as_vector()),
       ip3_pol_w(LayerAdapter(policyhead.ip3_pol_w()).as_vector()),
       ip3_pol_b(LayerAdapter(policyhead.ip3_pol_b()).as_vector()),
       ip4_pol_w(LayerAdapter(policyhead.ip4_pol_w()).as_vector()) {
-<<<<<<< HEAD
-  
-=======
->>>>>>> 07a6e1c2
   pol_encoder_head_count = policyhead.pol_headcount();
   for (const auto& enc : policyhead.pol_encoder()) {
     pol_encoder.emplace_back(enc);
   }
 }
 
-<<<<<<< HEAD
-LegacyWeights::ValueHead::ValueHead(
-=======
 MultiHeadWeights::ValueHead::ValueHead(
->>>>>>> 07a6e1c2
     const pblczero::Weights::ValueHead& valuehead)
     : value(valuehead.value()),
       ip_val_w(LayerAdapter(valuehead.ip_val_w()).as_vector()),
@@ -243,22 +205,6 @@
       ip_val_err_w(LayerAdapter(valuehead.ip_val_err_w()).as_vector()),
       ip_val_err_b(LayerAdapter(valuehead.ip_val_err_b()).as_vector()) {}
 
-<<<<<<< HEAD
-LegacyWeights::PolicyHeads::PolicyHeads(
-    const pblczero::Weights::PolicyHeads& policyheads)
-    : ip_pol_w(LayerAdapter(policyheads.ip_pol_w()).as_vector()),
-      ip_pol_b(LayerAdapter(policyheads.ip_pol_b()).as_vector()),
-      vanilla(policyheads.vanilla()),
-      optimistic_st(policyheads.optimistic_st()),
-      soft(policyheads.soft()),
-      opponent(policyheads.opponent()) {}
-
-LegacyWeights::ValueHeads::ValueHeads(
-    const pblczero::Weights::ValueHeads& valueheads)
-    : winner(valueheads.winner()),
-      q(valueheads.q()),
-      st(valueheads.st()) {}
-=======
 LegacyWeights::LegacyWeights(const pblczero::Weights& weights)
     : BaseWeights(weights),
       policy1(weights.policy1()),
@@ -359,6 +305,5 @@
     }
   }
 }
->>>>>>> 07a6e1c2
 
 }  // namespace lczero