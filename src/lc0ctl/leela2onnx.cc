--- conflicted
+++ resolved
@@ -94,12 +94,8 @@
   options->Add<IntOption>(kOnnxOpsetId, 7, 18) = 17;
   options->Add<IntOption>(kHloBatchSizeId, 1, 2048) = 333;
   options->Add<ChoiceOption>(
-<<<<<<< HEAD
-      hOnnxDataTypeId,
+      kOnnxDataTypeId,
       std::vector<std::string>{"f32", "f16", "bf16", "f8e5m2"}) = "f32";
-=======
-      kOnnxDataTypeId, std::vector<std::string>{"f32", "f16", "bf16"}) = "f32";
->>>>>>> 89bc0045
   options->Add<BoolOption>(kHloAllowPartialResultId);
   options->Add<BoolOption>(kRelaxOpTypes) = false;
   options->HideOption(kOnnxBatchSizeId);
