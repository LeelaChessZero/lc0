/*
  This file is part of Leela Chess Zero.
  Copyright (C) 2018 The LCZero Authors

  Leela Chess is free software: you can redistribute it and/or modify
  it under the terms of the GNU General Public License as published by
  the Free Software Foundation, either version 3 of the License, or
  (at your option) any later version.

  Leela Chess is distributed in the hope that it will be useful,
  but WITHOUT ANY WARRANTY; without even the implied warranty of
  MERCHANTABILITY or FITNESS FOR A PARTICULAR PURPOSE.  See the
  GNU General Public License for more details.

  You should have received a copy of the GNU General Public License
  along with Leela Chess.  If not, see <http://www.gnu.org/licenses/>.

  Additional permission under GNU GPL version 3 section 7

  If you modify this Program, or any covered work, by linking or
  combining it with NVIDIA Corporation's libraries from the NVIDIA CUDA
  Toolkit and the NVIDIA CUDA Deep Neural Network library (or a
  modified version of those libraries), containing parts covered by the
  terms of the respective license agreement, the licensors of this
  Program grant you additional permission to convey the resulting work.
*/

#pragma once

#include <algorithm>
#include <cmath>
#include <iostream>
#include <memory>
#include <mutex>
#include "chess/board.h"
#include "chess/callbacks.h"
#include "chess/position.h"
#include "neural/encoder.h"
#include "neural/writer.h"
#include "utils/fastmath.h"
#include "utils/mutex.h"

namespace lczero {

// Children of a node are stored the following way:
// * Edges and Nodes edges point to are stored separately.
// * There may be dangling edges (which don't yet point to any Node object yet)
// * Edges are stored are a simple array on heap.
// * Nodes are stored as a linked list, and contain index_ field which shows
//   which edge of a parent that node points to.
//
// Example:
//                                Parent Node
//                                    |
//        +-------------+-------------+----------------+--------------+
//        |              |            |                |              |
//   Edge 0(Nf3)    Edge 1(Bc5)     Edge 2(a4)     Edge 3(Qxf7)    Edge 4(a3)
//    (dangling)         |           (dangling)        |           (dangling)
//                   Node, Q=0.5                    Node, Q=-0.2
//
//  Is represented as:
// +--------------+
// | Parent Node  |
// +--------------+                                        +--------+
// | edges_       | -------------------------------------> | Edge[] |
// |              |    +------------+                      +--------+
// | child_       | -> | Node       |                      | Nf3    |
// +--------------+    +------------+                      | Bc5    |
//                     | index_ = 1 |                      | a4     |
//                     | q_ = 0.5   |    +------------+    | Qxf7   |
//                     | sibling_   | -> | Node       |    | a3     |
//                     +------------+    +------------+    +--------+
//                                       | index_ = 3 |
//                                       | q_ = -0.2  |
//                                       | sibling_   | -> nullptr
//                                       +------------+

class Node;
class Edge {
 public:
  // Returns move from the point of view of the player making it (if as_opponent
  // is false) or as opponent (if as_opponent is true).
  Move GetMove(bool as_opponent = false) const;

  // Returns or sets value of Move policy prior returned from the neural net
  // (but can be changed by adding Dirichlet noise). Must be in [0,1].
  float GetP() const;
  void SetP(float val);

  // Debug information about the edge.
  std::string DebugString() const;

 private:
  void SetMove(Move move) { move_ = move; }

  // Move corresponding to this node. From the point of view of a player,
  // i.e. black's e7e5 is stored as e2e4.
  // Root node contains move a1a1.
  Move move_;

  // Probability that this move will be made, from the policy head of the neural
  // network; compressed to a 16 bit format (5 bits exp, 11 bits significand).
  uint16_t p_ = 0;

  friend class EdgeList;
};

// Array of Edges.
class EdgeList {
 public:
  EdgeList() {}
  EdgeList(MoveList moves);
  Edge* get() const { return edges_.get(); }
  Edge& operator[](size_t idx) const { return edges_[idx]; }
  operator bool() const { return static_cast<bool>(edges_); }
  uint16_t size() const { return size_; }

 private:
  std::unique_ptr<Edge[]> edges_;
  uint16_t size_ = 0;
};

class EdgeAndNode;
template <bool is_const>
class Edge_Iterator;

class Node {
 public:
  using Iterator = Edge_Iterator<false>;
  using ConstIterator = Edge_Iterator<true>;

  // Takes pointer to a parent node and own index in a parent.
  Node(Node* parent, uint16_t index) : parent_(parent), index_(index) {}

  // Allocates a new edge and a new node. The node has to be no edges before
  // that.
  Node* CreateSingleChildNode(Move m);

  // Creates edges from a movelist. There has to be no edges before that.
  void CreateEdges(const MoveList& moves);

  // Gets parent node.
  Node* GetParent() const { return parent_; }

  // Returns whether a node has children.
  bool HasChildren() const { return edges_; }

  // Returns sum of policy priors which have had at least one playout.
  float GetVisitedPolicy() const;
  uint32_t GetN() const { return n_; }
  uint32_t GetNInFlight() const { return n_in_flight_; }
  uint32_t GetChildrenVisits() const { return n_ > 0 ? n_ - 1 : 0; }
  // Returns n = n_if_flight.
  int GetNStarted() const { return n_ + n_in_flight_; }
  // Returns node eval, i.e. average subtree V for non-terminal node and -1/0/1
  // for terminal nodes.
  float GetQ() const { return q_; }
  float GetD() const { return d_; }

  // Returns whether the node is known to be draw/lose/win.
  bool IsTerminal() const { return is_terminal_; }
  uint16_t GetNumEdges() const { return edges_.size(); }

  // Makes the node terminal and sets it's score.
  void MakeTerminal(GameResult result);
  // Makes the node not terminal and updates its visits.
  void MakeNotTerminal();

  // If this node is not in the process of being expanded by another thread
  // (which can happen only if n==0 and n-in-flight==1), mark the node as
  // "being updated" by incrementing n-in-flight, and return true.
  // Otherwise return false.
  bool TryStartScoreUpdate();
  // Decrements n-in-flight back.
  void CancelScoreUpdate(int multivisit);
  // Updates the node with newly computed value v.
  // Updates:
  // * Q (weighted average of all V in a subtree)
  // * N (+=1)
  // * N-in-flight (-=1)
  void FinalizeScoreUpdate(float v, float d, int multivisit);
  // When search decides to treat one visit as several (in case of collisions
  // or visiting terminal nodes several times), it amplifies the visit by
  // incrementing n_in_flight.
  void IncrementNInFlight(int multivisit) { n_in_flight_ += multivisit; }

  // Updates max depth, if new depth is larger.
  void UpdateMaxDepth(int depth);

  // Caches the best child if possible.
  void UpdateBestChild(const Iterator& best_edge, int collisions_allowed);

  // Gets a cached best child if it is still valid.
  Node* GetCachedBestChild() {
    if (n_in_flight_ < best_child_cache_in_flight_limit_) {
      return best_child_cached_;
    }
    return nullptr;
  }

  // Gets how many more visits the cached value is valid for. Only valid if
  // GetCachedBestChild returns a value.
  int GetRemainingCacheVisits() {
    return best_child_cache_in_flight_limit_ - n_in_flight_;
  }

  // Calculates the full depth if new depth is larger, updates it, returns
  // in depth parameter, and returns true if it was indeed updated.
  bool UpdateFullDepth(uint16_t* depth);

  V4TrainingData GetV4TrainingData(GameResult result,
                                   const PositionHistory& history,
                                   FillEmptyHistory fill_empty_history,
                                   float best_q, float best_d) const;

  // Returns range for iterating over edges.
  ConstIterator Edges() const;
  Iterator Edges();

  class NodeRange;
  // Returns range for iterating over nodes. Note that there may be edges
  // without nodes, which will be skipped by this iteration.
  NodeRange ChildNodes() const;

  // Deletes all children.
  void ReleaseChildren();

  // Deletes all children except one.
  void ReleaseChildrenExceptOne(Node* node);

  // For a child node, returns corresponding edge.
  Edge* GetEdgeToNode(const Node* node) const;

  // Returns edge to the own node.
  Edge* GetOwnEdge() const;

  // Debug information about the node.
  std::string DebugString() const;

 private:
  // Performs construction time type initialization. For use only with a node
  // that has not been used beyond its construction.
  void Reinit(Node* parent, uint16_t index) {
    parent_ = parent;
    index_ = index;
  }

  // To minimize the number of padding bytes and to avoid having unnecessary
  // padding when new fields are added, we arrange the fields by size, largest
  // to smallest.

  // TODO: shrink the padding on this somehow? It takes 16 bytes even though
  // only 10 are real! Maybe even merge it into this class??
  EdgeList edges_;

  // 8 byte fields.
  // Pointer to a parent node. nullptr for the root.
  Node* parent_ = nullptr;
  // Pointer to a first child. nullptr for a leaf node.
  std::unique_ptr<Node> child_;
  // Pointer to a next sibling. nullptr if there are no further siblings.
  std::unique_ptr<Node> sibling_;
  // Cached pointer to best child, valid while n_in_flight <
  // best_child_cache_in_flight_limit_
  Node* best_child_cached_ = nullptr;

  // 4 byte fields.
  // Average value (from value head of neural network) of all visited nodes in
  // subtree. For terminal nodes, eval is stored. This is from the perspective
  // of the player who "just" moved to reach this position, rather than from the
  // perspective of the player-to-move for the position.
  float q_ = 0.0f;
  // Averaged draw probability. Works similarly to Q, except that D is not
  // flipped depending on the side to move.
  float d_ = 0.0f;
  // Sum of policy priors which have had at least one playout.
  float visited_policy_ = 0.0f;
  // How many completed visits this node had.
  uint32_t n_ = 0;
  // (AKA virtual loss.) How many threads currently process this node (started
  // but not finished). This value is added to n during selection which node
  // to pick in MCTS, and also when selecting the best move.
  uint32_t n_in_flight_ = 0;
  // If best_child_cached_ is non-null, and n_in_flight_ < this,
  // best_child_cached_ is still the best child.
  uint32_t best_child_cache_in_flight_limit_ = 0;

  // 2 byte fields.
  // Index of this node is parent's edge list.
  uint16_t index_;

  // 1 byte fields.
  // Whether or not this node end game (with a winning of either sides or draw).
  bool is_terminal_ = false;

  // TODO(mooskagh) Unfriend NodeTree.
  friend class NodeTree;
  friend class Edge_Iterator<true>;
  friend class Edge_Iterator<false>;
  friend class Node_Iterator;
  friend class Edge;
};

// Define __i386__  or __arm__ also for 32 bit Windows.
#if defined(_M_IX86)
#define __i386__
#endif
#if defined(_M_ARM) && !defined(_M_AMD64)
#define __arm__
#endif

// A basic sanity check. This must be adjusted when Node members are adjusted.
#if defined(__i386__) || (defined(__arm__) && !defined(__aarch64__))
static_assert(sizeof(Node) == 52, "Unexpected size of Node for 32bit compile");
#else
static_assert(sizeof(Node) == 80, "Unexpected size of Node");
#endif

// Contains Edge and Node pair and set of proxy functions to simplify access
// to them.
class EdgeAndNode {
 public:
  EdgeAndNode() = default;
  EdgeAndNode(Edge* edge, Node* node) : edge_(edge), node_(node) {}
  void Reset() { edge_ = nullptr; }
  explicit operator bool() const { return edge_ != nullptr; }
  bool operator==(const EdgeAndNode& other) const {
    return edge_ == other.edge_;
  }
  bool operator!=(const EdgeAndNode& other) const {
    return edge_ != other.edge_;
  }
  // Arbitrary ordering just to make it possible to use in tuples.
  bool operator<(const EdgeAndNode& other) const { return edge_ < other.edge_; }
  bool HasNode() const { return node_ != nullptr; }
  Edge* edge() const { return edge_; }
  Node* node() const { return node_; }

  // Proxy functions for easier access to node/edge.
<<<<<<< HEAD
  float GetQD(float default q, float drawScore) const {
	  float d = drawScore * GetD();
	  return (node_ && node_->GetN() > 0) ? node_->GetQ() + d : default_q;
  }
  float GetQ(float default_q) const {
    return (node_ && node_->GetN() > 0) ? node_->GetQ() : default_q;
=======
  float GetQ(float default_q, bool logit_q = false) const {
    return (node_ && node_->GetN() > 0)
               ?
               // Scale Q slightly to avoid logit(1) = infinity.
               (logit_q ? FastLogit(0.9999999f * node_->GetQ()) : node_->GetQ())
               : default_q;
>>>>>>> 90124a1f
  }
  float GetD() const {
    return (node_ && node_->GetN() > 0) ? node_->GetD() : 0.0f;
  }
  // N-related getters, from Node (if exists).
  uint32_t GetN() const { return node_ ? node_->GetN() : 0; }
  int GetNStarted() const { return node_ ? node_->GetNStarted() : 0; }
  uint32_t GetNInFlight() const { return node_ ? node_->GetNInFlight() : 0; }

  // Whether the node is known to be terminal.
  bool IsTerminal() const { return node_ ? node_->IsTerminal() : false; }

  // Edge related getters.
  float GetP() const { return edge_->GetP(); }
  Move GetMove(bool flip = false) const {
    return edge_ ? edge_->GetMove(flip) : Move();
  }

  // Returns U = numerator * p / N.
  // Passed numerator is expected to be equal to (cpuct * sqrt(N[parent])).
  float GetU(float numerator) const {
    return numerator * GetP() / (1 + GetNStarted());
  }

  int GetVisitsToReachU(float target_score, float numerator, float default_q,
                        bool logit_q) const {
    const auto q = GetQ(default_q, logit_q);
    if (q >= target_score) return std::numeric_limits<int>::max();
    const auto n1 = GetNStarted() + 1;
    return std::max(
        1.0f,
        std::min(std::floor(GetP() * numerator / (target_score - q) - n1) + 1,
                 1e9f));
  }

  std::string DebugString() const;

 protected:
  // nullptr means that the whole pair is "null". (E.g. when search for a node
  // didn't find anything, or as end iterator signal).
  Edge* edge_ = nullptr;
  // nullptr means that the edge doesn't yet have node extended.
  Node* node_ = nullptr;
};

// TODO(crem) Replace this with less hacky iterator once we support C++17.
// This class has multiple hypostases within one class:
// * Range (begin() and end() functions)
// * Iterator (operator++() and operator*())
// * Element, pointed by iterator (EdgeAndNode class mainly, but Edge_Iterator
//   is useful too when client wants to call GetOrSpawnNode).
//   It's safe to slice EdgeAndNode off Edge_Iterator.
// It's more customary to have those as three classes, but
// creating zoo of classes and copying them around while iterating seems
// excessive.
//
// All functions are not thread safe (must be externally synchronized), but
// it's fine if Node/Edges state change between calls to functions of the
// iterator (e.g. advancing the iterator).
template <bool is_const>
class Edge_Iterator : public EdgeAndNode {
 public:
  using Ptr = std::conditional_t<is_const, const std::unique_ptr<Node>*,
                                 std::unique_ptr<Node>*>;

  // Creates "end()" iterator.
  Edge_Iterator() {}

  // Creates "begin()" iterator. Also happens to be a range constructor.
  Edge_Iterator(const EdgeList& edges, Ptr node_ptr)
      : EdgeAndNode(edges.size() ? edges.get() : nullptr, nullptr),
        node_ptr_(node_ptr),
        total_count_(edges.size()) {
    if (edge_) Actualize();
  }

  // Function to support range interface.
  Edge_Iterator<is_const> begin() { return *this; }
  Edge_Iterator<is_const> end() { return {}; }

  // Functions to support iterator interface.
  // Equality comparison operators are inherited from EdgeAndNode.
  void operator++() {
    // If it was the last edge in array, become end(), otherwise advance.
    if (++current_idx_ == total_count_) {
      edge_ = nullptr;
    } else {
      ++edge_;
      Actualize();
    }
  }
  Edge_Iterator& operator*() { return *this; }

  // If there is node, return it. Otherwise spawn a new one and return it.
  Node* GetOrSpawnNode(Node* parent,
                       std::unique_ptr<Node>* node_source = nullptr) {
    if (node_) return node_;  // If there is already a node, return it.
    Actualize();              // But maybe other thread already did that.
    if (node_) return node_;  // If it did, return.
    // Now we are sure we have to create a new node.
    // Suppose there are nodes with idx 3 and 7, and we want to insert one with
    // idx 5. Here is how it looks like:
    //    node_ptr_ -> &Node(idx_.3).sibling_  ->  Node(idx_.7)
    // Here is how we do that:
    // 1. Store pointer to a node idx_.7:
    //    node_ptr_ -> &Node(idx_.3).sibling_  ->  nullptr
    //    tmp -> Node(idx_.7)
    std::unique_ptr<Node> tmp = std::move(*node_ptr_);
    // 2. Create fresh Node(idx_.5):
    //    node_ptr_ -> &Node(idx_.3).sibling_  ->  Node(idx_.5)
    //    tmp -> Node(idx_.7)
    if (node_source && *node_source) {
      (*node_source)->Reinit(parent, current_idx_);
      *node_ptr_ = std::move(*node_source);
    } else {
      *node_ptr_ = std::make_unique<Node>(parent, current_idx_);
    }
    // 3. Attach stored pointer back to a list:
    //    node_ptr_ ->
    //         &Node(idx_.3).sibling_ -> Node(idx_.5).sibling_ -> Node(idx_.7)
    (*node_ptr_)->sibling_ = std::move(tmp);
    // 4. Actualize:
    //    node_ -> &Node(idx_.5)
    //    node_ptr_ -> &Node(idx_.5).sibling_ -> Node(idx_.7)
    Actualize();
    return node_;
  }

 private:
  void Actualize() {
    // If node_ptr_ is behind, advance it.
    // This is needed (and has to be 'while' rather than 'if') as other threads
    // could spawn new nodes between &node_ptr_ and *node_ptr_ while we didn't
    // see.
    while (*node_ptr_ && (*node_ptr_)->index_ < current_idx_) {
      node_ptr_ = &(*node_ptr_)->sibling_;
    }
    // If in the end node_ptr_ points to the node that we need, populate node_
    // and advance node_ptr_.
    if (*node_ptr_ && (*node_ptr_)->index_ == current_idx_) {
      node_ = (*node_ptr_).get();
      node_ptr_ = &node_->sibling_;
    } else {
      node_ = nullptr;
    }
  }

  // Pointer to a pointer to the next node. Has to be a pointer to pointer
  // as we'd like to update it when spawning a new node.
  Ptr node_ptr_;
  uint16_t current_idx_ = 0;
  uint16_t total_count_ = 0;
};

class Node_Iterator {
 public:
  Node_Iterator(Node* node) : node_(node) {}
  Node* operator*() { return node_; }
  Node* operator->() { return node_; }
  bool operator==(Node_Iterator& other) { return node_ == other.node_; }
  bool operator!=(Node_Iterator& other) { return node_ != other.node_; }
  void operator++() { node_ = node_->sibling_.get(); }

 private:
  Node* node_;
};

class Node::NodeRange {
 public:
  Node_Iterator begin() { return Node_Iterator(node_); }
  Node_Iterator end() { return Node_Iterator(nullptr); }

 private:
  NodeRange(Node* node) : node_(node) {}
  Node* node_;
  friend class Node;
};

class NodeTree {
 public:
  ~NodeTree() { DeallocateTree(); }
  // Adds a move to current_head_.
  void MakeMove(Move move);
  // Resets the current head to ensure it doesn't carry over details from a
  // previous search.
  void TrimTreeAtHead();
  // Sets the position in a tree, trying to reuse the tree.
  // If @auto_garbage_collect, old tree is garbage collected immediately. (may
  // take some milliseconds)
  // Returns whether a new position the same game as old position (with some
  // moves added). Returns false, if the position is completely different,
  // or if it's shorter than before.
  bool ResetToPosition(const std::string& starting_fen,
                       const std::vector<Move>& moves);
  const Position& HeadPosition() const { return history_.Last(); }
  int GetPlyCount() const { return HeadPosition().GetGamePly(); }
  bool IsBlackToMove() const { return HeadPosition().IsBlackToMove(); }
  Node* GetCurrentHead() const { return current_head_; }
  Node* GetGameBeginNode() const { return gamebegin_node_.get(); }
  const PositionHistory& GetPositionHistory() const { return history_; }

 private:
  void DeallocateTree();
  // A node which to start search from.
  Node* current_head_ = nullptr;
  // Root node of a game tree.
  std::unique_ptr<Node> gamebegin_node_;
  PositionHistory history_;
};

}  // namespace lczero<|MERGE_RESOLUTION|>--- conflicted
+++ resolved
@@ -337,22 +337,13 @@
   Node* node() const { return node_; }
 
   // Proxy functions for easier access to node/edge.
-<<<<<<< HEAD
-  float GetQD(float default q, float drawScore) const {
-	  float d = drawScore * GetD();
-	  return (node_ && node_->GetN() > 0) ? node_->GetQ() + d : default_q;
-  }
-  float GetQ(float default_q) const {
-    return (node_ && node_->GetN() > 0) ? node_->GetQ() : default_q;
-=======
-  float GetQ(float default_q, bool logit_q = false) const {
-    return (node_ && node_->GetN() > 0)
-               ?
-               // Scale Q slightly to avoid logit(1) = infinity.
-               (logit_q ? FastLogit(0.9999999f * node_->GetQ()) : node_->GetQ())
-               : default_q;
->>>>>>> 90124a1f
-  }
+  // Return Q, modified by logit_q or drawScore and D as specified
+  float GetQD(float default_q, float drawScore, bool logit_q = false) const {
+    if (node_ && node_->GetN() <= 0) return default_q;
+    else if (logit_q) return FastLogit(0.9999999f * (node_->GetQ() + drawScore * GetD()));
+    else return node_->GetQ() + drawScore * GetD();
+  }
+  
   float GetD() const {
     return (node_ && node_->GetN() > 0) ? node_->GetD() : 0.0f;
   }
