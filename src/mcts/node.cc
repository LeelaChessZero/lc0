/*
  This file is part of Leela Chess Zero.
  Copyright (C) 2018 The LCZero Authors

  Leela Chess is free software: you can redistribute it and/or modify
  it under the terms of the GNU General Public License as published by
  the Free Software Foundation, either version 3 of the License, or
  (at your option) any later version.

  Leela Chess is distributed in the hope that it will be useful,
  but WITHOUT ANY WARRANTY; without even the implied warranty of
  MERCHANTABILITY or FITNESS FOR A PARTICULAR PURPOSE.  See the
  GNU General Public License for more details.

  You should have received a copy of the GNU General Public License
  along with Leela Chess.  If not, see <http://www.gnu.org/licenses/>.

  Additional permission under GNU GPL version 3 section 7

  If you modify this Program, or any covered work, by linking or
  combining it with NVIDIA Corporation's libraries from the NVIDIA CUDA
  Toolkit and the NVIDIA CUDA Deep Neural Network library (or a
  modified version of those libraries), containing parts covered by the
  terms of the respective license agreement, the licensors of this
  Program grant you additional permission to convey the resulting work.
*/

#include "mcts/node.h"

#include <algorithm>
#include <array>
#include <cassert>
#include <cmath>
#include <cstring>
#include <iostream>
#include <sstream>
#include <thread>
#include "neural/encoder.h"
#include "neural/network.h"
#include "utils/exception.h"
#include "utils/hashcat.h"

namespace lczero {

/////////////////////////////////////////////////////////////////////////
// Node garbage collector
/////////////////////////////////////////////////////////////////////////

namespace {
// Periodicity of garbage collection, milliseconds.
const int kGCIntervalMs = 100;

// Every kGCIntervalMs milliseconds release nodes in a separate GC thread.
class NodeGarbageCollector {
 public:
  NodeGarbageCollector() : gc_thread_([this]() { Worker(); }) {}

  // Takes ownership of a subtree, to dispose it in a separate thread when
  // it has time.
  void AddToGcQueue(std::unique_ptr<Node> node) {
    if (!node) return;
    Mutex::Lock lock(gc_mutex_);
    subtrees_to_gc_.emplace_back(std::move(node));
  }

  ~NodeGarbageCollector() {
    // Flips stop flag and waits for a worker thread to stop.
    stop_ = true;
    gc_thread_.join();
  }

 private:
  void GarbageCollect() {
    while (!stop_) {
      // Node will be released in destructor when mutex is not locked.
      std::unique_ptr<Node> node_to_gc;
      {
        // Lock the mutex and move last subtree from subtrees_to_gc_ into
        // node_to_gc.
        Mutex::Lock lock(gc_mutex_);
        if (subtrees_to_gc_.empty()) return;
        node_to_gc = std::move(subtrees_to_gc_.back());
        subtrees_to_gc_.pop_back();
      }
    }
  }

  void Worker() {
    while (!stop_) {
      std::this_thread::sleep_for(std::chrono::milliseconds(kGCIntervalMs));
      GarbageCollect();
    };
  }

  mutable Mutex gc_mutex_;
  std::vector<std::unique_ptr<Node>> subtrees_to_gc_ GUARDED_BY(gc_mutex_);

  // When true, Worker() should stop and exit.
  volatile bool stop_ = false;
  std::thread gc_thread_;
};  // namespace

NodeGarbageCollector gNodeGc;
}  // namespace

/////////////////////////////////////////////////////////////////////////
// Edge
/////////////////////////////////////////////////////////////////////////

Move Edge::GetMove(bool as_opponent) const {
  if (!as_opponent) return move_;
  Move m = move_;
  m.Mirror();
  return m;
}

// Policy priors (P) are stored in a compressed 16-bit format.
//
// Source values are 32-bit floats:
// * bit 31 is sign (zero means positive)
// * bit 30 is sign of exponent (zero means nonpositive)
// * bits 29..23 are value bits of exponent
// * bits 22..0 are significand bits (plus a "virtual" always-on bit: s ∈ [1,2))
// The number is then sign * 2^exponent * significand, usually.
// See https://www.h-schmidt.net/FloatConverter/IEEE754.html for details.
//
// In compressed 16-bit value we store bits 27..12:
// * bit 31 is always off as values are always >= 0
// * bit 30 is always off as values are always < 2
// * bits 29..28 are only off for values < 4.6566e-10, assume they are always on
// * bits 11..0 are for higher precision, they are dropped leaving only 11 bits
//     of precision
//
// When converting to compressed format, bit 11 is added to in order to make it
// a rounding rather than truncation.
//
// Out of 65556 possible values, 2047 are outside of [0,1] interval (they are in
// interval (1,2)). This is fine because the values in [0,1] are skewed towards
// 0, which is also exactly how the components of policy tend to behave (since
// they add up to 1).

// If the two assumed-on exponent bits (3<<28) are in fact off, the input is
// rounded up to the smallest value with them on. We accomplish this by
// subtracting the two bits from the input and checking for a negative result
// (the subtraction works despite crossing from exponent to significand). This
// is combined with the round-to-nearest addition (1<<11) into one op.
void Edge::SetP(float p) {
  assert(0.0f <= p && p <= 1.0f);
  constexpr int32_t roundings = (1 << 11) - (3 << 28);
  int32_t tmp;
  std::memcpy(&tmp, &p, sizeof(float));
  tmp += roundings;
  p_ = (tmp < 0) ? 0 : static_cast<uint16_t>(tmp >> 12);
}

float Edge::GetP() const {
  // Reshift into place and set the assumed-set exponent bits.
  uint32_t tmp = (static_cast<uint32_t>(p_) << 12) | (3 << 28);
  float ret;
  std::memcpy(&ret, &tmp, sizeof(uint32_t));
  return ret;
}

std::string Edge::DebugString() const {
  std::ostringstream oss;
  oss << "Move: " << move_.as_string() << " p_: " << p_ << " GetP: " << GetP();
  return oss.str();
}

/////////////////////////////////////////////////////////////////////////
// EdgeList
/////////////////////////////////////////////////////////////////////////

EdgeList::EdgeList(MoveList moves)
    : edges_(std::make_unique<Edge[]>(moves.size())), size_(moves.size()) {
  auto* edge = edges_.get();
  for (auto move : moves) edge++->SetMove(move);
}

/////////////////////////////////////////////////////////////////////////
// Node
/////////////////////////////////////////////////////////////////////////

Node* Node::CreateSingleChildNode(Move move) {
  assert(!edges_);
  assert(!child_);
  edges_ = EdgeList({move});
  child_ = std::make_unique<Node>(this, 0);
  return child_.get();
}

void Node::CreateEdges(const MoveList& moves) {
  assert(!edges_);
  assert(!child_);
  edges_ = EdgeList(moves);
}

Node::ConstIterator Node::Edges() const { return {edges_, &child_}; }
Node::Iterator Node::Edges() { return {edges_, &child_}; }

float Node::GetVisitedPolicy() const { return visited_policy_; }

Edge* Node::GetEdgeToNode(const Node* node) const {
  assert(node->parent_ == this);
  assert(node->index_ < edges_.size());
  return &edges_[node->index_];
}

std::string Node::DebugString() const {
  std::ostringstream oss;
  oss << " Term:" << is_terminal_ << " This:" << this << " Parent:" << parent_
      << " Index:" << index_ << " Child:" << child_.get()
      << " Sibling:" << sibling_.get() << " Q:" << q_ << " N:" << n_
      << " N_:" << n_in_flight_ << " Edges:" << edges_.size();
  return oss.str();
}

void Node::MakeTerminal(GameResult result) {
  is_terminal_ = true;
  if (result == GameResult::DRAW) {
    q_ = mcts_q_ = 0.0f;
  } else if (result == GameResult::WHITE_WON) {
    q_ = mcts_q_ = 1.0f;
  } else if (result == GameResult::BLACK_WON) {
    q_ = mcts_q_ = -1.0f;
  }
}

bool Node::TryStartScoreUpdate() {
  if (n_ == 0 && n_in_flight_ > 0) return false;
  ++n_in_flight_;
  return true;
}

void Node::CancelScoreUpdate() { --n_in_flight_; }

void Node::FinalizeScoreUpdate(float v,
                               bool experimental_q_enabled,
                               uint32_t experimental_q_required_n,
                               float experimental_q_weight) {
  // Recompute Q.
  mcts_q_ += (v - mcts_q_) / (n_ + 1);
  if (experimental_q_enabled) {
    FinalizeScoreUpdateMinimaxComponent(v,
                                        experimental_q_required_n,
                                        experimental_q_weight);
  } else {
    // If no alternative algorithm is used, "q_" is just "mcts_q_"
    q_ = mcts_q_;
  }
  // If first visit, update parent's sum of policies visited at least once.
  if (n_ == 0 && parent_ != nullptr) {
    parent_->visited_policy_ += parent_->edges_[index_].GetP();
  }
  // Increment N.
  ++n_;
  // Decrement virtual loss.
  --n_in_flight_;
}

void Node::FinalizeScoreUpdateMinimaxComponent(float v,
                                               uint32_t required_n,
                                               float max_weight) {
  // Recompute MinMax Q.
  if (n_ == 0 || is_terminal_) {
    q_ = v;
  } else {
    // Find the child node with highest N
    auto child_nodes = ChildNodes();
    auto highest_n_child = std::max_element(child_nodes.begin(), child_nodes.end(), [] (Node *lhs, Node *rhs) {
      return lhs->n_ < rhs->n_ || (lhs->n_ == rhs->n_ && lhs->q_ < rhs->q_);
    });

    // Backup all the Q and N values of the childs nodes that have better or
    // equal Q value than the node with the highest N
    constexpr uint32_t max_array_size = 16;
    std::array<float, max_array_size> qs;
    std::array<uint32_t, max_array_size> ns;
    uint32_t count = 0;
    for (auto child : child_nodes) {
      if (child == *highest_n_child || child->q_ >= highest_n_child->q_) {
        qs[count] = child->q_;
        ns[count] = child->n_;
        ++count;
        if (count == max_array_size) {
          break;
        }
      }
    }

    // Get the sum N of all child nodes
    uint32_t best_nodes_n_sum = 0;
    for (uint32_t i = 0; i < count; ++i) {
      best_nodes_n_sum += ns[i];
    }

<<<<<<< HEAD
    // This should not be required, but it's crashing for some reason so trying
    // to fix...
    best_nodes_n_sum = std::max((uint32_t)1, best_nodes_n_sum);

=======
    // Don't know why, but sometimes "best_nodes_n_sum" is 0
    // use "mcts_q_" if that happens to prevent crash.
    if (best_nodes_n_sum == 0) {
      q_ = mcts_q_;
      return;
    }
    
>>>>>>> a1cf4e5a
    // Calculate "bests_q"
    float bests_q = 0.0f;
    for (uint32_t i = 0; i < count; ++i) {
      bests_q -= qs[i] * ((float)ns[i] / (float)best_nodes_n_sum);
    }

    // Calculate the "minmax_w"
    float minmax_w = (float)std::min(n_, required_n) / (float)required_n;
    minmax_w *= max_weight;

    // Finally update "q_"
    q_ = bests_q * minmax_w + mcts_q_ * (1.0f - minmax_w);
  }
}

Node::NodeRange Node::ChildNodes() const { return child_.get(); }

void Node::ReleaseChildren() { gNodeGc.AddToGcQueue(std::move(child_)); }

void Node::ReleaseChildrenExceptOne(Node* node_to_save) {
  // Stores node which will have to survive (or nullptr if it's not found).
  std::unique_ptr<Node> saved_node;
  // Pointer to unique_ptr, so that we could move from it.
  for (std::unique_ptr<Node>* node = &child_; *node;
       node = &(*node)->sibling_) {
    // If current node is the one that we have to save.
    if (node->get() == node_to_save) {
      // Kill all remaining siblings.
      gNodeGc.AddToGcQueue(std::move((*node)->sibling_));
      // Save the node, and take the ownership from the unique_ptr.
      saved_node = std::move(*node);
      break;
    }
  }
  // Make saved node the only child. (kills previous siblings).
  gNodeGc.AddToGcQueue(std::move(child_));
  child_ = std::move(saved_node);
}

namespace {
// Reverse bits in every byte of a number
uint64_t ReverseBitsInBytes(uint64_t v) {
  v = ((v >> 1) & 0x5555555555555555ull) | ((v & 0x5555555555555555ull) << 1);
  v = ((v >> 2) & 0x3333333333333333ull) | ((v & 0x3333333333333333ull) << 2);
  v = ((v >> 4) & 0x0F0F0F0F0F0F0F0Full) | ((v & 0x0F0F0F0F0F0F0F0Full) << 4);
  return v;
}
}  // namespace

V3TrainingData Node::GetV3TrainingData(GameResult game_result,
                                       const PositionHistory& history) const {
  V3TrainingData result;

  // Set version.
  result.version = 3;

  // Populate probabilities.
  float total_n = static_cast<float>(GetChildrenVisits());
  // Prevent garbage/invalid training data from being uploaded to server.
  if (total_n <= 0.0f) throw Exception("Search generated invalid data!");
  std::memset(result.probabilities, 0, sizeof(result.probabilities));
  for (const auto& child : Edges()) {
    result.probabilities[child.edge()->GetMove().as_nn_index()] =
        child.GetN() / total_n;
  }

  // Populate planes.
  InputPlanes planes = EncodePositionForNN(history, 8);
  int plane_idx = 0;
  for (auto& plane : result.planes) {
    plane = ReverseBitsInBytes(planes[plane_idx++].mask);
  }

  const auto& position = history.Last();
  // Populate castlings.
  result.castling_us_ooo = position.CanCastle(Position::WE_CAN_OOO) ? 1 : 0;
  result.castling_us_oo = position.CanCastle(Position::WE_CAN_OO) ? 1 : 0;
  result.castling_them_ooo = position.CanCastle(Position::THEY_CAN_OOO) ? 1 : 0;
  result.castling_them_oo = position.CanCastle(Position::THEY_CAN_OO) ? 1 : 0;

  // Other params.
  result.side_to_move = position.IsBlackToMove() ? 1 : 0;
  result.move_count = 0;
  result.rule50_count = position.GetNoCaptureNoPawnPly();

  // Game result.
  if (game_result == GameResult::WHITE_WON) {
    result.result = position.IsBlackToMove() ? -1 : 1;
  } else if (game_result == GameResult::BLACK_WON) {
    result.result = position.IsBlackToMove() ? 1 : -1;
  } else {
    result.result = 0;
  }

  return result;
}

/////////////////////////////////////////////////////////////////////////
// EdgeAndNode
/////////////////////////////////////////////////////////////////////////

std::string EdgeAndNode::DebugString() const {
  if (!edge_) return "(no edge)";
  return edge_->DebugString() + " " +
         (node_ ? node_->DebugString() : "(no node)");
}

/////////////////////////////////////////////////////////////////////////
// NodeTree
/////////////////////////////////////////////////////////////////////////

void NodeTree::MakeMove(Move move) {
  if (HeadPosition().IsBlackToMove()) move.Mirror();

  Node* new_head = nullptr;
  for (auto& n : current_head_->Edges()) {
    if (n.GetMove() == move) {
      new_head = n.GetOrSpawnNode(current_head_);
      break;
    }
  }
  current_head_->ReleaseChildrenExceptOne(new_head);
  current_head_ =
      new_head ? new_head : current_head_->CreateSingleChildNode(move);
  history_.Append(move);
}

void NodeTree::TrimTreeAtHead() {
  auto tmp = std::move(current_head_->sibling_);
  // Send dependent nodes for GC instead of destroying them immediately.
  gNodeGc.AddToGcQueue(std::move(current_head_->child_));
  *current_head_ = Node(current_head_->GetParent(), current_head_->index_);
  current_head_->sibling_ = std::move(tmp);
}

void NodeTree::ResetToPosition(const std::string& starting_fen,
                               const std::vector<Move>& moves) {
  ChessBoard starting_board;
  int no_capture_ply;
  int full_moves;
  starting_board.SetFromFen(starting_fen, &no_capture_ply, &full_moves);
  if (gamebegin_node_ && history_.Starting().GetBoard() != starting_board) {
    // Completely different position.
    DeallocateTree();
  }

  if (!gamebegin_node_) {
    gamebegin_node_ = std::make_unique<Node>(nullptr, 0);
  }

  history_.Reset(starting_board, no_capture_ply,
                 full_moves * 2 - (starting_board.flipped() ? 1 : 2));

  Node* old_head = current_head_;
  current_head_ = gamebegin_node_.get();
  bool seen_old_head = (gamebegin_node_.get() == old_head);
  for (const auto& move : moves) {
    MakeMove(move);
    if (old_head == current_head_) seen_old_head = true;
  }

  // MakeMove guarantees that no siblings exist; but, if we didn't see the old
  // head, it means we might have a position that was an ancestor to a
  // previously searched position, which means that the current_head_ might
  // retain old n_ and q_ (etc) data, even though its old children were
  // previously trimmed; we need to reset current_head_ in that case.
  // Also, if the current_head_ is terminal, reset that as well to allow forced
  // analysis of WDL hits, or possibly 3 fold or 50 move "draws", etc.
  if (!seen_old_head || current_head_->IsTerminal()) TrimTreeAtHead();
}

void NodeTree::DeallocateTree() {
  // Same as gamebegin_node_.reset(), but actual deallocation will happen in
  // GC thread.
  gNodeGc.AddToGcQueue(std::move(gamebegin_node_));
  gamebegin_node_ = nullptr;
  current_head_ = nullptr;
}

}  // namespace lczero<|MERGE_RESOLUTION|>--- conflicted
+++ resolved
@@ -294,12 +294,6 @@
       best_nodes_n_sum += ns[i];
     }
 
-<<<<<<< HEAD
-    // This should not be required, but it's crashing for some reason so trying
-    // to fix...
-    best_nodes_n_sum = std::max((uint32_t)1, best_nodes_n_sum);
-
-=======
     // Don't know why, but sometimes "best_nodes_n_sum" is 0
     // use "mcts_q_" if that happens to prevent crash.
     if (best_nodes_n_sum == 0) {
@@ -307,7 +301,6 @@
       return;
     }
     
->>>>>>> a1cf4e5a
     // Calculate "bests_q"
     float bests_q = 0.0f;
     for (uint32_t i = 0; i < count; ++i) {
