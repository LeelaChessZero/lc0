--- conflicted
+++ resolved
@@ -61,11 +61,7 @@
     if (!node) return;
     Mutex::Lock lock(gc_mutex_);
     subtrees_to_gc_.emplace_back(std::move(node));
-<<<<<<< HEAD
-    subtrees_is_solid_.push_back(solid_size);
-=======
     subtrees_to_gc_solid_size_.push_back(solid_size);
->>>>>>> c55883e9
   }
 
   ~NodeGarbageCollector() {
@@ -87,21 +83,12 @@
         if (subtrees_to_gc_.empty()) return;
         node_to_gc = std::move(subtrees_to_gc_.back());
         subtrees_to_gc_.pop_back();
-<<<<<<< HEAD
-        solid_size = subtrees_is_solid_.back();
-        subtrees_is_solid_.pop_back();
-      }
-      // Solid is a hack...
-      if (solid_size != 0) {
-        for (int i = 0; i < solid_size; i++) {
-=======
         solid_size = subtrees_to_gc_solid_size_.back();
         subtrees_to_gc_solid_size_.pop_back();
       }
       // Solid is a hack...
       if (solid_size != 0) {
         for (size_t i = 0; i < solid_size; i++) {
->>>>>>> c55883e9
           node_to_gc.get()[i].~Node();
         }
         std::allocator<Node> alloc;
@@ -119,11 +106,7 @@
 
   mutable Mutex gc_mutex_;
   std::vector<std::unique_ptr<Node>> subtrees_to_gc_ GUARDED_BY(gc_mutex_);
-<<<<<<< HEAD
-  std::vector<size_t> subtrees_is_solid_ GUARDED_BY(gc_mutex_);
-=======
   std::vector<size_t> subtrees_to_gc_solid_size_ GUARDED_BY(gc_mutex_);
->>>>>>> c55883e9
 
   // When true, Worker() should stop and exit.
   std::atomic<bool> stop_{false};
@@ -209,18 +192,6 @@
   num_edges_ = moves.size();
 }
 
-<<<<<<< HEAD
-=======
-Node::ConstIterator Node::Edges() const {
-  return {*this, !solid_children_ ? &child_ : nullptr};
-}
-Node::Iterator Node::Edges() {
-  return {*this, !solid_children_ ? &child_ : nullptr};
-}
-
-float Node::GetVisitedPolicy() const { return visited_policy_; }
-
->>>>>>> c55883e9
 Edge* Node::GetEdgeToNode(const Node* node) const {
   assert(node->parent_ == this);
   assert(node->index_ < num_edges_);
@@ -238,11 +209,7 @@
       << " Edges:" << static_cast<int>(num_edges_)
       << " Bounds:" << static_cast<int>(lower_bound_) - 2 << ","
       << static_cast<int>(upper_bound_) - 2
-<<<<<<< HEAD
-      << " Solid:" << static_cast<bool>(solid_children_);
-=======
       << " Solid:" << solid_children_;
->>>>>>> c55883e9
   return oss.str();
 }
 
@@ -251,11 +218,7 @@
   // Can only make solid if no immediate leaf childredn are in flight since we
   // allow the search code to hold references to leaf nodes across locks.
   Node* old_child_to_check = child_.get();
-<<<<<<< HEAD
-  int total_in_flight = 0;
-=======
   uint32_t total_in_flight = 0;
->>>>>>> c55883e9
   while (old_child_to_check != nullptr) {
     if (old_child_to_check->GetN() <= 1 &&
         old_child_to_check->GetNInFlight() > 0) {
@@ -279,26 +242,6 @@
   for (int i = 0; i < num_edges_; i++) {
     new (&(new_children[i])) Node(this, i);
   }
-<<<<<<< HEAD
-  Node* old_child = child_.release();
-  while (old_child != nullptr) {
-    int index = old_child->index_;
-    new_children[index] = std::move(*old_child);
-    old_child->parent_ = nullptr;
-    gNodeGc.AddToGcQueue(std::unique_ptr<Node>(old_child));
-    Node* to_update_parent = new_children[index].child_.get();
-    if (!new_children[index].solid_children_) {
-      while (to_update_parent != nullptr) {
-        to_update_parent->parent_ = &new_children[index];
-        to_update_parent = to_update_parent->sibling_.get();
-      }
-    } else {
-      for (int i = 0; i < new_children[index].num_edges_; i++) {
-        to_update_parent[i].parent_ = &new_children[index];
-      }
-    }
-    old_child = new_children[index].sibling_.release();
-=======
   std::unique_ptr<Node> old_child = std::move(child_);
   while (old_child) {
     int index = old_child->index_;
@@ -308,7 +251,6 @@
     gNodeGc.AddToGcQueue(std::move(old_child));
     new_children[index].UpdateChildrenParents();
     old_child = std::move(new_children[index].sibling_);
->>>>>>> c55883e9
   }
   // This is a hack.
   child_ = std::unique_ptr<Node>(new_children);
@@ -415,8 +357,6 @@
   best_child_cache_in_flight_limit_ = visits_allowed + n_in_flight_;
 }
 
-<<<<<<< HEAD
-=======
 void Node::UpdateChildrenParents() {
   if (!solid_children_) {
     Node* cur_child = child_.get();
@@ -432,7 +372,6 @@
   }
 }
 
->>>>>>> c55883e9
 void Node::ReleaseChildren() {
   gNodeGc.AddToGcQueue(std::move(child_), solid_children_ ? num_edges_ : 0);
 }
@@ -444,21 +383,7 @@
     gNodeGc.AddToGcQueue(std::move(child_), num_edges_);
     child_ = std::move(new_child);
     if (child_) {
-<<<<<<< HEAD
-      Node* to_update_parent = child_->child_.get();
-      if (!child_->solid_children_) {
-        while (to_update_parent != nullptr) {
-          to_update_parent->parent_ = child_.get();
-          to_update_parent = to_update_parent->sibling_.get();
-        }
-      } else {
-        for (int i = 0; i < child_->num_edges_; i++) {
-          to_update_parent[i].parent_ = child_.get();
-        }
-      }
-=======
       child_->UpdateChildrenParents();
->>>>>>> c55883e9
     }
     solid_children_ = false;
   } else {
