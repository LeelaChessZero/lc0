--- conflicted
+++ resolved
@@ -80,6 +80,7 @@
         time_curve_midpoint_(51.5f),
         time_curve_steepness_(7.0f),
         spend_saved_time_(1.0f),
+        first_move_bonus_(1.8f),
         book_ply_bonus_(0.25f) {}
   std::unique_ptr<SearchStopper> GetStopper(const GoParams& params,
                                             const NodeTree& tree) override;
@@ -142,13 +143,8 @@
   // Limit the bonus to max. 12 plies, which also prevents spending too much
   // time on the first move in resumed games.
   if (first_move_of_game_) {
-<<<<<<< HEAD
-    this_move_time *=
-        (1.0f + book_ply_bonus_ * std::min(12, position.GetGamePly()));
-=======
     this_move_time *= (1.0f + first_move_bonus_ +
                        book_ply_bonus_ * std::min(12, position.GetGamePly()));
->>>>>>> 59c4697f
     first_move_of_game_ = false;
   }
 
