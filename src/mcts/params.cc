/*
  This file is part of Leela Chess Zero.
  Copyright (C) 2018-2019 The LCZero Authors

  Leela Chess is free software: you can redistribute it and/or modify
  it under the terms of the GNU General Public License as published by
  the Free Software Foundation, either version 3 of the License, or
  (at your option) any later version.

  Leela Chess is distributed in the hope that it will be useful,
  but WITHOUT ANY WARRANTY; without even the implied warranty of
  MERCHANTABILITY or FITNESS FOR A PARTICULAR PURPOSE.  See the
  GNU General Public License for more details.

  You should have received a copy of the GNU General Public License
  along with Leela Chess.  If not, see <http://www.gnu.org/licenses/>.

  Additional permission under GNU GPL version 3 section 7

  If you modify this Program, or any covered work, by linking or
  combining it with NVIDIA Corporation's libraries from the NVIDIA CUDA
  Toolkit and the NVIDIA CUDA Deep Neural Network library (or a
  modified version of those libraries), containing parts covered by the
  terms of the respective license agreement, the licensors of this
  Program grant you additional permission to convey the resulting work.
*/

#include "mcts/params.h"

namespace lczero {

namespace {
FillEmptyHistory EncodeHistoryFill(std::string history_fill) {
  if (history_fill == "fen_only") return FillEmptyHistory::FEN_ONLY;
  if (history_fill == "always") return FillEmptyHistory::ALWAYS;
  assert(history_fill == "no");
  return FillEmptyHistory::NO;
}

}  // namespace

const OptionId SearchParams::kMiniBatchSizeId{
    "minibatch-size", "MinibatchSize",
    "How many positions the engine tries to batch together for parallel NN "
    "computation. Larger batches may reduce strength a bit, especially with a "
    "small number of playouts."};
const OptionId SearchParams::kMaxPrefetchBatchId{
    "max-prefetch", "MaxPrefetch",
    "When the engine cannot gather a large enough batch for immediate use, try "
    "to prefetch up to X positions which are likely to be useful soon, and put "
    "them into cache."};
const OptionId SearchParams::kLogitQEnabledId{
    "logit-q-enabled", "LogitQEnabled",
    "Whether to sum Q+U in logit space or not."};
const OptionId SearchParams::kCpuctId{
    "cpuct", "CPuct",
    "cpuct_init constant from \"UCT search\" algorithm. Higher values promote "
    "more exploration/wider search, lower values promote more "
    "confidence/deeper search."};
const OptionId SearchParams::kCpuctBaseId{
    "cpuct-base", "CPuctBase",
    "cpuct_base constant from \"UCT search\" algorithm. Lower value means "
    "higher growth of Cpuct as number of node visits grows."};
const OptionId SearchParams::kCpuctFactorId{
    "cpuct-factor", "CPuctFactor", "Multiplier for the cpuct growth formula."};
const OptionId SearchParams::kTradePenaltyId{
    "trade-penalty", "TradePenalty",
    "Value is multiplied with number of pieces on the board and added to "
    "current evaluation. Values -1.0 to 1.0"};
const OptionId SearchParams::kTradePenalty2Id{
    "trade-penalty2", "TradePenalty2",
    "Fixed value offset, gets subtracted from current number of pieces. To use "
    "in combination with \"trade-penalty\". Values from -1000.0 to 1000.0"};
const OptionId SearchParams::kTemperatureId{
    "temperature", "Temperature",
    "Tau value from softmax formula for the first move. If equal to 0, the "
    "engine picks the best move to make. Larger values increase randomness "
    "while making the move."};
const OptionId SearchParams::kTempDecayMovesId{
    "tempdecay-moves", "TempDecayMoves",
    "Reduce temperature for every move from the game start to this number of "
    "moves, decreasing linearly from initial temperature to 0. A value of 0 "
    "disables tempdecay."};
const OptionId SearchParams::kTemperatureCutoffMoveId{
    "temp-cutoff-move", "TempCutoffMove",
    "Move number, starting from which endgame temperature is used rather "
    "than initial temperature. Setting it to 0 disables cutoff."};
const OptionId SearchParams::kTemperatureEndgameId{
    "temp-endgame", "TempEndgame",
    "Temperature used during endgame (starting from cutoff move). Endgame "
    "temperature doesn't decay."};
const OptionId SearchParams::kTemperatureWinpctCutoffId{
    "temp-value-cutoff", "TempValueCutoff",
    "When move is selected using temperature, bad moves (with win "
    "probability less than X than the best move) are not considered at all."};
const OptionId SearchParams::kTemperatureVisitOffsetId{
    "temp-visit-offset", "TempVisitOffset",
    "Adjusts visits by this value when picking a move with a temperature. If a "
    "negative offset reduces visits for a particular move below zero, that "
    "move is not picked. If no moves can be picked, no temperature is used."};
const OptionId SearchParams::kNoiseId{
    "noise", "DirichletNoise",
    "Add Dirichlet noise to root node prior probabilities. This allows the "
    "engine to discover new ideas during training by exploring moves which are "
    "known to be bad. Not normally used during play.",
    'n'};
const OptionId SearchParams::kVerboseStatsId{
    "verbose-move-stats", "VerboseMoveStats",
    "Display Q, V, N, U and P values of every move candidate after each move."};
const OptionId SearchParams::kLogLiveStatsId{
    "log-live-stats", "LogLiveStats",
    "Do VerboseMoveStats on every info update."};
const OptionId SearchParams::kSmartPruningFactorId{
    "smart-pruning-factor", "SmartPruningFactor",
    "Do not spend time on the moves which cannot become bestmove given the "
    "remaining time to search. When no other move can overtake the current "
    "best, the search stops, saving the time. Values greater than 1 stop less "
    "promising moves from being considered even earlier. Values less than 1 "
    "causes hopeless moves to still have some attention. When set to 0, smart "
    "pruning is deactivated."};
const OptionId SearchParams::kFpuStrategyId{
    "fpu-strategy", "FpuStrategy",
    "How is an eval of unvisited node determined. \"First Play Urgency\" "
    "changes search behavior to visit unvisited nodes earlier or later by "
    "using a placeholder eval before checking the network. The value specified "
    "with --fpu-value results in \"reduction\" subtracting that value from the "
    "parent eval while \"absolute\" directly uses that value."};
const OptionId SearchParams::kFpuValueId{
    "fpu-value", "FpuValue",
    "\"First Play Urgency\" value used to adjust unvisited node eval based on "
    "--fpu-strategy."};
const OptionId SearchParams::kFpuStrategyAtRootId{
    "fpu-strategy-at-root", "FpuStrategyAtRoot",
    "How is an eval of unvisited root children determined. Just like "
    "--fpu-strategy except only at the root level and adjusts unvisited root "
    "children eval with --fpu-value-at-root. In addition to matching the "
    "strategies from --fpu-strategy, this can be \"same\" to disable the "
    "special root behavior."};
const OptionId SearchParams::kFpuValueAtRootId{
    "fpu-value-at-root", "FpuValueAtRoot",
    "\"First Play Urgency\" value used to adjust unvisited root children eval "
    "based on --fpu-strategy-at-root. Has no effect if --fpu-strategy-at-root "
    "is \"same\"."};
const OptionId SearchParams::kCacheHistoryLengthId{
    "cache-history-length", "CacheHistoryLength",
    "Length of history, in half-moves, to include into the cache key. When "
    "this value is less than history that NN uses to eval a position, it's "
    "possble that the search will use eval of the same position with different "
    "history taken from cache."};
const OptionId SearchParams::kPolicySoftmaxTempId{
    "policy-softmax-temp", "PolicyTemperature",
    "Policy softmax temperature. Higher values make priors of move candidates "
    "closer to each other, widening the search."};
const OptionId SearchParams::kMaxCollisionVisitsId{
    "max-collision-visits", "MaxCollisionVisits",
    "Total allowed node collision visits, per batch."};
const OptionId SearchParams::kMaxCollisionEventsId{
    "max-collision-events", "MaxCollisionEvents",
    "Allowed node collision events, per batch."};
const OptionId SearchParams::kOutOfOrderEvalId{
    "out-of-order-eval", "OutOfOrderEval",
    "During the gathering of a batch for NN to eval, if position happens to be "
    "in the cache or is terminal, evaluate it right away without sending the "
    "batch to the NN. When off, this may only happen with the very first node "
    "of a batch; when on, this can happen with any node."};
const OptionId SearchParams::kStickyEndgamesId{
    "sticky-endgames", "StickyEndgames",
    "When an end of game position is found during search, allow the eval of "
    "the previous move's position to stick to something more accurate. For "
    "example, if at least one move results in checkmate, then the position "
    "should stick as checkmated. Similarly, if all moves are drawn or "
    "checkmated, the position should stick as drawn or checkmate."};
const OptionId SearchParams::kSyzygyFastPlayId{
    "syzygy-fast-play", "SyzygyFastPlay",
    "With DTZ tablebase files, only allow the network pick from winning moves "
    "that have shortest DTZ to play faster (but not necessarily optimally)."};
const OptionId SearchParams::kMultiPvId{
    "multipv", "MultiPV",
    "Number of game play lines (principal variations) to show in UCI info "
    "output."};
const OptionId SearchParams::kScoreTypeId{
    "score-type", "ScoreType",
    "What to display as score. Either centipawns (the UCI default), win "
    "percentage or Q (the actual internal score) multiplied by 100."};
const OptionId SearchParams::kHistoryFillId{
    "history-fill", "HistoryFill",
    "Neural network uses 7 previous board positions in addition to the current "
    "one. During the first moves of the game such historical positions don't "
    "exist, but they can be synthesized. This parameter defines when to "
    "synthesize them (always, never, or only at non-standard fen position)."};
const OptionId SearchParams::kMinimumKLDGainPerNode{
    "minimum-kldgain-per-node", "MinimumKLDGainPerNode",
    "If greater than 0 search will abort unless the last "
    "KLDGainAverageInterval nodes have an average gain per node of at least "
    "this much."};
const OptionId SearchParams::kKLDGainAverageInterval{
    "kldgain-average-interval", "KLDGainAverageInterval",
    "Used to decide how frequently to evaluate the average KLDGainPerNode to "
    "check the MinimumKLDGainPerNode, if specified."};
const OptionId SearchParams::kCertaintyPropagationId{
    "certainty-propagation", "CertaintyPropagation", 
    "Propagates certain scores more efficiently in the search tree, "
    "proves and displays mates."};
const OptionId SearchParams::kTwoFoldDrawScoringId{
    "two-fold-draw-scoring", "TwoFoldDrawScoring",
    "Scores two-folds as draws (0.00) in search to use visits more "
    "efficiently. Recommended in conjunction with certainty propagation."};

void SearchParams::Populate(OptionsParser* options) {
  // Here the uci optimized defaults" are set.
  // Many of them are overridden with training specific values in tournament.cc.
  options->Add<IntOption>(kMiniBatchSizeId, 1, 1024) = 256;
  options->Add<IntOption>(kMaxPrefetchBatchId, 0, 1024) = 32;
<<<<<<< HEAD
  options->Add<BoolOption>(kLogitQEnabledId) = true;
  options->Add<FloatOption>(kCpuctId, 0.0f, 100.0f) = 3.0f;
  options->Add<FloatOption>(kCpuctBaseId, 1.0f, 1000000000.0f) = 19652.0f;
  options->Add<FloatOption>(kCpuctFactorId, 0.0f, 1000.0f) = 2.0f;
  options->Add<FloatOption>(kTemperatureId, 0.0f, 100.0f) = 0.0f;
=======
  options->Add<FloatOption>(kCpuctId, 0.0f, 100.0f) = 3.2f;
  options->Add<FloatOption>(kCpuctBaseId, 1.0f, 1000000000.0f) = 8000.0f;
  options->Add<FloatOption>(kCpuctFactorId, 0.0f, 1000.0f) = 2.5f;
  options->Add<FloatOption>(kTradePenaltyId, -1.0f, 1.0f) = 0.0025f;
  options->Add<FloatOption>(kTradePenalty2Id, -1000.0f, 1000.0f) = 27.0f;
  options->Add<FloatOption>(kTemperatureId, 0.0f, 100.0f) = 2.0f;
>>>>>>> 1b5032ff
  options->Add<IntOption>(kTempDecayMovesId, 0, 100) = 0;
  options->Add<IntOption>(kTemperatureCutoffMoveId, 0, 1000) = 2;
  options->Add<FloatOption>(kTemperatureEndgameId, 0.0f, 100.0f) = 0.0f;
  options->Add<FloatOption>(kTemperatureWinpctCutoffId, 0.0f, 100.0f) = 0.42f;
  options->Add<FloatOption>(kTemperatureVisitOffsetId, -1000.0f, 1000.0f) =
      0.0f;
  options->Add<BoolOption>(kNoiseId) = false;
  options->Add<BoolOption>(kVerboseStatsId) = false;
  options->Add<BoolOption>(kLogLiveStatsId) = false;
  options->Add<FloatOption>(kSmartPruningFactorId, 0.0f, 10.0f) = 1.33f;
  std::vector<std::string> fpu_strategy = {"reduction", "absolute"};
  options->Add<ChoiceOption>(kFpuStrategyId, fpu_strategy) = "reduction";
  options->Add<FloatOption>(kFpuValueId, -100.0f, 100.0f) = 1.2f;
  fpu_strategy.push_back("same");
  options->Add<ChoiceOption>(kFpuStrategyAtRootId, fpu_strategy) = "absolute";
  options->Add<FloatOption>(kFpuValueAtRootId, -100.0f, 100.0f) = 1.0f;
  options->Add<IntOption>(kCacheHistoryLengthId, 0, 7) = 0;
  options->Add<FloatOption>(kPolicySoftmaxTempId, 0.1f, 10.0f) = 2.2f;
  options->Add<IntOption>(kMaxCollisionEventsId, 1, 1024) = 32;
  options->Add<IntOption>(kMaxCollisionVisitsId, 1, 1000000) = 9999;
  options->Add<BoolOption>(kOutOfOrderEvalId) = true;
  options->Add<BoolOption>(kStickyEndgamesId) = true;
  options->Add<BoolOption>(kSyzygyFastPlayId) = true;
  options->Add<IntOption>(kMultiPvId, 1, 500) = 1;
  std::vector<std::string> score_type = {"centipawn", "centipawn_2018",
                                         "win_percentage", "Q"};
  options->Add<ChoiceOption>(kScoreTypeId, score_type) = "centipawn";
  std::vector<std::string> history_fill_opt{"no", "fen_only", "always"};
  options->Add<ChoiceOption>(kHistoryFillId, history_fill_opt) = "fen_only";
  options->Add<IntOption>(kKLDGainAverageInterval, 1, 10000000) = 100;
  options->Add<FloatOption>(kMinimumKLDGainPerNode, 0.0f, 1.0f) = 0.0f;
  options->Add<BoolOption>(kCertaintyPropagationId) = true;
  options->Add<BoolOption>(kTwoFoldDrawScoringId) = true;

  options->HideOption(kLogLiveStatsId);
}

SearchParams::SearchParams(const OptionsDict& options)
    : options_(options),
      kLogitQEnabled(options.Get<bool>(kLogitQEnabledId.GetId())),
      kCpuct(options.Get<float>(kCpuctId.GetId())),
      kCpuctBase(options.Get<float>(kCpuctBaseId.GetId())),
      kCpuctFactor(options.Get<float>(kCpuctFactorId.GetId())),
      kTradePenalty(options.Get<float>(kTradePenaltyId.GetId())),
      kTradePenalty2(options.Get<float>(kTradePenalty2Id.GetId())),
      kNoise(options.Get<bool>(kNoiseId.GetId())),
      kSmartPruningFactor(options.Get<float>(kSmartPruningFactorId.GetId())),
      kFpuAbsolute(options.Get<std::string>(kFpuStrategyId.GetId()) ==
                   "absolute"),
      kFpuValue(options.Get<float>(kFpuValueId.GetId())),
      kFpuAbsoluteAtRoot(
          (options.Get<std::string>(kFpuStrategyAtRootId.GetId()) == "same" &&
           kFpuAbsolute) ||
          options.Get<std::string>(kFpuStrategyAtRootId.GetId()) == "absolute"),
      kFpuValueAtRoot(options.Get<std::string>(kFpuStrategyAtRootId.GetId()) ==
                              "same"
                          ? kFpuValue
                          : options.Get<float>(kFpuValueAtRootId.GetId())),
      kCacheHistoryLength(options.Get<int>(kCacheHistoryLengthId.GetId())),
      kPolicySoftmaxTemp(options.Get<float>(kPolicySoftmaxTempId.GetId())),
      kMaxCollisionEvents(options.Get<int>(kMaxCollisionEventsId.GetId())),
      kMaxCollisionVisits(options.Get<int>(kMaxCollisionVisitsId.GetId())),
      kOutOfOrderEval(options.Get<bool>(kOutOfOrderEvalId.GetId())),
<<<<<<< HEAD
      kStickyEndgames(options.Get<bool>(kStickyEndgamesId.GetId())),
=======
      kCertaintyPropagation(options.Get<bool>(kCertaintyPropagationId.GetId())),
      kTwoFoldDrawScoring(options.Get<bool>(kTwoFoldDrawScoringId.GetId())),
>>>>>>> 1b5032ff
      kSyzygyFastPlay(options.Get<bool>(kSyzygyFastPlayId.GetId())),
      kHistoryFill(
          EncodeHistoryFill(options.Get<std::string>(kHistoryFillId.GetId()))),
      kMiniBatchSize(options.Get<int>(kMiniBatchSizeId.GetId())) {}

}  // namespace lczero<|MERGE_RESOLUTION|>--- conflicted
+++ resolved
@@ -211,20 +211,13 @@
   // Many of them are overridden with training specific values in tournament.cc.
   options->Add<IntOption>(kMiniBatchSizeId, 1, 1024) = 256;
   options->Add<IntOption>(kMaxPrefetchBatchId, 0, 1024) = 32;
-<<<<<<< HEAD
   options->Add<BoolOption>(kLogitQEnabledId) = true;
-  options->Add<FloatOption>(kCpuctId, 0.0f, 100.0f) = 3.0f;
-  options->Add<FloatOption>(kCpuctBaseId, 1.0f, 1000000000.0f) = 19652.0f;
-  options->Add<FloatOption>(kCpuctFactorId, 0.0f, 1000.0f) = 2.0f;
-  options->Add<FloatOption>(kTemperatureId, 0.0f, 100.0f) = 0.0f;
-=======
   options->Add<FloatOption>(kCpuctId, 0.0f, 100.0f) = 3.2f;
   options->Add<FloatOption>(kCpuctBaseId, 1.0f, 1000000000.0f) = 8000.0f;
   options->Add<FloatOption>(kCpuctFactorId, 0.0f, 1000.0f) = 2.5f;
   options->Add<FloatOption>(kTradePenaltyId, -1.0f, 1.0f) = 0.0025f;
   options->Add<FloatOption>(kTradePenalty2Id, -1000.0f, 1000.0f) = 27.0f;
   options->Add<FloatOption>(kTemperatureId, 0.0f, 100.0f) = 2.0f;
->>>>>>> 1b5032ff
   options->Add<IntOption>(kTempDecayMovesId, 0, 100) = 0;
   options->Add<IntOption>(kTemperatureCutoffMoveId, 0, 1000) = 2;
   options->Add<FloatOption>(kTemperatureEndgameId, 0.0f, 100.0f) = 0.0f;
@@ -288,12 +281,9 @@
       kMaxCollisionEvents(options.Get<int>(kMaxCollisionEventsId.GetId())),
       kMaxCollisionVisits(options.Get<int>(kMaxCollisionVisitsId.GetId())),
       kOutOfOrderEval(options.Get<bool>(kOutOfOrderEvalId.GetId())),
-<<<<<<< HEAD
       kStickyEndgames(options.Get<bool>(kStickyEndgamesId.GetId())),
-=======
       kCertaintyPropagation(options.Get<bool>(kCertaintyPropagationId.GetId())),
       kTwoFoldDrawScoring(options.Get<bool>(kTwoFoldDrawScoringId.GetId())),
->>>>>>> 1b5032ff
       kSyzygyFastPlay(options.Get<bool>(kSyzygyFastPlayId.GetId())),
       kHistoryFill(
           EncodeHistoryFill(options.Get<std::string>(kHistoryFillId.GetId()))),
