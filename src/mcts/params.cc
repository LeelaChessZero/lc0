/*
  This file is part of Leela Chess Zero.
  Copyright (C) 2018 The LCZero Authors

  Leela Chess is free software: you can redistribute it and/or modify
  it under the terms of the GNU General Public License as published by
  the Free Software Foundation, either version 3 of the License, or
  (at your option) any later version.

  Leela Chess is distributed in the hope that it will be useful,
  but WITHOUT ANY WARRANTY; without even the implied warranty of
  MERCHANTABILITY or FITNESS FOR A PARTICULAR PURPOSE.  See the
  GNU General Public License for more details.

  You should have received a copy of the GNU General Public License
  along with Leela Chess.  If not, see <http://www.gnu.org/licenses/>.

  Additional permission under GNU GPL version 3 section 7

  If you modify this Program, or any covered work, by linking or
  combining it with NVIDIA Corporation's libraries from the NVIDIA CUDA
  Toolkit and the NVIDIA CUDA Deep Neural Network library (or a
  modified version of those libraries), containing parts covered by the
  terms of the respective license agreement, the licensors of this
  Program grant you additional permission to convey the resulting work.
*/

#include "mcts/params.h"

namespace lczero {

const OptionId SearchParams::kMiniBatchSizeId{
    "minibatch-size", "MinibatchSize",
    "How many positions the engine tries to batch together for parallel NN "
    "computation. Larger batches may reduce strength a bit, especially with a "
    "small number of playouts."};
const OptionId SearchParams::kMaxPrefetchBatchId{
    "max-prefetch", "MaxPrefetch",
    "When the engine cannot gather a large enough batch for immediate use, try "
    "to prefetch up to X positions which are likely to be useful soon, and put "
    "them into cache."};
const OptionId SearchParams::kCpuctId{
    "cpuct", "CPuct",
<<<<<<< HEAD
    "C_puct constant from \"Upper confidence trees search\" "
    "algorithm. Higher values promote more exploration/wider search, lower "
    "values promote more confidence/deeper search."};
const OptionId SearchParams::kContemptId{
    "contempt", "Contempt",
    "Value is multiplied with number of pieces on the board and added to "
    "current evaluation."};
const OptionId SearchParams::kContempt2Id{
    "contempt2", "Contempt2",
    "Fixed value getting subtracted from current evaluation. To use in "
    "combination with \"Contempt\"."};
=======
    "Cpuct constant from \"UCT search\" algorithm. Higher values promote more "
    "exploration/wider search, lower values promote more confidence/deeper "
    "search."};
>>>>>>> 4047424a
const OptionId SearchParams::kTemperatureId{
    "temperature", "Temperature",
    "Tau value from softmax formula for the first move. If equal to 0, the "
    "engine picks the best move to make. Larger values increase randomness "
    "while making the move."};
const OptionId SearchParams::kTempDecayMovesId{
    "tempdecay-moves", "TempDecayMoves",
    "Reduce temperature for every move from the game start to this number of "
    "moves, decreasing linearly from initial temperature to 0. A value of 0 "
    "disables tempdecay."};
const OptionId SearchParams::kTemperatureVisitOffsetId{
    "temp-visit-offset", "TempVisitOffset",
    "Reduces visits by this value when picking a move with a temperature. When "
    "the offset is less than number of visits for a particular move, that move "
    "is not picked at all."};
const OptionId SearchParams::kNoiseId{
    "noise", "DirichletNoise",
    "Add Dirichlet noise to root node prior probabilities. This allows the "
    "engine to discover new ideas during training by exploring moves which are "
    "known to be bad. Not normally used during play.",
    'n'};
const OptionId SearchParams::kVerboseStatsId{
    "verbose-move-stats", "VerboseMoveStats",
    "Display Q, V, N, U and P values of every move candidate after each move."};
const OptionId SearchParams::kSmartPruningFactorId{
    "smart-pruning-factor", "SmartPruningFactor",
    "Do not spend time on the moves which cannot become bestmove given the "
    "remaining time to search. When no other move can overtake the current "
    "best, the search stops, saving the time. Values greater than 1 stop less "
    "promising moves from being considered even earlier. Values less than 1 "
    "causes hopeless moves to still have some attention. When set to 0, smart "
    "pruning is deactivated."};
const OptionId SearchParams::kFpuReductionId{
    "fpu-reduction", "FpuReduction",
    "\"First Play Urgency\" reduction. Normally when a move has no visits, "
    "it's eval is assumed to be equal to parent's eval. With non-zero FPU "
    "reduction, eval of unvisited move is decreased by that value, "
    "discouraging visits of unvisited moves, and saving those visits for "
    "(hopefully) more promising moves."};
const OptionId SearchParams::kCacheHistoryLengthId{
    "cache-history-length", "CacheHistoryLength",
    "Length of history, in half-moves, to include into the cache key. When "
    "this value is less than history that NN uses to eval a position, it's "
    "possble that the search will use eval of the same position with different "
    "history taken from cache."};
const OptionId SearchParams::kPolicySoftmaxTempId{
    "policy-softmax-temp", "PolicyTemperature",
    "Policy softmax temperature. Higher values make priors of move candidates "
    "closer to each other, widening the search."};
const OptionId SearchParams::kMaxCollisionVisitsId{
    "max-collision-visits", "MaxCollisionVisits",
    "Total allowed node collision visits, per batch."};
const OptionId SearchParams::kMaxCollisionEventsId{
    "max-collision-events", "MaxCollisionEvents",
    "Allowed node collision events, per batch."};
const OptionId SearchParams::kOutOfOrderEvalId{
    "out-of-order-eval", "OutOfOrderEval",
    "During the gathering of a batch for NN to eval, if position happens to be "
    "in the cache or is terminal, evaluate it right away without sending the "
    "batch to the NN. When off, this may only happen with the very first node "
    "of a batch; when on, this can happen with any node."};
const OptionId SearchParams::kMultiPvId{
    "multipv", "MultiPV",
    "Number of game play lines (principal variations) to show in UCI info "
    "output."};

void SearchParams::Populate(OptionsParser* options) {
  // Here the "safe defaults" are listed.
  // Many of them are overridden with optimized defaults in engine.cc and
  // tournament.cc
  options->Add<IntOption>(kMiniBatchSizeId, 1, 1024) = 1;
  options->Add<IntOption>(kMaxPrefetchBatchId, 0, 1024) = 32;
  options->Add<FloatOption>(kCpuctId, 0.0f, 100.0f) = 1.2f;
  options->Add<FloatOption>(kContemptId, -1.0f, 1.0f) = 0.0f;
  options->Add<FloatOption>(kContempt2Id, -1.0f, 1.0f) = 0.0f;
  options->Add<FloatOption>(kTemperatureId, 0.0f, 100.0f) = 0.0f;
  options->Add<IntOption>(kTempDecayMovesId, 0, 100) = 0;
  options->Add<FloatOption>(kTemperatureVisitOffsetId, -0.99999f, 1000.0f) =
      0.0f;
  options->Add<BoolOption>(kNoiseId) = false;
  options->Add<BoolOption>(kVerboseStatsId) = false;
  options->Add<FloatOption>(kSmartPruningFactorId, 0.0f, 10.0f) = 1.33f;
  options->Add<FloatOption>(kFpuReductionId, -100.0f, 100.0f) = 0.0f;
  options->Add<IntOption>(kCacheHistoryLengthId, 0, 7) = 7;
  options->Add<FloatOption>(kPolicySoftmaxTempId, 0.1f, 10.0f) = 1.0f;
  options->Add<IntOption>(kMaxCollisionEventsId, 1, 1024) = 1;
  options->Add<IntOption>(kMaxCollisionVisitsId, 1, 1000000) = 1;
  options->Add<BoolOption>(kOutOfOrderEvalId) = false;
  options->Add<IntOption>(kMultiPvId, 1, 500) = 1;
}

SearchParams::SearchParams(const OptionsDict& options)
    : options_(options),
      kCpuct(options.Get<float>(kCpuctId.GetId())),
      kContempt(options.Get<float>(kContemptId.GetId())),
      kContempt2(options.Get<float>(kContempt2Id.GetId())),
      kNoise(options.Get<bool>(kNoiseId.GetId())),
      kSmartPruningFactor(options.Get<float>(kSmartPruningFactorId.GetId())),
      kFpuReduction(options.Get<float>(kFpuReductionId.GetId())),
      kCacheHistoryLength(options.Get<int>(kCacheHistoryLengthId.GetId())),
      kPolicySoftmaxTemp(options.Get<float>(kPolicySoftmaxTempId.GetId())),
      kMaxCollisionEvents(options.Get<int>(kMaxCollisionEventsId.GetId())),
      kMaxCollisionVisits(options.Get<int>(kMaxCollisionVisitsId.GetId())),
      kOutOfOrderEval(options.Get<bool>(kOutOfOrderEvalId.GetId())) {}

}  // namespace lczero<|MERGE_RESOLUTION|>--- conflicted
+++ resolved
@@ -41,10 +41,9 @@
     "them into cache."};
 const OptionId SearchParams::kCpuctId{
     "cpuct", "CPuct",
-<<<<<<< HEAD
-    "C_puct constant from \"Upper confidence trees search\" "
-    "algorithm. Higher values promote more exploration/wider search, lower "
-    "values promote more confidence/deeper search."};
+    "Cpuct constant from \"UCT search\" algorithm. Higher values promote more "
+    "exploration/wider search, lower values promote more confidence/deeper "
+    "search."};
 const OptionId SearchParams::kContemptId{
     "contempt", "Contempt",
     "Value is multiplied with number of pieces on the board and added to "
@@ -53,11 +52,6 @@
     "contempt2", "Contempt2",
     "Fixed value getting subtracted from current evaluation. To use in "
     "combination with \"Contempt\"."};
-=======
-    "Cpuct constant from \"UCT search\" algorithm. Higher values promote more "
-    "exploration/wider search, lower values promote more confidence/deeper "
-    "search."};
->>>>>>> 4047424a
 const OptionId SearchParams::kTemperatureId{
     "temperature", "Temperature",
     "Tau value from softmax formula for the first move. If equal to 0, the "
