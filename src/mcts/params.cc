--- conflicted
+++ resolved
@@ -64,11 +64,6 @@
     "When the engine cannot gather a large enough batch for immediate use, try "
     "to prefetch up to X positions which are likely to be useful soon, and put "
     "them into cache."};
-<<<<<<< HEAD
-const OptionId SearchParams::kLogitQId{
-    "logit-q", "LogitQ",
-    "Apply logit to Q when determining Q+U best child. This makes the U term "
-    "less dominant when Q is near -1 or +1."};
 const OptionId SearchParams::kAprilFactorId{
     "april-factor", "AprilFactor",
     "Decides how fast Policies will increase with number of node visits. "
@@ -77,7 +72,6 @@
     "april-factor-parent", "AprilFactorParent",
     "Decides how fast Policies will increase with number of parent node visits. "
     "Using CPuctFactor = 0 and CPuctFactorAtRoot = 0 is recommended."};
-=======
 const OptionId SearchParams::kBetamctsLevelId{
     "betamcts-level", "BetamctsLevel",
     "Level of betamcts use in search. 0 only displays values in --verbose-move-stats, "
@@ -93,7 +87,6 @@
     "betamcts-update-interval", "BetamctsUpdateInterval",
     "Update interval for betamcts R calculation. Relevance is only updated "
     "every n visits to a node."};
->>>>>>> 6ee24d6d
 const OptionId SearchParams::kCpuctId{
     "cpuct", "CPuct",
     "cpuct_init constant from \"UCT search\" algorithm. Higher values promote "
@@ -309,20 +302,14 @@
 void SearchParams::Populate(OptionsParser* options) {
   // Here the uci optimized defaults" are set.
   // Many of them are overridden with training specific values in tournament.cc.
-<<<<<<< HEAD
-  options->Add<IntOption>(kMiniBatchSizeId, 1, 1024) = 256;
-  options->Add<IntOption>(kMaxPrefetchBatchId, 0, 1024) = 32;
-  options->Add<BoolOption>(kLogitQId) = false;
-  options->Add<FloatOption>(kAprilFactorId, 0.0f, 10.0f) = 0.024f;
-  options->Add<FloatOption>(kAprilFactorParentId, 0.0f, 10.0f) = 0.000003f;
-=======
   options->Add<IntOption>(kMiniBatchSizeId, 1, 1024) = DEFAULT_MINIBATCH_SIZE;
   options->Add<IntOption>(kMaxPrefetchBatchId, 0, 1024) = DEFAULT_MAX_PREFETCH;
   options->Add<IntOption>(kBetamctsLevelId, 0, 4) = 2;
   options->Add<FloatOption>(kBetamctsTrustId, 0.0f, 100.0f) = 0.77f;
   options->Add<FloatOption>(kBetamctsPriorId, 0.0f, 1000.0f) = 1.21f;
   options->Add<IntOption>(kBetamctsUpdateIntervalId, 1, 100) = 10;
->>>>>>> 6ee24d6d
+  options->Add<FloatOption>(kAprilFactorId, 0.0f, 10.0f) = 0.024f;
+  options->Add<FloatOption>(kAprilFactorParentId, 0.0f, 10.0f) = 0.000003f;
   options->Add<FloatOption>(kCpuctId, 0.0f, 100.0f) = 2.147f;
   options->Add<FloatOption>(kCpuctAtRootId, 0.0f, 100.0f) = 2.147f;
   options->Add<FloatOption>(kCpuctBaseId, 1.0f, 1000000000.0f) = 18368.0f;
@@ -400,16 +387,12 @@
 
 SearchParams::SearchParams(const OptionsDict& options)
     : options_(options),
-<<<<<<< HEAD
-      kLogitQ(options.Get<bool>(kLogitQId)),
-      kAprilFactor(options.Get<float>(kAprilFactorId)),
-      kAprilFactorParent(options.Get<float>(kAprilFactorParentId)),
-=======
       kBetamctsLevel(options.Get<int>(kBetamctsLevelId)),
       kBetamctsTrust(options.Get<float>(kBetamctsTrustId)),
       kBetamctsPrior(options.Get<float>(kBetamctsPriorId)),
       kBetamctsUpdateInterval(options.Get<int>(kBetamctsUpdateIntervalId)),
->>>>>>> 6ee24d6d
+      kAprilFactor(options.Get<float>(kAprilFactorId)),
+      kAprilFactorParent(options.Get<float>(kAprilFactorParentId)),
       kCpuct(options.Get<float>(kCpuctId)),
       kCpuctAtRoot(options.Get<float>(
           options.Get<bool>(kRootHasOwnCpuctParamsId) ? kCpuctAtRootId
