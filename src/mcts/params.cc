/*
  This file is part of Leela Chess Zero.
  Copyright (C) 2018-2019 The LCZero Authors

  Leela Chess is free software: you can redistribute it and/or modify
  it under the terms of the GNU General Public License as published by
  the Free Software Foundation, either version 3 of the License, or
  (at your option) any later version.

  Leela Chess is distributed in the hope that it will be useful,
  but WITHOUT ANY WARRANTY; without even the implied warranty of
  MERCHANTABILITY or FITNESS FOR A PARTICULAR PURPOSE.  See the
  GNU General Public License for more details.

  You should have received a copy of the GNU General Public License
  along with Leela Chess.  If not, see <http://www.gnu.org/licenses/>.

  Additional permission under GNU GPL version 3 section 7

  If you modify this Program, or any covered work, by linking or
  combining it with NVIDIA Corporation's libraries from the NVIDIA CUDA
  Toolkit and the NVIDIA CUDA Deep Neural Network library (or a
  modified version of those libraries), containing parts covered by the
  terms of the respective license agreement, the licensors of this
  Program grant you additional permission to convey the resulting work.
*/

#include "mcts/params.h"

#include <algorithm>

#include "utils/exception.h"

#if __has_include("params_override.h")
#include "params_override.h"
#endif

#ifndef DEFAULT_MINIBATCH_SIZE
#define DEFAULT_MINIBATCH_SIZE 256
#endif
#ifndef DEFAULT_MAX_PREFETCH
#define DEFAULT_MAX_PREFETCH 32
#endif

namespace lczero {

namespace {
FillEmptyHistory EncodeHistoryFill(std::string history_fill) {
  if (history_fill == "fen_only") return FillEmptyHistory::FEN_ONLY;
  if (history_fill == "always") return FillEmptyHistory::ALWAYS;
  assert(history_fill == "no");
  return FillEmptyHistory::NO;
}

}  // namespace

const OptionId SearchParams::kMiniBatchSizeId{
    "minibatch-size", "MinibatchSize",
    "How many positions the engine tries to batch together for parallel NN "
    "computation. Larger batches may reduce strength a bit, especially with a "
    "small number of playouts."};
const OptionId SearchParams::kMaxPrefetchBatchId{
    "max-prefetch", "MaxPrefetch",
    "When the engine cannot gather a large enough batch for immediate use, try "
    "to prefetch up to X positions which are likely to be useful soon, and put "
    "them into cache."};
const OptionId SearchParams::kCpuctId{
    "cpuct", "CPuct",
    "cpuct_init constant from \"UCT search\" algorithm. Higher values promote "
    "more exploration/wider search, lower values promote more "
    "confidence/deeper search."};
const OptionId SearchParams::kCpuctAtRootId{
    "cpuct-at-root", "CPuctAtRoot",
    "cpuct_init constant from \"UCT search\" algorithm, for root node."};
const OptionId SearchParams::kCpuctBaseId{
    "cpuct-base", "CPuctBase",
    "cpuct_base constant from \"UCT search\" algorithm. Lower value means "
    "higher growth of Cpuct as number of node visits grows."};
const OptionId SearchParams::kCpuctBaseAtRootId{
    "cpuct-base-at-root", "CPuctBaseAtRoot",
    "cpuct_base constant from \"UCT search\" algorithm, for root node."};
const OptionId SearchParams::kCpuctFactorId{
    "cpuct-factor", "CPuctFactor", "Multiplier for the cpuct growth formula."};
const OptionId SearchParams::kCpuctFactorAtRootId{
    "cpuct-factor-at-root", "CPuctFactorAtRoot",
    "Multiplier for the cpuct growth formula at root."};
// Remove this option after 0.25 has been made mandatory in training and the
// training server stops sending it.
const OptionId SearchParams::kRootHasOwnCpuctParamsId{
    "root-has-own-cpuct-params", "RootHasOwnCpuctParams",
    "If enabled, cpuct parameters for root node are taken from *AtRoot "
    "parameters. Otherwise, they are the same as for the rest of nodes. "
    "Temporary flag for transition to a new version."};
const OptionId SearchParams::kTwoFoldDrawsId{
    "two-fold-draws", "TwoFoldDraws",
    "Evaluates twofold repetitions in the search tree as draws. Visits to "
    "these positions are reverted when the first occurrence is played "
    "and not in the search tree anymore."};
const OptionId SearchParams::kTemperatureId{
    "temperature", "Temperature",
    "Tau value from softmax formula for the first move. If equal to 0, the "
    "engine picks the best move to make. Larger values increase randomness "
    "while making the move."};
const OptionId SearchParams::kTempDecayMovesId{
    "tempdecay-moves", "TempDecayMoves",
    "Reduce temperature for every move after the first move, decreasing "
    "linearly over this number of moves from initial temperature to 0. "
    "A value of 0 disables tempdecay."};
const OptionId SearchParams::kTempDecayDelayMovesId{
    "tempdecay-delay-moves", "TempDecayDelayMoves",
    "Delay the linear decrease of temperature by this number of moves, "
    "decreasing linearly from initial temperature to 0. A value of 0 starts "
    "tempdecay after the first move."};
const OptionId SearchParams::kTemperatureCutoffMoveId{
    "temp-cutoff-move", "TempCutoffMove",
    "Move number, starting from which endgame temperature is used rather "
    "than initial temperature. Setting it to 0 disables cutoff."};
const OptionId SearchParams::kTemperatureEndgameId{
    "temp-endgame", "TempEndgame",
    "Temperature used during endgame (starting from cutoff move). Endgame "
    "temperature doesn't decay."};
const OptionId SearchParams::kTemperatureWinpctCutoffId{
    "temp-value-cutoff", "TempValueCutoff",
    "When move is selected using temperature, bad moves (with win "
    "probability less than X than the best move) are not considered at all."};
const OptionId SearchParams::kTemperatureVisitOffsetId{
    "temp-visit-offset", "TempVisitOffset",
    "Adjusts visits by this value when picking a move with a temperature. If a "
    "negative offset reduces visits for a particular move below zero, that "
    "move is not picked. If no moves can be picked, no temperature is used."};
const OptionId SearchParams::kNoiseEpsilonId{
    "noise-epsilon", "DirichletNoiseEpsilon",
    "Amount of Dirichlet noise to combine with root priors. This allows the "
    "engine to discover new ideas during training by exploring moves which are "
    "known to be bad. Not normally used during play."};
const OptionId SearchParams::kNoiseAlphaId{
    "noise-alpha", "DirichletNoiseAlpha",
    "Alpha of Dirichlet noise to control the sharpness of move probabilities. "
    "Larger values result in flatter / more evenly distributed values."};
const OptionId SearchParams::kVerboseStatsId{
    "verbose-move-stats", "VerboseMoveStats",
    "Display Q, V, N, U and P values of every move candidate after each move.",
    'v'};
const OptionId SearchParams::kLogLiveStatsId{
    "log-live-stats", "LogLiveStats",
    "Do VerboseMoveStats on every info update."};
const OptionId SearchParams::kFpuStrategyId{
    "fpu-strategy", "FpuStrategy",
    "How is an eval of unvisited node determined. \"First Play Urgency\" "
    "changes search behavior to visit unvisited nodes earlier or later by "
    "using a placeholder eval before checking the network. The value specified "
    "with --fpu-value results in \"reduction\" subtracting that value from the "
    "parent eval while \"absolute\" directly uses that value."};
const OptionId SearchParams::kFpuValueId{
    "fpu-value", "FpuValue",
    "\"First Play Urgency\" value used to adjust unvisited node eval based on "
    "--fpu-strategy."};
const OptionId SearchParams::kFpuStrategyAtRootId{
    "fpu-strategy-at-root", "FpuStrategyAtRoot",
    "How is an eval of unvisited root children determined. Just like "
    "--fpu-strategy except only at the root level and adjusts unvisited root "
    "children eval with --fpu-value-at-root. In addition to matching the "
    "strategies from --fpu-strategy, this can be \"same\" to disable the "
    "special root behavior."};
const OptionId SearchParams::kFpuValueAtRootId{
    "fpu-value-at-root", "FpuValueAtRoot",
    "\"First Play Urgency\" value used to adjust unvisited root children eval "
    "based on --fpu-strategy-at-root. Has no effect if --fpu-strategy-at-root "
    "is \"same\"."};
const OptionId SearchParams::kCacheHistoryLengthId{
    "cache-history-length", "CacheHistoryLength",
    "Length of history, in half-moves, to include into the cache key. When "
    "this value is less than history that NN uses to eval a position, it's "
    "possble that the search will use eval of the same position with different "
    "history taken from cache."};
const OptionId SearchParams::kPolicySoftmaxTempId{
    "policy-softmax-temp", "PolicyTemperature",
    "Policy softmax temperature. Higher values make priors of move candidates "
    "closer to each other, widening the search."};
const OptionId SearchParams::kMaxCollisionVisitsId{
    "max-collision-visits", "MaxCollisionVisits",
    "Total allowed node collision visits, per batch."};
const OptionId SearchParams::kMaxCollisionEventsId{
    "max-collision-events", "MaxCollisionEvents",
    "Allowed node collision events, per batch."};
const OptionId SearchParams::kOutOfOrderEvalId{
    "out-of-order-eval", "OutOfOrderEval",
    "During the gathering of a batch for NN to eval, if position happens to be "
    "in the cache or is terminal, evaluate it right away without sending the "
    "batch to the NN. When off, this may only happen with the very first node "
    "of a batch; when on, this can happen with any node."};
const OptionId SearchParams::kMaxOutOfOrderEvalsId{
    "max-out-of-order-evals-factor", "MaxOutOfOrderEvalsFactor",
    "Maximum number of out of order evals during gathering of a batch is "
    "calculated by multiplying the maximum batch size by this number."};
const OptionId SearchParams::kStickyEndgamesId{
    "sticky-endgames", "StickyEndgames",
    "When an end of game position is found during search, allow the eval of "
    "the previous move's position to stick to something more accurate. For "
    "example, if at least one move results in checkmate, then the position "
    "should stick as checkmated. Similarly, if all moves are drawn or "
    "checkmated, the position should stick as drawn or checkmate."};
const OptionId SearchParams::kSyzygyFastPlayId{
    "syzygy-fast-play", "SyzygyFastPlay",
    "With DTZ tablebase files, only allow the network pick from winning moves "
    "that have shortest DTZ to play faster (but not necessarily optimally)."};
const OptionId SearchParams::kMultiPvId{
    "multipv", "MultiPV",
    "Number of game play lines (principal variations) to show in UCI info "
    "output."};
const OptionId SearchParams::kPerPvCountersId{
    "per-pv-counters", "PerPVCounters",
    "Show node counts per principal variation instead of total nodes in UCI."};
const OptionId SearchParams::kScoreTypeId{
    "score-type", "ScoreType",
    "What to display as score. Either centipawns (the UCI default), win "
    "percentage or Q (the actual internal score) multiplied by 100."};
const OptionId SearchParams::kHistoryFillId{
    "history-fill", "HistoryFill",
    "Neural network uses 7 previous board positions in addition to the current "
    "one. During the first moves of the game such historical positions don't "
    "exist, but they can be synthesized. This parameter defines when to "
    "synthesize them (always, never, or only at non-standard fen position)."};
const OptionId SearchParams::kMovesLeftMaxEffectId{
    "moves-left-max-effect", "MovesLeftMaxEffect",
    "Maximum bonus to add to the score of a node based on how much "
    "shorter/longer it makes the game when winning/losing."};
const OptionId SearchParams::kMovesLeftThresholdId{
    "moves-left-threshold", "MovesLeftThreshold",
    "Absolute value of node Q needs to exceed this value before shorter wins "
    "or longer losses are considered."};
const OptionId SearchParams::kMovesLeftSlopeId{
    "moves-left-slope", "MovesLeftSlope",
    "Controls how the bonus for shorter wins or longer losses is adjusted "
    "based on how many moves the move is estimated to shorten/lengthen the "
    "game. The move difference is multiplied with the slope and capped at "
    "MovesLeftMaxEffect."};
const OptionId SearchParams::kMovesLeftConstantFactorId{
    "moves-left-constant-factor", "MovesLeftConstantFactor",
    "A simple multiplier to the moves left effect, can be set to 0 to only use "
    "an effect scaled by Q."};
const OptionId SearchParams::kMovesLeftScaledFactorId{
    "moves-left-scaled-factor", "MovesLeftScaledFactor",
    "A factor which is multiplied by the absolute Q of parent node and the "
    "base moves left effect."};
const OptionId SearchParams::kMovesLeftQuadraticFactorId{
    "moves-left-quadratic-factor", "MovesLeftQuadraticFactor",
    "A factor which is multiplied by the square of Q of parent node and the "
    "base moves left effect."};
const OptionId SearchParams::kDisplayCacheUsageId{
    "display-cache-usage", "DisplayCacheUsage",
    "Display cache fullness through UCI info `hash` section."};
const OptionId SearchParams::kMaxConcurrentSearchersId{
    "max-concurrent-searchers", "MaxConcurrentSearchers",
    "If not 0, at most this many search workers can be gathering minibatches "
    "at once."};
const OptionId SearchParams::kDrawScoreSidetomoveId{
    "draw-score-sidetomove", "DrawScoreSideToMove",
    "Score of a drawn game, as seen by a player making the move."};
const OptionId SearchParams::kDrawScoreOpponentId{
    "draw-score-opponent", "DrawScoreOpponent",
    "Score of a drawn game, as seen by the opponent."};
const OptionId SearchParams::kDrawScoreWhiteId{
    "draw-score-white", "DrawScoreWhite",
    "Adjustment, added to a draw score of a white player."};
const OptionId SearchParams::kDrawScoreBlackId{
    "draw-score-black", "DrawScoreBlack",
    "Adjustment, added to a draw score of a black player."};
const OptionId SearchParams::kNpsLimitId{
    "nps-limit", "NodesPerSecondLimit",
    "An option to specify an upper limit to the nodes per second searched. The "
    "accuracy depends on the minibatch size used, increasing for lower sizes, "
    "and on the length of the search. Zero to disable."};
const OptionId SearchParams::kSolidTreeThresholdId{
    "solid-tree-threshold", "SolidTreeThreshold",
    "Only nodes with at least this number of visits will be considered for "
    "solidification for improved cache locality."};
const OptionId SearchParams::kMultiGatherEnabledId{
    "multi-gather", "MultiGather",
    "If enabled, search will be replaced by the multigather approach."};
const OptionId SearchParams::kTaskWorkersPerSearchWorkerId{
    "task-workers", "TaskWorkers",
    "The number of task workers to use to help the search worker."};
const OptionId SearchParams::kMinimumWorkSizeForProcessingId{
    "minimum-processing-work", "MinimumProcessingWork",
    "This many visits need to be gathered before tasks will be used to "
    "accelerate processing."};
const OptionId SearchParams::kMinimumWorkSizeForPickingId{
    "minimum-picking-work", "MinimumPickingWork",
    "Search branches with more than this many collisions/visits may be split "
    "off to task workers."};
const OptionId SearchParams::kMinimumRemainingWorkSizeForPickingId{
    "minimum-remaining-picking-work", "MinimumRemainingPickingWork",
    "Search branches won't be split off to task workers unless there is at "
    "least this much work left to do afterwards."};
const OptionId SearchParams::kMinimumWorkPerTaskForProcessingId{
    "minimum-per-task-processing", "MinimumPerTaskProcessing",
    "Processing work won't be split into chunks smaller than this (unless its "
    "more than half of MinimumProcessingWork)."};
const OptionId SearchParams::kIdlingMinimumWorkId{
    "idling-minimum-work", "IdlingMinimumWork",
    "Only early exit gathering due to 'idle' backend if more than this many "
    "nodes will be sent to the backend."};
const OptionId SearchParams::kThreadIdlingThresholdId{
    "thread-idling-threshold", "ThreadIdlingThreshold",
    "If there are more than this number of search threads that are not "
    "actively in the process of either sending data to the backend or waiting "
    "for data from the backend, assume that the backend is idle."};
const OptionId SearchParams::kMaxCollisionVisitsScalingStartId{
    "max-collision-visits-scaling-start", "MaxCollisionVisitsScalingStart",
    "Tree size where max collision visits starts scaling up from 1."};
const OptionId SearchParams::kMaxCollisionVisitsScalingEndId{
    "max-collision-visits-scaling-end", "MaxCollisionVisitsScalingEnd",
    "Tree size where max collision visits reaches max. Set to 0 to disable "
    "scaling entirely."};
const OptionId SearchParams::kMaxCollisionVisitsScalingPowerId{
    "max-collision-visits-scaling-power", "MaxCollisionVisitsScalingPower",
    "Power to apply to the interpolation between 1 and max to make it curved."};

void SearchParams::Populate(OptionsParser* options) {
  // Here the uci optimized defaults" are set.
  // Many of them are overridden with training specific values in tournament.cc.
  options->Add<IntOption>(kMiniBatchSizeId, 1, 1024) = DEFAULT_MINIBATCH_SIZE;
  options->Add<IntOption>(kMaxPrefetchBatchId, 0, 1024) = DEFAULT_MAX_PREFETCH;
  options->Add<FloatOption>(kCpuctId, 0.0f, 100.0f) = 1.745f;
  options->Add<FloatOption>(kCpuctAtRootId, 0.0f, 100.0f) = 1.745f;
  options->Add<FloatOption>(kCpuctBaseId, 1.0f, 1000000000.0f) = 38739.0f;
  options->Add<FloatOption>(kCpuctBaseAtRootId, 1.0f, 1000000000.0f) = 38739.0f;
  options->Add<FloatOption>(kCpuctFactorId, 0.0f, 1000.0f) = 3.894f;
  options->Add<FloatOption>(kCpuctFactorAtRootId, 0.0f, 1000.0f) = 3.894f;
  options->Add<BoolOption>(kRootHasOwnCpuctParamsId) = false;
  options->Add<BoolOption>(kTwoFoldDrawsId) = true;
  options->Add<FloatOption>(kTemperatureId, 0.0f, 100.0f) = 0.0f;
  options->Add<IntOption>(kTempDecayMovesId, 0, 640) = 0;
  options->Add<IntOption>(kTempDecayDelayMovesId, 0, 100) = 0;
  options->Add<IntOption>(kTemperatureCutoffMoveId, 0, 1000) = 0;
  options->Add<FloatOption>(kTemperatureEndgameId, 0.0f, 100.0f) = 0.0f;
  options->Add<FloatOption>(kTemperatureWinpctCutoffId, 0.0f, 100.0f) = 100.0f;
  options->Add<FloatOption>(kTemperatureVisitOffsetId, -1000.0f, 1000.0f) =
      0.0f;
  options->Add<FloatOption>(kNoiseEpsilonId, 0.0f, 1.0f) = 0.0f;
  options->Add<FloatOption>(kNoiseAlphaId, 0.0f, 10000000.0f) = 0.3f;
  options->Add<BoolOption>(kVerboseStatsId) = false;
  options->Add<BoolOption>(kLogLiveStatsId) = false;
  std::vector<std::string> fpu_strategy = {"reduction", "absolute"};
  options->Add<ChoiceOption>(kFpuStrategyId, fpu_strategy) = "reduction";
  options->Add<FloatOption>(kFpuValueId, -100.0f, 100.0f) = 0.330f;
  fpu_strategy.push_back("same");
  options->Add<ChoiceOption>(kFpuStrategyAtRootId, fpu_strategy) = "same";
  options->Add<FloatOption>(kFpuValueAtRootId, -100.0f, 100.0f) = 1.0f;
  options->Add<IntOption>(kCacheHistoryLengthId, 0, 7) = 0;
  options->Add<FloatOption>(kPolicySoftmaxTempId, 0.1f, 10.0f) = 1.359f;
<<<<<<< HEAD
  options->Add<IntOption>(kMaxCollisionEventsId, 1, 65536) = 917;
  options->Add<IntOption>(kMaxCollisionVisitsId, 1, 100000000) = 80000;
  options->Add<IntOption>(kMaxCollisionVisitsScalingStartId, 1, 100000) = 28;
  options->Add<IntOption>(kMaxCollisionVisitsScalingEndId, 0, 100000000) = 145000;
  options->Add<FloatOption>(kMaxCollisionVisitsScalingPowerId, 0.01, 100) =
      1.25;
=======
  options->Add<IntOption>(kMaxCollisionEventsId, 1, 65536) = 32;
  options->Add<IntOption>(kMaxCollisionVisitsId, 1, 1000000) = 32;
>>>>>>> e00fd49b
  options->Add<BoolOption>(kOutOfOrderEvalId) = true;
  options->Add<FloatOption>(kMaxOutOfOrderEvalsId, 0.0f, 100.0f) = 2.4f;
  options->Add<BoolOption>(kStickyEndgamesId) = true;
  options->Add<BoolOption>(kSyzygyFastPlayId) = false;
  options->Add<IntOption>(kMultiPvId, 1, 500) = 1;
  options->Add<BoolOption>(kPerPvCountersId) = false;
  std::vector<std::string> score_type = {"centipawn",
                                         "centipawn_with_drawscore",
                                         "centipawn_2019",
                                         "centipawn_2018",
                                         "win_percentage",
                                         "Q",
                                         "W-L"};
  options->Add<ChoiceOption>(kScoreTypeId, score_type) = "centipawn";
  std::vector<std::string> history_fill_opt{"no", "fen_only", "always"};
  options->Add<ChoiceOption>(kHistoryFillId, history_fill_opt) = "fen_only";
  options->Add<FloatOption>(kMovesLeftMaxEffectId, 0.0f, 1.0f) = 0.2f;
  options->Add<FloatOption>(kMovesLeftThresholdId, 0.0f, 1.0f) = 0.0f;
  options->Add<FloatOption>(kMovesLeftSlopeId, 0.0f, 1.0f) = 0.004f;
  options->Add<FloatOption>(kMovesLeftConstantFactorId, -1.0f, 1.0f) = 0.0f;
  options->Add<FloatOption>(kMovesLeftScaledFactorId, -1.0f, 1.0f) = 1.0f;
  options->Add<FloatOption>(kMovesLeftQuadraticFactorId, -1.0f, 1.0f) = 0.0f;
  options->Add<BoolOption>(kDisplayCacheUsageId) = false;
  options->Add<IntOption>(kMaxConcurrentSearchersId, 0, 128) = 1;
  options->Add<IntOption>(kDrawScoreSidetomoveId, -100, 100) = 0;
  options->Add<IntOption>(kDrawScoreOpponentId, -100, 100) = 0;
  options->Add<IntOption>(kDrawScoreWhiteId, -100, 100) = 0;
  options->Add<IntOption>(kDrawScoreBlackId, -100, 100) = 0;
  options->Add<FloatOption>(kNpsLimitId, 0.0f, 1e6f) = 0.0f;
  options->Add<IntOption>(kSolidTreeThresholdId, 1, 2000000000) = 100;
  options->Add<BoolOption>(kMultiGatherEnabledId) = true;
  options->Add<IntOption>(kTaskWorkersPerSearchWorkerId, 0, 128) = 4;
  options->Add<IntOption>(kMinimumWorkSizeForProcessingId, 2, 100000) = 20;
  options->Add<IntOption>(kMinimumWorkSizeForPickingId, 1, 100000) = 1;
  options->Add<IntOption>(kMinimumRemainingWorkSizeForPickingId, 0, 100000) =
      20;
  options->Add<IntOption>(kMinimumWorkPerTaskForProcessingId, 1, 100000) = 8;
  options->Add<IntOption>(kIdlingMinimumWorkId, 0, 10000) = 0;
  options->Add<IntOption>(kThreadIdlingThresholdId, 0, 128) = 1;

  options->HideOption(kNoiseEpsilonId);
  options->HideOption(kNoiseAlphaId);
  options->HideOption(kLogLiveStatsId);
  options->HideOption(kDisplayCacheUsageId);
  options->HideOption(kRootHasOwnCpuctParamsId);
  options->HideOption(kCpuctAtRootId);
  options->HideOption(kCpuctBaseAtRootId);
  options->HideOption(kCpuctFactorAtRootId);
  options->HideOption(kFpuStrategyAtRootId);
  options->HideOption(kFpuValueAtRootId);
  options->HideOption(kTemperatureId);
  options->HideOption(kTempDecayMovesId);
  options->HideOption(kTempDecayDelayMovesId);
  options->HideOption(kTemperatureCutoffMoveId);
  options->HideOption(kTemperatureEndgameId);
  options->HideOption(kTemperatureWinpctCutoffId);
  options->HideOption(kTemperatureVisitOffsetId);
}

SearchParams::SearchParams(const OptionsDict& options)
    : options_(options),
      kCpuct(options.Get<float>(kCpuctId)),
      kCpuctAtRoot(options.Get<float>(
          options.Get<bool>(kRootHasOwnCpuctParamsId) ? kCpuctAtRootId
                                                      : kCpuctId)),
      kCpuctBase(options.Get<float>(kCpuctBaseId)),
      kCpuctBaseAtRoot(options.Get<float>(
          options.Get<bool>(kRootHasOwnCpuctParamsId) ? kCpuctBaseAtRootId
                                                      : kCpuctBaseId)),
      kCpuctFactor(options.Get<float>(kCpuctFactorId)),
      kCpuctFactorAtRoot(options.Get<float>(
          options.Get<bool>(kRootHasOwnCpuctParamsId) ? kCpuctFactorAtRootId
                                                      : kCpuctFactorId)),
      kTwoFoldDraws(options.Get<bool>(kTwoFoldDrawsId)),
      kNoiseEpsilon(options.Get<float>(kNoiseEpsilonId)),
      kNoiseAlpha(options.Get<float>(kNoiseAlphaId)),
      kFpuAbsolute(options.Get<std::string>(kFpuStrategyId) == "absolute"),
      kFpuValue(options.Get<float>(kFpuValueId)),
      kFpuAbsoluteAtRoot(
          (options.Get<std::string>(kFpuStrategyAtRootId) == "same" &&
           kFpuAbsolute) ||
          options.Get<std::string>(kFpuStrategyAtRootId) == "absolute"),
      kFpuValueAtRoot(options.Get<std::string>(kFpuStrategyAtRootId) == "same"
                          ? kFpuValue
                          : options.Get<float>(kFpuValueAtRootId)),
      kCacheHistoryLength(options.Get<int>(kCacheHistoryLengthId)),
      kPolicySoftmaxTemp(options.Get<float>(kPolicySoftmaxTempId)),
      kMaxCollisionEvents(options.Get<int>(kMaxCollisionEventsId)),
      kMaxCollisionVisits(options.Get<int>(kMaxCollisionVisitsId)),
      kOutOfOrderEval(options.Get<bool>(kOutOfOrderEvalId)),
      kStickyEndgames(options.Get<bool>(kStickyEndgamesId)),
      kSyzygyFastPlay(options.Get<bool>(kSyzygyFastPlayId)),
      kHistoryFill(EncodeHistoryFill(options.Get<std::string>(kHistoryFillId))),
      kMiniBatchSize(options.Get<int>(kMiniBatchSizeId)),
      kMovesLeftMaxEffect(options.Get<float>(kMovesLeftMaxEffectId)),
      kMovesLeftThreshold(options.Get<float>(kMovesLeftThresholdId)),
      kMovesLeftSlope(options.Get<float>(kMovesLeftSlopeId)),
      kMovesLeftConstantFactor(options.Get<float>(kMovesLeftConstantFactorId)),
      kMovesLeftScaledFactor(options.Get<float>(kMovesLeftScaledFactorId)),
      kMovesLeftQuadraticFactor(
          options.Get<float>(kMovesLeftQuadraticFactorId)),
      kDisplayCacheUsage(options.Get<bool>(kDisplayCacheUsageId)),
      kMaxConcurrentSearchers(options.Get<int>(kMaxConcurrentSearchersId)),
      kDrawScoreSidetomove{options.Get<int>(kDrawScoreSidetomoveId) / 100.0f},
      kDrawScoreOpponent{options.Get<int>(kDrawScoreOpponentId) / 100.0f},
      kDrawScoreWhite{options.Get<int>(kDrawScoreWhiteId) / 100.0f},
      kDrawScoreBlack{options.Get<int>(kDrawScoreBlackId) / 100.0f},
      kMaxOutOfOrderEvals(std::max(
          1, static_cast<int>(options.Get<float>(kMaxOutOfOrderEvalsId) *
                              options.Get<int>(kMiniBatchSizeId)))),
      kNpsLimit(options.Get<float>(kNpsLimitId)),
      kSolidTreeThreshold(options.Get<int>(kSolidTreeThresholdId)),
      kMultiGatherEnabled(options.Get<bool>(kMultiGatherEnabledId)),
      kTaskWorkersPerSearchWorker(
          options.Get<bool>(kMultiGatherEnabledId)
              ? options.Get<int>(kTaskWorkersPerSearchWorkerId)
              : 0),
      kMinimumWorkSizeForProcessing(
          options.Get<int>(kMinimumWorkSizeForProcessingId)),
      kMinimumWorkSizeForPicking(
          options.Get<int>(kMinimumWorkSizeForPickingId)),
      kMinimumRemainingWorkSizeForPicking(
          options.Get<int>(kMinimumRemainingWorkSizeForPickingId)),
      kMinimumWorkPerTaskForProcessing(
          options.Get<int>(kMinimumWorkPerTaskForProcessingId)),
      kIdlingMinimumWork(options.Get<int>(kIdlingMinimumWorkId)),
      kThreadIdlingThreshold(options.Get<int>(kThreadIdlingThresholdId)),
      kMaxCollisionVisitsScalingStart(
          options.Get<int>(kMaxCollisionVisitsScalingStartId)),
      kMaxCollisionVisitsScalingEnd(
          options.Get<int>(kMaxCollisionVisitsScalingEndId)),
      kMaxCollisionVisitsScalingPower(
          options.Get<float>(kMaxCollisionVisitsScalingPowerId)) {
  if (std::max(std::abs(kDrawScoreSidetomove), std::abs(kDrawScoreOpponent)) +
          std::max(std::abs(kDrawScoreWhite), std::abs(kDrawScoreBlack)) >
      1.0f) {
    throw Exception(
        "max{|sidetomove|+|opponent|} + max{|white|+|black|} draw score must "
        "be <= 100");
  }
}

}  // namespace lczero<|MERGE_RESOLUTION|>--- conflicted
+++ resolved
@@ -350,17 +350,12 @@
   options->Add<FloatOption>(kFpuValueAtRootId, -100.0f, 100.0f) = 1.0f;
   options->Add<IntOption>(kCacheHistoryLengthId, 0, 7) = 0;
   options->Add<FloatOption>(kPolicySoftmaxTempId, 0.1f, 10.0f) = 1.359f;
-<<<<<<< HEAD
   options->Add<IntOption>(kMaxCollisionEventsId, 1, 65536) = 917;
   options->Add<IntOption>(kMaxCollisionVisitsId, 1, 100000000) = 80000;
   options->Add<IntOption>(kMaxCollisionVisitsScalingStartId, 1, 100000) = 28;
   options->Add<IntOption>(kMaxCollisionVisitsScalingEndId, 0, 100000000) = 145000;
   options->Add<FloatOption>(kMaxCollisionVisitsScalingPowerId, 0.01, 100) =
       1.25;
-=======
-  options->Add<IntOption>(kMaxCollisionEventsId, 1, 65536) = 32;
-  options->Add<IntOption>(kMaxCollisionVisitsId, 1, 1000000) = 32;
->>>>>>> e00fd49b
   options->Add<BoolOption>(kOutOfOrderEvalId) = true;
   options->Add<FloatOption>(kMaxOutOfOrderEvalsId, 0.0f, 100.0f) = 2.4f;
   options->Add<BoolOption>(kStickyEndgamesId) = true;
