/*
  This file is part of Leela Chess Zero.
  Copyright (C) 2018 The LCZero Authors

  Leela Chess is free software: you can redistribute it and/or modify
  it under the terms of the GNU General Public License as published by
  the Free Software Foundation, either version 3 of the License, or
  (at your option) any later version.

  Leela Chess is distributed in the hope that it will be useful,
  but WITHOUT ANY WARRANTY; without even the implied warranty of
  MERCHANTABILITY or FITNESS FOR A PARTICULAR PURPOSE.  See the
  GNU General Public License for more details.

  You should have received a copy of the GNU General Public License
  along with Leela Chess.  If not, see <http://www.gnu.org/licenses/>.

  Additional permission under GNU GPL version 3 section 7

  If you modify this Program, or any covered work, by linking or
  combining it with NVIDIA Corporation's libraries from the NVIDIA CUDA
  Toolkit and the NVIDIA CUDA Deep Neural Network library (or a
  modified version of those libraries), containing parts covered by the
  terms of the respective license agreement, the licensors of this
  Program grant you additional permission to convey the resulting work.
*/

#pragma once

#include <functional>
#include <shared_mutex>
#include <thread>
#include "chess/callbacks.h"
#include "chess/uciloop.h"
#include "mcts/node.h"
#include "mcts/params.h"
#include "neural/cache.h"
#include "neural/network.h"
#include "syzygy/syzygy.h"
#include "utils/logging.h"
#include "utils/mutex.h"
#include "utils/optional.h"

namespace lczero {
struct SearchLimits {
  // Type for N in nodes is currently uint32_t, so set limit in order not to
  // overflow it.
  std::int64_t visits = 4000000000;
  std::int64_t playouts = -1;
  std::int64_t movetime = -1;
  int depth = -1;
  optional<std::chrono::steady_clock::time_point> search_deadline;
  bool infinite = false;
  MoveList searchmoves;
};

class Search {
 public:
  Search(const NodeTree& tree, Network* network,
         BestMoveInfo::Callback best_move_callback,
         ThinkingInfo::Callback info_callback, const SearchLimits& limits,
         const OptionsDict& options, NNCache* cache,
         SyzygyTablebase* syzygy_tb);

  ~Search();

  // Starts worker threads and returns immediately.
  void StartThreads(size_t how_many);

  // Starts search with k threads and wait until it finishes.
  void RunBlocking(size_t threads);

  // Stops search. At the end bestmove will be returned. The function is not
  // blocking, so it returns before search is actually done.
  void Stop();
  // Stops search, but does not return bestmove. The function is not blocking.
  void Abort();
  // Blocks until all worker thread finish.
  void Wait();
  // Returns whether search is active. Workers check that to see whether another
  // search iteration is needed.
  bool IsSearchActive() const;

  // Returns best move, from the point of view of white player. And also ponder.
  // May or may not use temperature, according to the settings.
  std::pair<Move, Move> GetBestMove() const;
  // Returns the evaluation of the best move, WITHOUT temperature. This differs
  // from the above function; with temperature enabled, these two functions may
  // return results from different possible moves.
  float GetBestEval() const;

 private:
  // Returns the best move, maybe with temperature (according to the settings).
  std::pair<Move, Move> GetBestMoveInternal() const;

  // Returns a child with most visits, with or without temperature.
  // NoTemperature is safe to use on non-extended nodes, while WithTemperature
  // accepts only nodes with at least 1 visited child.
  EdgeAndNode GetBestChildNoTemperature(Node* parent) const;
  std::vector<EdgeAndNode> GetBestChildrenNoTemperature(Node* parent,
                                                        int count) const;
  EdgeAndNode GetBestChildWithTemperature(Node* parent,
                                          float temperature) const;

  int64_t GetTimeSinceStart() const;
  int64_t GetTimeToDeadline() const;
  void UpdateRemainingMoves();
  void MaybeTriggerStop();
  void MaybeOutputInfo();
  void SendUciInfo();  // Requires nodes_mutex_ to be held.
  // Sets stop to true and notifies watchdog thread.
  void FireStopInternal();

  void SendMovesStats() const;
  // Function which runs in a separate thread and watches for time and
  // uci `stop` command;
  void WatchdogThread();

  // Populates the given list with allowed root moves.
  // Returns true if the population came from tablebase.
  bool PopulateRootMoveLimit(MoveList* root_moves) const;

  // We only need first ply for debug output, but could be easily generalized.
  NNCacheLock GetCachedFirstPlyResult(EdgeAndNode) const;

  mutable Mutex counters_mutex_ ACQUIRED_AFTER(nodes_mutex_);
  // Tells all threads to stop.
  std::atomic<bool> stop_{false};
  // Condition variable used to watch stop_ variable.
  std::condition_variable watchdog_cv_;
  // Tells whether it's ok to respond bestmove when limits are reached.
  // If false (e.g. during ponder or `go infinite`) the search stops but nothing
  // is responded until `stop` uci command.
  bool ok_to_respond_bestmove_ GUARDED_BY(counters_mutex_) = true;
  // There is already one thread that responded bestmove, other threads
  // should not do that.
  bool responded_bestmove_ GUARDED_BY(counters_mutex_) = false;
  // Becomes true when smart pruning decides that no better move can be found.
  bool found_best_move_ GUARDED_BY(counters_mutex_) = false;
  // Stored so that in the case of non-zero temperature GetBestMove() returns
  // consistent results.
  std::pair<Move, Move> best_move_ GUARDED_BY(counters_mutex_);

  Mutex threads_mutex_;
  std::vector<std::thread> threads_ GUARDED_BY(threads_mutex_);

  Node* root_node_;
  NNCache* cache_;
  SyzygyTablebase* syzygy_tb_;
  // Fixed positions which happened before the search.
  const PositionHistory& played_history_;

  Network* const network_;
  const SearchLimits limits_;
  optional<std::chrono::steady_clock::time_point> search_deadline_;
  const std::chrono::steady_clock::time_point start_time_;
  const int64_t initial_visits_;
  optional<std::chrono::steady_clock::time_point> nps_start_time_;

  mutable SharedMutex nodes_mutex_;
  EdgeAndNode best_move_edge_ GUARDED_BY(nodes_mutex_);
  Edge* last_outputted_best_move_edge_ GUARDED_BY(nodes_mutex_) = nullptr;
  ThinkingInfo last_outputted_uci_info_ GUARDED_BY(nodes_mutex_);
<<<<<<< HEAD
  std::atomic<int64_t> total_playouts_ = {0};
  std::atomic<int64_t> remaining_playouts_ = {std::numeric_limits<int>::max()};
=======
  int64_t total_playouts_ GUARDED_BY(nodes_mutex_) = 0;
  uint32_t remaining_playouts_ GUARDED_BY(nodes_mutex_) =
      std::numeric_limits<uint32_t>::max();
>>>>>>> 518131dc
  // Maximum search depth = length of longest path taken in PickNodetoExtend.
  uint16_t max_depth_ GUARDED_BY(nodes_mutex_) = 0;
  // Cummulative depth of all paths taken in PickNodetoExtend.
  uint64_t cum_depth_ GUARDED_BY(nodes_mutex_) = 0;
  std::atomic<int> tb_hits_{0};

  BestMoveInfo::Callback best_move_callback_;
  ThinkingInfo::Callback info_callback_;
  const SearchParams params_;

  friend class SearchWorker;
};

// Single thread worker of the search engine.
// That used to be just a function Search::Worker(), but to parallelize it
// within one thread, have to split into stages.
class SearchWorker {
 public:
  SearchWorker(Search* search, const SearchParams& params)
      : search_(search), history_(search_->played_history_), params_(params) {}

  // Runs iterations while needed.
  void RunBlocking() {
    LOGFILE << "Started search thread.";
    while (search_->IsSearchActive()) {
      ExecuteOneIteration();
    }
  }

  // Does one full iteration of MCTS search:
  // 1. Initialize internal structures.
  // 2. Gather minibatch.
  // 3. Prefetch into cache.
  // 4. Run NN computation.
  // 5. Retrieve NN computations (and terminal values) into nodes.
  // 6. Propagate the new nodes' information to all their parents in the tree.
  // 7. Update the Search's status and progress information.
  void ExecuteOneIteration();

  // The same operations one by one:
  // 1. Initialize internal structures.
  // @computation is the computation to use on this iteration.
  void InitializeIteration(std::unique_ptr<NetworkComputation> computation);

  // 2. Gather minibatch.
  void GatherMinibatch();

  // 3. Prefetch into cache.
  void MaybePrefetchIntoCache();

  // 4. Run NN computation.
  void RunNNComputation();

  // 5. Retrieve NN computations (and terminal values) into nodes.
  void FetchMinibatchResults();

  // 6. Propagate the new nodes' information to all their parents in the tree.
  void DoBackupUpdate();

  // 7. Update the Search's status and progress information.
  void UpdateCounters();

 private:
  struct NodeToProcess {
    bool IsExtendable() const { return !is_collision && !node->IsTerminal(); }
    bool IsCollision() const { return is_collision; }
    bool CanEvalOutOfOrder() const {
      return is_cache_hit || node->IsTerminal();
    }

    // The node to extend.
    Node* node;
    // Value from NN's value head, or -1/0/1 for terminal nodes.
    float v;
    int multivisit = 0;
    uint16_t depth;
    bool nn_queried = false;
    bool is_cache_hit = false;
    bool is_collision = false;

    static NodeToProcess Collision(Node* node, uint16_t depth,
                                   int collision_count) {
      return NodeToProcess(node, depth, true, collision_count);
    }
    static NodeToProcess Extension(Node* node, uint16_t depth) {
      return NodeToProcess(node, depth, false, 1);
    }
    static NodeToProcess TerminalHit(Node* node, uint16_t depth,
                                     int visit_count) {
      return NodeToProcess(node, depth, false, visit_count);
    }

   private:
    NodeToProcess(Node* node, uint16_t depth, bool is_collision, int multivisit)
        : node(node),
          multivisit(multivisit),
          depth(depth),
          is_collision(is_collision) {}
  };

  NodeToProcess PickNodeToExtend(int collision_limit);
  void ExtendNode(Node* node);
  bool AddNodeToComputation(Node* node, bool add_if_cached);
  int PrefetchIntoCache(Node* node, int budget);
  void FetchSingleNodeResult(NodeToProcess* node_to_process,
                             int idx_in_computation);
  void DoBackupUpdateSingleNode(const NodeToProcess& node_to_process);

  Search* const search_;
  // List of nodes to process.
  std::vector<NodeToProcess> minibatch_;
  std::unique_ptr<CachingComputation> computation_;
  // History is reset and extended by PickNodeToExtend().
  PositionHistory history_;
  MoveList root_move_filter_;
  bool root_move_filter_populated_ = false;
  const SearchParams& params_;
};
}  // namespace lczero<|MERGE_RESOLUTION|>--- conflicted
+++ resolved
@@ -161,14 +161,8 @@
   EdgeAndNode best_move_edge_ GUARDED_BY(nodes_mutex_);
   Edge* last_outputted_best_move_edge_ GUARDED_BY(nodes_mutex_) = nullptr;
   ThinkingInfo last_outputted_uci_info_ GUARDED_BY(nodes_mutex_);
-<<<<<<< HEAD
   std::atomic<int64_t> total_playouts_ = {0};
   std::atomic<int64_t> remaining_playouts_ = {std::numeric_limits<int>::max()};
-=======
-  int64_t total_playouts_ GUARDED_BY(nodes_mutex_) = 0;
-  uint32_t remaining_playouts_ GUARDED_BY(nodes_mutex_) =
-      std::numeric_limits<uint32_t>::max();
->>>>>>> 518131dc
   // Maximum search depth = length of longest path taken in PickNodetoExtend.
   uint16_t max_depth_ GUARDED_BY(nodes_mutex_) = 0;
   // Cummulative depth of all paths taken in PickNodetoExtend.
