/*
  This file is part of Leela Chess Zero.
  Copyright (C) 2018 The LCZero Authors

  Leela Chess is free software: you can redistribute it and/or modify
  it under the terms of the GNU General Public License as published by
  the Free Software Foundation, either version 3 of the License, or
  (at your option) any later version.

  Leela Chess is distributed in the hope that it will be useful,
  but WITHOUT ANY WARRANTY; without even the implied warranty of
  MERCHANTABILITY or FITNESS FOR A PARTICULAR PURPOSE.  See the
  GNU General Public License for more details.

  You should have received a copy of the GNU General Public License
  along with Leela Chess.  If not, see <http://www.gnu.org/licenses/>.

  Additional permission under GNU GPL version 3 section 7

  If you modify this Program, or any covered work, by linking or
  combining it with NVIDIA Corporation's libraries from the NVIDIA CUDA
  Toolkit and the NVIDIA CUDA Deep Neural Network library (or a
  modified version of those libraries), containing parts covered by the
  terms of the respective license agreement, the licensors of this
  Program grant you additional permission to convey the resulting work.
*/

#pragma once

#include <functional>
#include <shared_mutex>
#include <thread>
#include "chess/callbacks.h"
#include "chess/uciloop.h"
#include "mcts/node.h"
#include "mcts/params.h"
#include "neural/cache.h"
#include "neural/network.h"
#include "syzygy/syzygy.h"
#include "utils/logging.h"
#include "utils/mutex.h"
#include "utils/optional.h"

namespace lczero {

struct SearchLimits {
  // Type for N in nodes is currently uint32_t, so set limit in order not to
  // overflow it.
  std::int64_t visits = 4000000000;
  std::int64_t playouts = -1;
  int depth = -1;
  optional<std::chrono::steady_clock::time_point> search_deadline;
  bool infinite = false;
  MoveList searchmoves;

  std::string DebugString() const;
};

class Search {
 public:
  Search(const NodeTree& tree, Network* network,
         BestMoveInfo::Callback best_move_callback,
         ThinkingInfo::Callback info_callback, const SearchLimits& limits,
         const OptionsDict& options, NNCache* cache,
         SyzygyTablebase* syzygy_tb);

  ~Search();

  // Starts worker threads and returns immediately.
  void StartThreads(size_t how_many);

  // Starts search with k threads and wait until it finishes.
  void RunBlocking(size_t threads);

  // Stops search. At the end bestmove will be returned. The function is not
  // blocking, so it returns before search is actually done.
  void Stop();
  // Stops search, but does not return bestmove. The function is not blocking.
  void Abort();
  // Blocks until all worker thread finish.
  void Wait();
  // Returns whether search is active. Workers check that to see whether another
  // search iteration is needed.
  bool IsSearchActive() const;

  // Returns best move, from the point of view of white player. And also ponder.
  // May or may not use temperature, according to the settings.
  std::pair<Move, Move> GetBestMove();
  // Returns the evaluation of the best move, WITHOUT temperature. This differs
  // from the above function; with temperature enabled, these two functions may
  // return results from different possible moves.
  // Returns pair {Q, D}.
  std::pair<float, float> GetBestEval() const;
  // Returns the total number of playouts in the search.
  std::int64_t GetTotalPlayouts() const;
  // Returns the search parameters.
  const SearchParams& GetParams() const { return params_; }

 private:
  // Computes the best move, maybe with temperature (according to the settings).
  void EnsureBestMoveKnown();

  // Returns a child with most visits, with or without temperature.
  // NoTemperature is safe to use on non-extended nodes, while WithTemperature
  // accepts only nodes with at least 1 visited child.
  EdgeAndNode GetBestChildNoTemperature(Node* parent) const;
  std::vector<EdgeAndNode> GetBestChildrenNoTemperature(Node* parent,
                                                        int count) const;
  EdgeAndNode GetBestChildWithTemperature(Node* parent,
                                          float temperature) const;

  int64_t GetTimeSinceStart() const;
  int64_t GetTimeToDeadline() const;
  void UpdateRemainingMoves();
  void UpdateKLDGain();
  void MaybeTriggerStop();
  void MaybeOutputInfo();
  void SendUciInfo();  // Requires nodes_mutex_ to be held.
  // Sets stop to true and notifies watchdog thread.
  void FireStopInternal();
  void SendMovesStats() const;
  // Function which runs in a separate thread and watches for time and
  // uci `stop` command;
  void WatchdogThread();

  // Populates the given list with allowed root moves.
  // Returns best_rank != 0 if the population came from tablebase.
  // WDL and DTZ ranks of +1000 are certain wins, -1000 certain losses,
  // 1 is a certain draw. For more info on in-between ranks 
  // (cursed wins, blessed losses, adjusted by dtz) see syzygy probe code.
  // Currently only rank = 1 is used to correct score display when
  // moves are root filtered, because kSyzygyFastPlayId sets the rep flag.
  int PopulateRootMoveLimit(MoveList* root_moves) const;

  // Returns verbose information about given node, as vector of strings.
  std::vector<std::string> GetVerboseStats(Node* node,
                                           bool is_black_to_move) const;

  // Returns NN eval for a given node from cache, if that node is cached.
  NNCacheLock GetCachedNNEval(Node* node) const;

  mutable Mutex counters_mutex_ ACQUIRED_AFTER(nodes_mutex_);
  // Tells all threads to stop.
  std::atomic<bool> stop_{false};
  // Condition variable used to watch stop_ variable.
  std::condition_variable watchdog_cv_;
  // Tells whether it's ok to respond bestmove when limits are reached.
  // If false (e.g. during ponder or `go infinite`) the search stops but nothing
  // is responded until `stop` uci command.
  bool ok_to_respond_bestmove_ GUARDED_BY(counters_mutex_) = true;
  // There is already one thread that responded bestmove, other threads
  // should not do that.
  bool bestmove_is_sent_ GUARDED_BY(counters_mutex_) = false;
  // Becomes true when smart pruning decides that no better move can be found.
  bool only_one_possible_move_left_ GUARDED_BY(counters_mutex_) = false;
  // Stored so that in the case of non-zero temperature GetBestMove() returns
  // consistent results.
  EdgeAndNode final_bestmove_ GUARDED_BY(counters_mutex_);
  EdgeAndNode final_pondermove_ GUARDED_BY(counters_mutex_);

  Mutex threads_mutex_;
  std::vector<std::thread> threads_ GUARDED_BY(threads_mutex_);

  Node* root_node_;
  NNCache* cache_;
  SyzygyTablebase* syzygy_tb_;
  // Fixed positions which happened before the search.
  const PositionHistory& played_history_;

  Network* const network_;
  const SearchLimits limits_;
  const std::chrono::steady_clock::time_point start_time_;
  const int64_t initial_visits_;
  optional<std::chrono::steady_clock::time_point> nps_start_time_;

  mutable SharedMutex nodes_mutex_;
  EdgeAndNode current_best_edge_ GUARDED_BY(nodes_mutex_);
  Edge* last_outputted_info_edge_ GUARDED_BY(nodes_mutex_) = nullptr;
  ThinkingInfo last_outputted_uci_info_ GUARDED_BY(nodes_mutex_);
  int64_t total_playouts_ GUARDED_BY(nodes_mutex_) = 0;
  int64_t remaining_playouts_ GUARDED_BY(nodes_mutex_) =
      std::numeric_limits<int64_t>::max();
  // If kldgain minimum checks enabled, this was the visit distribution at the
  // last kldgain interval triggering.
  std::vector<uint32_t> prev_dist_ GUARDED_BY(counters_mutex_);
  // Total visits at the last time prev_dist_ was cached.
  uint32_t prev_dist_visits_total_ GUARDED_BY(counters_mutex_) = 0;
  // If true, search should exit as kldgain evaluation showed too little change.
  bool kldgain_too_small_ GUARDED_BY(counters_mutex_) = false;
  // Maximum search depth = length of longest path taken in PickNodetoExtend.
  uint16_t max_depth_ GUARDED_BY(nodes_mutex_) = 0;
  // Cummulative depth of all paths taken in PickNodetoExtend.
  uint64_t cum_depth_ GUARDED_BY(nodes_mutex_) = 0;
  std::atomic<int> tb_hits_{0};
  std::atomic<int> root_syzygy_rank_{0};

  BestMoveInfo::Callback best_move_callback_;
  ThinkingInfo::Callback info_callback_;
  const SearchParams params_;

  friend class SearchWorker;
};

// Single thread worker of the search engine.
// That used to be just a function Search::Worker(), but to parallelize it
// within one thread, have to split into stages.
class SearchWorker {
 public:
  SearchWorker(Search* search, const SearchParams& params)
      : search_(search), history_(search_->played_history_), params_(params) {}

  // Runs iterations while needed.
  void RunBlocking() {
    LOGFILE << "Started search thread.";
    // A very early stop may arrive before this point, so the test is at the end
    // to ensure at least one iteration runs before exiting.
    do {
      ExecuteOneIteration();
    } while (search_->IsSearchActive());
  }

  // Does one full iteration of MCTS search:
  // 1. Initialize internal structures.
  // 2. Gather minibatch.
  // 3. Prefetch into cache.
  // 4. Run NN computation.
  // 5. Retrieve NN computations (and terminal values) into nodes.
  // 6. Propagate the new nodes' information to all their parents in the tree.
  // 7. Update the Search's status and progress information.
  void ExecuteOneIteration();

  // The same operations one by one:
  // 1. Initialize internal structures.
  // @computation is the computation to use on this iteration.
  void InitializeIteration(std::unique_ptr<NetworkComputation> computation);

  // 2. Gather minibatch.
  void GatherMinibatch();

  // 3. Prefetch into cache.
  void MaybePrefetchIntoCache();

  // 4. Run NN computation.
  void RunNNComputation();

  // 5. Retrieve NN computations (and terminal values) into nodes.
  void FetchMinibatchResults();

  // 6. Propagate the new nodes' information to all their parents in the tree.
  void DoBackupUpdate();

  // 7. Update the Search's status and progress information.
  void UpdateCounters();

 private:
 
  struct NodeToProcess {
    bool IsExtendable() const { return !is_collision && !node->IsCertain(); }
    bool IsCollision() const { return is_collision; }
    bool CanEvalOutOfOrder() const { return is_cache_hit || node->IsCertain(); }

    // The node to extend.
    Node* node;
    // Value from NN's value head, or -1/0/1 for terminal nodes.
    float v;
    // Draw probability for NN's with WDL value head
    float d;
    int multivisit = 0;
    uint16_t depth;
    uint16_t piececount;
    bool nn_queried = false;
    bool is_cache_hit = false;
    bool is_collision = false;

    static NodeToProcess Collision(Node* node, uint16_t depth, uint16_t piececount,
                                   int collision_count) {
      return NodeToProcess(node, depth, piececount, true, collision_count);
    }
<<<<<<< HEAD
    static NodeToProcess Visit(Node* node, uint16_t depth) {
      return NodeToProcess(node, depth, false, 1);
    }
=======
    static NodeToProcess Extension(Node* node, uint16_t depth, uint16_t piececount) {
      return NodeToProcess(node, depth, piececount, false, 1);
    }
    static NodeToProcess TerminalHit(Node* node, uint16_t depth, uint16_t piececount,
                                     int visit_count) {
      return NodeToProcess(node, depth, piececount, false, visit_count);
    }
>>>>>>> 1b5032ff

   private:
    NodeToProcess(Node* node, uint16_t depth, uint16_t piececount, bool is_collision, int multivisit)
        : node(node),
          multivisit(multivisit),
          depth(depth),
          piececount(piececount),
          is_collision(is_collision) {}
  };

  NodeToProcess PickNodeToExtend(int collision_limit);
  CertaintyResult EvalPosition(const Node* node, const MoveList& legal_moves, const ChessBoard& board);
  void ExtendNode(Node* node);
  bool AddNodeToComputation(Node* node, bool add_if_cached);
  int PrefetchIntoCache(Node* node, int budget);
  void FetchSingleNodeResult(NodeToProcess* node_to_process,
                             int idx_in_computation);
  void DoBackupUpdateSingleNode(const NodeToProcess& node_to_process);

  Search* const search_;
  // List of nodes to process.
  std::vector<NodeToProcess> minibatch_;
  std::unique_ptr<CachingComputation> computation_;
  // History is reset and extended by PickNodeToExtend().
  PositionHistory history_;
  MoveList root_move_filter_;
  bool root_move_filter_populated_ = false;
  int number_out_of_order_ = 0;
  const SearchParams& params_;
  std::unique_ptr<Node> precached_node_;
};

}  // namespace lczero<|MERGE_RESOLUTION|>--- conflicted
+++ resolved
@@ -276,11 +276,7 @@
                                    int collision_count) {
       return NodeToProcess(node, depth, piececount, true, collision_count);
     }
-<<<<<<< HEAD
-    static NodeToProcess Visit(Node* node, uint16_t depth) {
-      return NodeToProcess(node, depth, false, 1);
-    }
-=======
+
     static NodeToProcess Extension(Node* node, uint16_t depth, uint16_t piececount) {
       return NodeToProcess(node, depth, piececount, false, 1);
     }
@@ -288,7 +284,6 @@
                                      int visit_count) {
       return NodeToProcess(node, depth, piececount, false, visit_count);
     }
->>>>>>> 1b5032ff
 
    private:
     NodeToProcess(Node* node, uint16_t depth, uint16_t piececount, bool is_collision, int multivisit)
