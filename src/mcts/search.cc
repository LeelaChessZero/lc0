--- conflicted
+++ resolved
@@ -978,13 +978,9 @@
     float best = std::numeric_limits<float>::lowest();
     float second_best = std::numeric_limits<float>::lowest();
     int possible_moves = 0;
-<<<<<<< HEAD
-    const float fpu = GetFpu(params_, node, is_root_node);
-    bool parent_upperbounded = node->IsOnlyUBounded();
-=======
     const float fpu = is_root_node && params_.GetEarlyRootWidening() ? 1.0f :
                           GetFpu(params_, node, is_root_node);
->>>>>>> f0f8948a
+    bool parent_upperbounded = node->IsOnlyUBounded();
     for (auto child : node->Edges()) {
       if (is_root_node) {
         // If there's no chance to catch up to the current best node with
