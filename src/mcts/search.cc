/*
  This file is part of Leela Chess Zero.
  Copyright (C) 2018 The LCZero Authors

  Leela Chess is free software: you can redistribute it and/or modify
  it under the terms of the GNU General Public License as published by
  the Free Software Foundation, either version 3 of the License, or
  (at your option) any later version.

  Leela Chess is distributed in the hope that it will be useful,
  but WITHOUT ANY WARRANTY; without even the implied warranty of
  MERCHANTABILITY or FITNESS FOR A PARTICULAR PURPOSE.  See the
  GNU General Public License for more details.

  You should have received a copy of the GNU General Public License
  along with Leela Chess.  If not, see <http://www.gnu.org/licenses/>.

  Additional permission under GNU GPL version 3 section 7

  If you modify this Program, or any covered work, by linking or
  combining it with NVIDIA Corporation's libraries from the NVIDIA CUDA
  Toolkit and the NVIDIA CUDA Deep Neural Network library (or a
  modified version of those libraries), containing parts covered by the
  terms of the respective license agreement, the licensors of this
  Program grant you additional permission to convey the resulting work.
*/

#include "mcts/search.h"

#include <algorithm>
#include <chrono>
#include <cmath>
#include <iomanip>
#include <iostream>
#include <iterator>
#include <sstream>
#include <thread>

#include "mcts/node.h"
#include "neural/cache.h"
#include "neural/encoder.h"
#include "utils/random.h"

namespace lczero {

namespace {
const int kSmartPruningToleranceNodes = 300;
const int kSmartPruningToleranceMs = 200;
// Maximum delay between outputting "uci info" when nothing interesting happens.
const int kUciInfoMinimumFrequencyMs = 5000;
}  // namespace

std::string SearchLimits::DebugString() const {
  std::ostringstream ss;
  ss << "visits:" << visits << " playouts:" << playouts << " depth:" << depth
     << " infinite:" << infinite;
  if (search_deadline) {
    ss << " search_deadline:"
       << FormatTime(SteadyClockToSystemClock(*search_deadline));
  }
  return ss.str();
}

Search::Search(const NodeTree& tree, Network* network,
               BestMoveInfo::Callback best_move_callback,
               ThinkingInfo::Callback info_callback, const SearchLimits& limits,
               const OptionsDict& options, NNCache* cache,
               SyzygyTablebase* syzygy_tb)
    : ok_to_respond_bestmove_(!limits.infinite),
      root_node_(tree.GetCurrentHead()),
      cache_(cache),
      syzygy_tb_(syzygy_tb),
      played_history_(tree.GetPositionHistory()),
      network_(network),
      limits_(limits),
      start_time_(std::chrono::steady_clock::now()),
      initial_visits_(root_node_->GetN()),
      best_move_callback_(best_move_callback),
      info_callback_(info_callback),
      params_(options) {}

namespace {
void ApplyDirichletNoise(Node* node, float eps, double alpha) {
  float total = 0;
  std::vector<float> noise;

  for (int i = 0; i < node->GetNumEdges(); ++i) {
    float eta = Random::Get().GetGamma(alpha, 1.0);
    noise.emplace_back(eta);
    total += eta;
  }

  if (total < std::numeric_limits<float>::min()) return;

  int noise_idx = 0;
  for (const auto& child : node->Edges()) {
    auto* edge = child.edge();
    edge->SetP(edge->GetP() * (1 - eps) + eps * noise[noise_idx++] / total);
  }
}
}  // namespace

void Search::SendUciInfo() REQUIRES(nodes_mutex_) {
  auto edges = GetBestChildrenNoTemperature(root_node_, params_.GetMultiPv());
  auto score_type = params_.GetScoreType();

  std::vector<ThinkingInfo> uci_infos;

  // Info common for all multipv variants.
  ThinkingInfo common_info;
  common_info.depth = cum_depth_ / (total_playouts_ ? total_playouts_ : 1);
  common_info.seldepth = max_depth_;
  common_info.time = GetTimeSinceStart();
  common_info.nodes = total_playouts_ + initial_visits_;
  common_info.hashfull =
      cache_->GetSize() * 1000LL / std::max(cache_->GetCapacity(), 1);
  common_info.nps =
      common_info.time ? (total_playouts_ * 1000 / common_info.time) : 0;
  common_info.tb_hits = tb_hits_.load(std::memory_order_acquire);

  int multipv = 0;
  for (const auto& edge : edges) {
    ++multipv;
    uci_infos.emplace_back(common_info);
    auto& uci_info = uci_infos.back();
    if (score_type == "centipawn") {
      uci_info.score = 290.680623072 * tan(1.548090806 * edge.GetQ(0));
    } else if (score_type == "win_percentage") {
      uci_info.score = edge.GetQ(0) * 5000 + 5000;
    } else if (score_type == "Q") {
      uci_info.score = edge.GetQ(0) * 10000;
    }
    if (params_.GetMultiPv() > 1) uci_info.multipv = multipv;
    bool flip = played_history_.IsBlackToMove();
    for (auto iter = edge; iter;
         iter = GetBestChildNoTemperature(iter.node()), flip = !flip) {
      uci_info.pv.push_back(iter.GetMove(flip));
      if (!iter.node()) break;  // Last edge was dangling, cannot continue.
    }
  }

  if (!uci_infos.empty()) last_outputted_uci_info_ = uci_infos.front();
  if (current_best_edge_ && !edges.empty()) {
    last_outputted_info_edge_ = current_best_edge_.edge();
  }

  info_callback_(uci_infos);
}

// Decides whether anything important changed in stats and new info should be
// shown to a user.
void Search::MaybeOutputInfo() {
  SharedMutex::Lock lock(nodes_mutex_);
  Mutex::Lock counters_lock(counters_mutex_);
  if (!bestmove_is_sent_ && current_best_edge_ &&
      (current_best_edge_.edge() != last_outputted_info_edge_ ||
       last_outputted_uci_info_.depth !=
           static_cast<int>(cum_depth_ /
                            (total_playouts_ ? total_playouts_ : 1)) ||
       last_outputted_uci_info_.seldepth != max_depth_ ||
       last_outputted_uci_info_.time + kUciInfoMinimumFrequencyMs <
           GetTimeSinceStart())) {
    SendUciInfo();
    if (stop_.load(std::memory_order_acquire) && !ok_to_respond_bestmove_) {
      ThinkingInfo info;
      info.comment =
          "WARNING: Search has reached limit and does not make any progress.";
      info_callback_({info});
    }
  }
}

int64_t Search::GetTimeSinceStart() const {
  return std::chrono::duration_cast<std::chrono::milliseconds>(
             std::chrono::steady_clock::now() - start_time_)
      .count();
}

int64_t Search::GetTimeToDeadline() const {
  if (!limits_.search_deadline) return 0;
  return std::chrono::duration_cast<std::chrono::milliseconds>(
             *limits_.search_deadline - std::chrono::steady_clock::now())
      .count();
}

namespace {
<<<<<<< HEAD
inline float GetFpu(const SearchParams& params, Node* node, bool is_root_node) {
  return params.GetFpuAbsolute()
             ? params.GetFpuValue()
             : ((is_root_node && params.GetNoise()) ||
                !params.GetFpuReduction())
                   ? -node->GetQ()
                   : -node->GetQ() - params.GetFpuReduction() *
                                         std::sqrt(node->GetVisitedPolicy());
}
=======

inline float ComputeCpuct(const SearchParams& params, uint32_t N) {
  const float init = params.GetCpuct();
  const float k = params.GetCpuctFactor();
  const float base = params.GetCpuctBase();
  return init + (k ? k * std::log((N + base) / base) : 0.0f);
}

>>>>>>> e08c2cfd
}  // namespace

std::vector<std::string> Search::GetVerboseStats(Node* node,
                                                 bool is_black_to_move) const {
<<<<<<< HEAD
  const float fpu = GetFpu(params_, node, node == root_node_);
  const float cpuct = std::log((1 + node->GetN() + params_.GetCpuctBase()) /
                               params_.GetCpuctBase()) +
                      params_.GetCpuct();
=======
  const float parent_q =
      -node->GetQ() -
      params_.GetFpuReduction() * std::sqrt(node->GetVisitedPolicy());
  const float cpuct = ComputeCpuct(params_, node->GetN());
>>>>>>> e08c2cfd
  const float U_coeff =
      cpuct * std::sqrt(std::max(node->GetChildrenVisits(), 1u));

  std::vector<EdgeAndNode> edges;
  for (const auto& edge : node->Edges()) edges.push_back(edge);

  std::sort(
      edges.begin(), edges.end(),
      [&fpu, &U_coeff](EdgeAndNode a, EdgeAndNode b) {
        return std::forward_as_tuple(a.GetN(), a.GetQ(fpu) + a.GetU(U_coeff)) <
               std::forward_as_tuple(b.GetN(), b.GetQ(fpu) + b.GetU(U_coeff));
      });

  std::vector<std::string> infos;
  for (const auto& edge : edges) {
    std::ostringstream oss;
    oss << std::fixed;

    oss << std::left << std::setw(5)
        << edge.GetMove(is_black_to_move).as_string();

    oss << " (" << std::setw(4) << edge.GetMove().as_nn_index() << ")";

    oss << " N: " << std::right << std::setw(7) << edge.GetN() << " (+"
        << std::setw(2) << edge.GetNInFlight() << ") ";

    oss << "(P: " << std::setw(5) << std::setprecision(2) << edge.GetP() * 100
        << "%) ";

    oss << "(Q: " << std::setw(8) << std::setprecision(5) << edge.GetQ(fpu)
        << ") ";

    oss << "(U: " << std::setw(6) << std::setprecision(5) << edge.GetU(U_coeff)
        << ") ";

    oss << "(Q+U: " << std::setw(8) << std::setprecision(5)
        << edge.GetQ(fpu) + edge.GetU(U_coeff) << ") ";

    oss << "(V: ";
    optional<float> v;
    if (edge.IsTerminal()) {
      v = edge.node()->GetQ();
    } else {
      NNCacheLock nneval = GetCachedNNEval(edge.node());
      if (nneval) v = -nneval->q;
    }
    if (v) {
      oss << std::setw(7) << std::setprecision(4) << *v;
    } else {
      oss << " -.----";
    }
    oss << ") ";

    if (edge.IsTerminal()) oss << "(T) ";
    infos.emplace_back(oss.str());
  }
  return infos;
}

void Search::SendMovesStats() const REQUIRES(counters_mutex_) {
  const bool is_black_to_move = played_history_.IsBlackToMove();
  auto move_stats = GetVerboseStats(root_node_, is_black_to_move);

  if (params_.GetVerboseStats()) {
    std::vector<ThinkingInfo> infos;
    std::transform(move_stats.begin(), move_stats.end(),
                   std::back_inserter(infos), [](const std::string& line) {
                     ThinkingInfo info;
                     info.comment = line;
                     return info;
                   });
    info_callback_(infos);
  } else {
    LOGFILE << "=== Move stats:";
    for (const auto& line : move_stats) LOGFILE << line;
  }
  if (final_bestmove_.HasNode()) {
    LOGFILE
        << "--- Opponent moves after: "
        << final_bestmove_.GetMove(played_history_.IsBlackToMove()).as_string();
    for (const auto& line :
         GetVerboseStats(final_bestmove_.node(), !is_black_to_move)) {
      LOGFILE << line;
    }
  }
}

NNCacheLock Search::GetCachedNNEval(Node* node) const {
  if (!node) return {};

  std::vector<Move> moves;
  for (; node != root_node_; node = node->GetParent()) {
    moves.push_back(node->GetOwnEdge()->GetMove());
  }
  PositionHistory history(played_history_);
  for (auto iter = moves.rbegin(), end = moves.rend(); iter != end; ++iter) {
    history.Append(*iter);
  }
  auto hash = history.HashLast(params_.GetCacheHistoryLength() + 1);
  NNCacheLock nneval(cache_, hash);
  return nneval;
}

void Search::MaybeTriggerStop() {
  SharedMutex::Lock nodes_lock(nodes_mutex_);
  Mutex::Lock lock(counters_mutex_);
  // Already responded bestmove, nothing to do here.
  if (bestmove_is_sent_) return;
  // Don't stop when the root node is not yet expanded.
  if (total_playouts_ == 0) return;

  // If not yet stopped, try to stop for different reasons.
  if (!stop_.load(std::memory_order_acquire)) {
    // If smart pruning tells to stop (best move found), stop.
    if (only_one_possible_move_left_) {
      FireStopInternal();
      LOGFILE << "Stopped search: Only one move candidate left.";
    }
    // Stop if reached playouts limit.
    if (limits_.playouts >= 0 && total_playouts_ >= limits_.playouts) {
      FireStopInternal();
      LOGFILE << "Stopped search: Reached playouts limit: " << total_playouts_
              << ">=" << limits_.playouts;
    }
    // Stop if reached visits limit.
    if (limits_.visits >= 0 &&
        total_playouts_ + initial_visits_ >= limits_.visits) {
      FireStopInternal();
      LOGFILE << "Stopped search: Reached visits limit: "
              << total_playouts_ + initial_visits_ << ">=" << limits_.visits;
    }
    // Stop if reached time limit.
    if (limits_.search_deadline && GetTimeToDeadline() <= 0) {
      LOGFILE << "Stopped search: Ran out of time.";
      FireStopInternal();
    }
    // Stop if average depth reached requested depth.
    if (limits_.depth >= 0 &&
        cum_depth_ / (total_playouts_ ? total_playouts_ : 1) >=
            static_cast<unsigned int>(limits_.depth)) {
      FireStopInternal();
      LOGFILE << "Stopped search: Reached depth.";
    }
  }
  // If we are the first to see that stop is needed.
  if (stop_.load(std::memory_order_acquire) && ok_to_respond_bestmove_ &&
      !bestmove_is_sent_) {
    SendUciInfo();
    EnsureBestMoveKnown();
    SendMovesStats();
    best_move_callback_(
        {final_bestmove_.GetMove(played_history_.IsBlackToMove()),
         final_pondermove_.GetMove(!played_history_.IsBlackToMove())});
    bestmove_is_sent_ = true;
    current_best_edge_ = EdgeAndNode();
  }
}

void Search::UpdateRemainingMoves() {
  if (params_.GetSmartPruningFactor() <= 0.0f) return;
  SharedMutex::Lock lock(nodes_mutex_);
  remaining_playouts_ = std::numeric_limits<int>::max();
  // Check for how many playouts there is time remaining.
  if (limits_.search_deadline && !nps_start_time_) {
    nps_start_time_ = std::chrono::steady_clock::now();
  } else if (limits_.search_deadline) {
    auto time_since_start =
        std::chrono::duration_cast<std::chrono::milliseconds>(
            std::chrono::steady_clock::now() - *nps_start_time_)
            .count();
    if (time_since_start > kSmartPruningToleranceMs) {
      auto nps = 1000LL * (total_playouts_ + kSmartPruningToleranceNodes) /
                     time_since_start +
                 1;
      int64_t remaining_time = GetTimeToDeadline();
      // Put early_exit scaler here so calculation doesn't have to be done on
      // every node.
      int64_t remaining_playouts =
          remaining_time * nps / params_.GetSmartPruningFactor() / 1000;
      // Don't assign directly to remaining_playouts_ as overflow is possible.
      if (remaining_playouts < remaining_playouts_)
        remaining_playouts_ = remaining_playouts;
    }
  }
  // Check how many visits are left.
  if (limits_.visits >= 0) {
    // Add kMiniBatchSize, as it's possible to exceed visits limit by that
    // number.
    auto remaining_visits = limits_.visits - total_playouts_ - initial_visits_ +
                            params_.GetMiniBatchSize() - 1;

    if (remaining_visits < remaining_playouts_)
      remaining_playouts_ = remaining_visits;
  }
  if (limits_.playouts >= 0) {
    // Add kMiniBatchSize, as it's possible to exceed visits limit by that
    // number.
    auto remaining_playouts =
        limits_.visits - total_playouts_ + params_.GetMiniBatchSize() + 1;
    if (remaining_playouts < remaining_playouts_)
      remaining_playouts_ = remaining_playouts;
  }
  // Even if we exceeded limits, don't go crazy by not allowing any playouts.
  if (remaining_playouts_ <= 1) remaining_playouts_ = 1;
}

// Return the evaluation of the actual best child, regardless of temperature
// settings. This differs from GetBestMove, which does obey any temperature
// settings. So, somethimes, they may return results of different moves.
float Search::GetBestEval() const {
  SharedMutex::SharedLock lock(nodes_mutex_);
  Mutex::Lock counters_lock(counters_mutex_);
  float parent_q = -root_node_->GetQ();
  if (!root_node_->HasChildren()) return parent_q;
  EdgeAndNode best_edge = GetBestChildNoTemperature(root_node_);
  return best_edge.GetQ(parent_q);
}

std::pair<Move, Move> Search::GetBestMove() {
  SharedMutex::Lock lock(nodes_mutex_);
  Mutex::Lock counters_lock(counters_mutex_);
  EnsureBestMoveKnown();
  return {final_bestmove_.GetMove(played_history_.IsBlackToMove()),
          final_pondermove_.GetMove(!played_history_.IsBlackToMove())};
}

std::int64_t Search::GetTotalPlayouts() const {
  SharedMutex::SharedLock lock(nodes_mutex_);
  return total_playouts_;
}

bool Search::PopulateRootMoveLimit(MoveList* root_moves) const {
  // Search moves overrides tablebase.
  if (!limits_.searchmoves.empty()) {
    *root_moves = limits_.searchmoves;
    return false;
  }
  auto board = played_history_.Last().GetBoard();
  if (!syzygy_tb_ || !board.castlings().no_legal_castle() ||
      (board.ours() + board.theirs()).count() > syzygy_tb_->max_cardinality()) {
    return false;
  }
  return syzygy_tb_->root_probe(played_history_.Last(),
                                played_history_.DidRepeatSinceLastZeroingMove(),
                                root_moves) ||
         syzygy_tb_->root_probe_wdl(played_history_.Last(), root_moves);
}

// Computes the best move, maybe with temperature (according to the settings).
void Search::EnsureBestMoveKnown() REQUIRES(nodes_mutex_)
    REQUIRES(counters_mutex_) {
  if (bestmove_is_sent_) return;
  if (!root_node_->HasChildren()) return;

  float temperature = params_.GetTemperature();
  const int cutoff_move = params_.GetTemperatureCutoffMove();
  const int moves = played_history_.Last().GetGamePly() / 2;
  if (cutoff_move && (moves + 1) >= cutoff_move) {
    temperature = params_.GetTemperatureEndgame();
  } else if (temperature && params_.GetTempDecayMoves()) {
    if (moves >= params_.GetTempDecayMoves()) {
      temperature = 0.0;
    } else {
      temperature *= static_cast<float>(params_.GetTempDecayMoves() - moves) /
                     params_.GetTempDecayMoves();
    }
  }

  final_bestmove_ = temperature
                        ? GetBestChildWithTemperature(root_node_, temperature)
                        : GetBestChildNoTemperature(root_node_);

  if (final_bestmove_.HasNode() && final_bestmove_.node()->HasChildren()) {
    final_pondermove_ = GetBestChildNoTemperature(final_bestmove_.node());
  }
}

// Returns @count children with most visits.
std::vector<EdgeAndNode> Search::GetBestChildrenNoTemperature(Node* parent,
                                                              int count) const {
  MoveList root_limit;
  if (parent == root_node_) {
    PopulateRootMoveLimit(&root_limit);
  }
  // Best child is selected using the following criteria:
  // * Largest number of playouts.
  // * If two nodes have equal number:
  //   * If that number is 0, the one with larger prior wins.
  //   * If that number is larger than 0, the one with larger eval wins.
  using El = std::tuple<uint64_t, float, float, EdgeAndNode>;
  std::vector<El> edges;
  for (auto edge : parent->Edges()) {
    if (parent == root_node_ && !root_limit.empty() &&
        std::find(root_limit.begin(), root_limit.end(), edge.GetMove()) ==
            root_limit.end()) {
      continue;
    }
    edges.emplace_back(edge.GetN(), edge.GetQ(0), edge.GetP(), edge);
  }
  auto middle = (static_cast<int>(edges.size()) > count) ? edges.begin() + count
                                                         : edges.end();
  std::partial_sort(edges.begin(), middle, edges.end(), std::greater<El>());

  std::vector<EdgeAndNode> res;
  std::transform(edges.begin(), middle, std::back_inserter(res),
                 [](const El& x) { return std::get<3>(x); });
  return res;
}

// Returns a child with most visits.
EdgeAndNode Search::GetBestChildNoTemperature(Node* parent) const {
  auto res = GetBestChildrenNoTemperature(parent, 1);
  return res.empty() ? EdgeAndNode() : res.front();
}

// Returns a child chosen according to weighted-by-temperature visit count.
EdgeAndNode Search::GetBestChildWithTemperature(Node* parent,
                                                float temperature) const {
  MoveList root_limit;
  if (parent == root_node_) {
    PopulateRootMoveLimit(&root_limit);
  }

  std::vector<float> cumulative_sums;
  float sum = 0.0;
  float max_n = 0.0;
  float offset = params_.GetTemperatureVisitOffset();
  float max_eval = -1.0f;
  const float fpu = GetFpu(params_, parent, parent == root_node_);

  for (auto edge : parent->Edges()) {
    if (parent == root_node_ && !root_limit.empty() &&
        std::find(root_limit.begin(), root_limit.end(), edge.GetMove()) ==
            root_limit.end()) {
      continue;
    }
    if (edge.GetN() + offset > max_n) max_n = edge.GetN() + offset;
    if (edge.GetQ(fpu) > max_eval) max_eval = edge.GetQ(fpu);
  }

  // No move had enough visits for temperature, so use default child criteria
  if (max_n <= 0.0f) return GetBestChildNoTemperature(parent);

  // TODO(crem) Simplify this code when samplers.h is merged.
  const float min_eval =
      max_eval - params_.GetTemperatureWinpctCutoff() / 50.0f;
  for (auto edge : parent->Edges()) {
    if (parent == root_node_ && !root_limit.empty() &&
        std::find(root_limit.begin(), root_limit.end(), edge.GetMove()) ==
            root_limit.end()) {
      continue;
    }
    if (edge.GetQ(fpu) < min_eval) continue;
    sum += std::pow(
        std::max(0.0f, (static_cast<float>(edge.GetN()) + offset) / max_n),
        1 / temperature);
    cumulative_sums.push_back(sum);
  }
  assert(sum);

  float toss = Random::Get().GetFloat(cumulative_sums.back());
  int idx =
      std::lower_bound(cumulative_sums.begin(), cumulative_sums.end(), toss) -
      cumulative_sums.begin();

  for (auto edge : parent->Edges()) {
    if (parent == root_node_ && !root_limit.empty() &&
        std::find(root_limit.begin(), root_limit.end(), edge.GetMove()) ==
            root_limit.end()) {
      continue;
    }
    if (edge.GetQ(fpu) < min_eval) continue;
    if (idx-- == 0) return edge;
  }
  assert(false);
  return {};
}

void Search::StartThreads(size_t how_many) {
  Mutex::Lock lock(threads_mutex_);
  // First thread is a watchdog thread.
  if (threads_.size() == 0) {
    threads_.emplace_back([this]() { WatchdogThread(); });
  }
  // Start working threads.
  while (threads_.size() <= how_many) {
    threads_.emplace_back([this]() {
      SearchWorker worker(this, params_);
      worker.RunBlocking();
    });
  }
}

void Search::RunBlocking(size_t threads) {
  StartThreads(threads);
  Wait();
}

bool Search::IsSearchActive() const {
  return !stop_.load(std::memory_order_acquire);
}

void Search::WatchdogThread() {
  LOGFILE << "Start a watchdog thread.";
  while (true) {
    MaybeTriggerStop();
    MaybeOutputInfo();

    using namespace std::chrono_literals;
    constexpr auto kMaxWaitTime = std::chrono::milliseconds(100);
    constexpr auto kMinWaitTime = std::chrono::milliseconds(1);

    Mutex::Lock lock(counters_mutex_);
    // Only exit when bestmove is responded. It may happen that search threads
    // already all exited, and we need at least one thread that can do that.
    if (bestmove_is_sent_) break;

    auto remaining_time = limits_.search_deadline
                              ? std::chrono::milliseconds(GetTimeToDeadline())
                              : kMaxWaitTime;
    if (remaining_time > kMaxWaitTime) remaining_time = kMaxWaitTime;
    if (remaining_time < kMinWaitTime) remaining_time = kMinWaitTime;
    // There is no real need to have max wait time, and sometimes it's fine
    // to wait without timeout at all (e.g. in `go nodes` mode), but we
    // still limit wait time for exotic cases like when pc goes to sleep
    // mode during thinking.
    // Minimum wait time is there to prevent busy wait and other threads
    // starvation.
    watchdog_cv_.wait_for(lock.get_raw(), remaining_time, [this]() {
      return stop_.load(std::memory_order_acquire);
    });
  }
  LOGFILE << "End a watchdog thread.";
}

void Search::FireStopInternal() {
  stop_.store(true, std::memory_order_release);
  watchdog_cv_.notify_all();
}

void Search::Stop() {
  Mutex::Lock lock(counters_mutex_);
  ok_to_respond_bestmove_ = true;
  FireStopInternal();
  LOGFILE << "Stopping search due to `stop` uci command.";
}

void Search::Abort() {
  Mutex::Lock lock(counters_mutex_);
  if (!stop_.load(std::memory_order_acquire)) {
    bestmove_is_sent_ = true;
    FireStopInternal();
  }
  LOGFILE << "Aborting search, if it is still active.";
}

void Search::Wait() {
  Mutex::Lock lock(threads_mutex_);
  while (!threads_.empty()) {
    threads_.back().join();
    threads_.pop_back();
  }
}

Search::~Search() {
  Abort();
  Wait();
  LOGFILE << "Search destroyed.";
}

//////////////////////////////////////////////////////////////////////////////
// SearchWorker
//////////////////////////////////////////////////////////////////////////////

void SearchWorker::ExecuteOneIteration() {
  // 1. Initialize internal structures.
  InitializeIteration(search_->network_->NewComputation());

  // 2. Gather minibatch.
  GatherMinibatch();

  // 3. Prefetch into cache.
  MaybePrefetchIntoCache();

  // 4. Run NN computation.
  RunNNComputation();

  // 5. Retrieve NN computations (and terminal values) into nodes.
  FetchMinibatchResults();

  // 6. Propagate the new nodes' information to all their parents in the tree.
  DoBackupUpdate();

  // 7. Update the Search's status and progress information.
  UpdateCounters();
}

// 1. Initialize internal structures.
// ~~~~~~~~~~~~~~~~~~~~~~~~~~~~~~~~~~
void SearchWorker::InitializeIteration(
    std::unique_ptr<NetworkComputation> computation) {
  computation_ = std::make_unique<CachingComputation>(std::move(computation),
                                                      search_->cache_);
  minibatch_.clear();

  if (!root_move_filter_populated_) {
    root_move_filter_populated_ = true;
    if (search_->PopulateRootMoveLimit(&root_move_filter_)) {
      search_->tb_hits_.fetch_add(1, std::memory_order_acq_rel);
    }
  }
}

// 2. Gather minibatch.
// ~~~~~~~~~~~~~~~~~~~~
void SearchWorker::GatherMinibatch() {
  // Total number of nodes to process.
  int minibatch_size = 0;
  int collision_events_left = params_.GetMaxCollisionEvents();
  int collisions_left = params_.GetMaxCollisionVisitsId();

  // Number of nodes processed out of order.
  number_out_of_order_ = 0;

  // Gather nodes to process in the current batch.
  // If we had too many (kMiniBatchSize) nodes out of order, also interrupt the
  // iteration so that search can exit.
  while (minibatch_size < params_.GetMiniBatchSize() &&
         number_out_of_order_ < params_.GetMiniBatchSize()) {
    // If there's something to process without touching slow neural net, do it.
    if (minibatch_size > 0 && computation_->GetCacheMisses() == 0) return;
    // Pick next node to extend.
    minibatch_.emplace_back(PickNodeToExtend(collisions_left));
    auto& picked_node = minibatch_.back();
    auto* node = picked_node.node;

    // There was a collision. If limit has been reached, return, otherwise
    // just start search of another node.
    if (picked_node.IsCollision()) {
      if (--collision_events_left <= 0) return;
      if ((collisions_left -= picked_node.multivisit) <= 0) return;
      if (search_->stop_.load(std::memory_order_acquire)) return;
      continue;
    }
    ++minibatch_size;

    // If node is already known as terminal (win/loss/draw according to rules
    // of the game), it means that we already visited this node before.
    if (picked_node.IsExtendable()) {
      // Node was never visited, extend it.
      ExtendNode(node);

      // Only send non-terminal nodes to a neural network.
      if (!node->IsTerminal()) {
        picked_node.nn_queried = true;
        picked_node.is_cache_hit = AddNodeToComputation(node, true);
      }
    }

    // If out of order eval is enabled and the node to compute we added last
    // doesn't require NN eval (i.e. it's a cache hit or terminal node), do
    // out of order eval for it.
    if (params_.GetOutOfOrderEval() && picked_node.CanEvalOutOfOrder()) {
      // Perform out of order eval for the last entry in minibatch_.
      FetchSingleNodeResult(&picked_node, computation_->GetBatchSize() - 1);
      {
        // Nodes mutex for doing node updates.
        SharedMutex::Lock lock(search_->nodes_mutex_);
        DoBackupUpdateSingleNode(picked_node);
      }

      // Remove last entry in minibatch_, as it has just been
      // processed.
      // If NN eval was already processed out of order, remove it.
      if (picked_node.nn_queried) computation_->PopCacheHit();
      minibatch_.pop_back();
      --minibatch_size;
      ++number_out_of_order_;
    }
    // Check for stop at the end so we have at least one node.
    if (search_->stop_.load(std::memory_order_acquire)) return;
  }
}

namespace {
void IncrementNInFlight(Node* node, Node* root, int amount) {
  if (amount == 0) return;
  while (true) {
    node->IncrementNInFlight(amount);
    if (node == root) break;
    node = node->GetParent();
  }
}
}  // namespace

// Returns node and whether there's been a search collision on the node.
SearchWorker::NodeToProcess SearchWorker::PickNodeToExtend(
    int collision_limit) {
  // Starting from search_->root_node_, generate a playout, choosing a
  // node at each level according to the MCTS formula. n_in_flight_ is
  // incremented for each node in the playout (via TryStartScoreUpdate()).

  Node* node = search_->root_node_;
  Node::Iterator best_edge;
  Node::Iterator second_best_edge;
  // Initialize position sequence with pre-move position.
  history_.Trim(search_->played_history_.GetLength());

  SharedMutex::Lock lock(search_->nodes_mutex_);

  // Fetch the current best root node visits for possible smart pruning.
  int64_t best_node_n = search_->current_best_edge_.GetN();

  // True on first iteration, false as we dive deeper.
  bool is_root_node = true;
  uint16_t depth = 0;

  while (true) {
    // First, terminate if we find collisions or leaf nodes.
    // Set 'node' to point to the node that was picked on previous iteration,
    // possibly spawning it.
    // TODO(crem) This statement has to be in the end of the loop rather than
    //            in the beginning (and there would be no need for "if
    //            (!is_root_node)"), but that would mean extra mutex lock.
    //            Will revisit that after rethinking locking strategy.
    if (!is_root_node) node = best_edge.GetOrSpawnNode(/* parent */ node);
    best_edge.Reset();
    depth++;
    // n_in_flight_ is incremented. If the method returns false, then there is
    // a search collision, and this node is already being expanded.
    if (!node->TryStartScoreUpdate()) {
      IncrementNInFlight(node, search_->root_node_, collision_limit - 1);
      return NodeToProcess::Collision(node, depth, collision_limit);
    }
    // Either terminal or unexamined leaf node -- the end of this playout.
    if (!node->HasChildren()) {
      if (node->IsTerminal()) {
        IncrementNInFlight(node, search_->root_node_, collision_limit - 1);
        return NodeToProcess::TerminalHit(node, depth, collision_limit);
      } else {
        return NodeToProcess::Extension(node, depth);
      }
    }

    // If we fall through, then n_in_flight_ has been incremented but this
    // playout remains incomplete; we must go deeper.
    const float cpuct = ComputeCpuct(params_, node->GetN());
    float puct_mult =
        cpuct * std::sqrt(std::max(node->GetChildrenVisits(), 1u));
    float best = std::numeric_limits<float>::lowest();
    float second_best = std::numeric_limits<float>::lowest();
    int possible_moves = 0;
    const float fpu = GetFpu(params_, node, is_root_node);
    for (auto child : node->Edges()) {
      if (is_root_node) {
        // If there's no chance to catch up to the current best node with
        // remaining playouts, don't consider it.
        // best_move_node_ could have changed since best_node_n was retrieved.
        // To ensure we have at least one node to expand, always include
        // current best node.
        if (child != search_->current_best_edge_ &&
            search_->remaining_playouts_ < best_node_n - child.GetN()) {
          continue;
        }
        // If root move filter exists, make sure move is in the list.
        if (!root_move_filter_.empty() &&
            std::find(root_move_filter_.begin(), root_move_filter_.end(),
                      child.GetMove()) == root_move_filter_.end()) {
          continue;
        }
        ++possible_moves;
      }
      float Q = child.GetQ(fpu);
      const float score = child.GetU(puct_mult) + Q;
      if (score > best) {
        second_best = best;
        second_best_edge = best_edge;
        best = score;
        best_edge = child;
      } else if (score > second_best) {
        second_best = score;
        second_best_edge = child;
      }
    }

    if (second_best_edge) {
      collision_limit =
          std::min(collision_limit,
                   best_edge.GetVisitsToReachU(second_best, puct_mult, fpu));
      assert(collision_limit >= 1);
      second_best_edge.Reset();
    }

    history_.Append(best_edge.GetMove());
    if (is_root_node && possible_moves <= 1 && !search_->limits_.infinite) {
      // If there is only one move theoretically possible within remaining time,
      // output it.
      Mutex::Lock counters_lock(search_->counters_mutex_);
      search_->only_one_possible_move_left_ = true;
    }
    is_root_node = false;
  }
}

void SearchWorker::ExtendNode(Node* node) {
  // We don't need the mutex because other threads will see that N=0 and
  // N-in-flight=1 and will not touch this node.
  const auto& board = history_.Last().GetBoard();
  auto legal_moves = board.GenerateLegalMoves();

  // Check whether it's a draw/lose by position. Importantly, we must check
  // these before doing the by-rule checks below.
  if (legal_moves.empty()) {
    // Could be a checkmate or a stalemate
    if (board.IsUnderCheck()) {
      node->MakeTerminal(GameResult::WHITE_WON);
    } else {
      node->MakeTerminal(GameResult::DRAW);
    }
    return;
  }

  // We can shortcircuit these draws-by-rule only if they aren't root;
  // if they are root, then thinking about them is the point.
  if (node != search_->root_node_) {
    if (!board.HasMatingMaterial()) {
      node->MakeTerminal(GameResult::DRAW);
      return;
    }

    if (history_.Last().GetNoCaptureNoPawnPly() >= 100) {
      node->MakeTerminal(GameResult::DRAW);
      return;
    }

    if (history_.Last().GetRepetitions() >= 2) {
      node->MakeTerminal(GameResult::DRAW);
      return;
    }

    // Neither by-position or by-rule termination, but maybe it's a TB position.
    if (search_->syzygy_tb_ && board.castlings().no_legal_castle() &&
        history_.Last().GetNoCaptureNoPawnPly() == 0 &&
        (board.ours() + board.theirs()).count() <=
            search_->syzygy_tb_->max_cardinality()) {
      ProbeState state;
      WDLScore wdl = search_->syzygy_tb_->probe_wdl(history_.Last(), &state);
      // Only fail state means the WDL is wrong, probe_wdl may produce correct
      // result with a stat other than OK.
      if (state != FAIL) {
        // If the colors seem backwards, check the checkmate check above.
        if (wdl == WDL_WIN) {
          node->MakeTerminal(GameResult::BLACK_WON);
        } else if (wdl == WDL_LOSS) {
          node->MakeTerminal(GameResult::WHITE_WON);
        } else {  // Cursed wins and blessed losses count as draws.
          node->MakeTerminal(GameResult::DRAW);
        }
        search_->tb_hits_.fetch_add(1, std::memory_order_acq_rel);
        return;
      }
    }
  }

  // Add legal moves as edges of this node.
  node->CreateEdges(legal_moves);
}

// Returns whether node was already in cache.
bool SearchWorker::AddNodeToComputation(Node* node, bool add_if_cached) {
  auto hash = history_.HashLast(params_.GetCacheHistoryLength() + 1);
  // If already in cache, no need to do anything.
  if (add_if_cached) {
    if (computation_->AddInputByHash(hash)) return true;
  } else {
    if (search_->cache_->ContainsKey(hash)) return true;
  }
  auto planes = EncodePositionForNN(history_, 8, params_.GetHistoryFill());

  std::vector<uint16_t> moves;

  if (node && node->HasChildren()) {
    // Legal moves are known, use them.
    for (auto edge : node->Edges()) {
      moves.emplace_back(edge.GetMove().as_nn_index());
    }
  } else {
    // Cache pseudolegal moves. A bit of a waste, but faster.
    const auto& pseudolegal_moves =
        history_.Last().GetBoard().GeneratePseudolegalMoves();
    moves.reserve(pseudolegal_moves.size());
    for (auto iter = pseudolegal_moves.begin(), end = pseudolegal_moves.end();
         iter != end; ++iter) {
      moves.emplace_back(iter->as_nn_index());
    }
  }

  computation_->AddInput(hash, std::move(planes), std::move(moves));
  return false;
}

// 3. Prefetch into cache.
// ~~~~~~~~~~~~~~~~~~~~~~~
void SearchWorker::MaybePrefetchIntoCache() {
  // TODO(mooskagh) Remove prefetch into cache if node collisions work well.
  // If there are requests to NN, but the batch is not full, try to prefetch
  // nodes which are likely useful in future.
  if (search_->stop_.load(std::memory_order_acquire)) return;
  if (computation_->GetCacheMisses() > 0 &&
      computation_->GetCacheMisses() < params_.GetMaxPrefetchBatch()) {
    history_.Trim(search_->played_history_.GetLength());
    SharedMutex::SharedLock lock(search_->nodes_mutex_);
    PrefetchIntoCache(search_->root_node_, params_.GetMaxPrefetchBatch() -
                                               computation_->GetCacheMisses());
  }
}

// Prefetches up to @budget nodes into cache. Returns number of nodes
// prefetched.
int SearchWorker::PrefetchIntoCache(Node* node, int budget) {
  if (budget <= 0) return 0;

  // We are in a leaf, which is not yet being processed.
  if (!node || node->GetNStarted() == 0) {
    if (AddNodeToComputation(node, false)) {
      // Make it return 0 to make it not use the slot, so that the function
      // tries hard to find something to cache even among unpopular moves.
      // In practice that slows things down a lot though, as it's not always
      // easy to find what to cache.
      return 1;
    }
    return 1;
  }

  assert(node);
  // n = 0 and n_in_flight_ > 0, that means the node is being extended.
  if (node->GetN() == 0) return 0;
  // The node is terminal; don't prefetch it.
  if (node->IsTerminal()) return 0;

  // Populate all subnodes and their scores.
  typedef std::pair<float, EdgeAndNode> ScoredEdge;
  std::vector<ScoredEdge> scores;
  const float cpuct = ComputeCpuct(params_, node->GetN());
  float puct_mult = cpuct * std::sqrt(std::max(node->GetChildrenVisits(), 1u));
  const float fpu = GetFpu(params_, node, node == search_->root_node_);
  for (auto edge : node->Edges()) {
    if (edge.GetP() == 0.0f) continue;
    // Flip the sign of a score to be able to easily sort.
    scores.emplace_back(-edge.GetU(puct_mult) - edge.GetQ(fpu), edge);
  }

  size_t first_unsorted_index = 0;
  int total_budget_spent = 0;
  int budget_to_spend = budget;  // Initialize for the case where there's only
                                 // one child.
  for (size_t i = 0; i < scores.size(); ++i) {
    if (search_->stop_.load(std::memory_order_acquire)) break;
    if (budget <= 0) break;

    // Sort next chunk of a vector. 3 at a time. Most of the time it's fine.
    if (first_unsorted_index != scores.size() &&
        i + 2 >= first_unsorted_index) {
      const int new_unsorted_index =
          std::min(scores.size(), budget < 2 ? first_unsorted_index + 2
                                             : first_unsorted_index + 3);
      std::partial_sort(scores.begin() + first_unsorted_index,
                        scores.begin() + new_unsorted_index, scores.end(),
                        [](const ScoredEdge& a, const ScoredEdge& b) {
                          return a.first < b.first;
                        });
      first_unsorted_index = new_unsorted_index;
    }

    auto edge = scores[i].second;
    // Last node gets the same budget as prev-to-last node.
    if (i != scores.size() - 1) {
      // Sign of the score was flipped for sorting, so flip it back.
      const float next_score = -scores[i + 1].first;
      const float q = edge.GetQ(-fpu);
      if (next_score > q) {
        budget_to_spend =
            std::min(budget, int(edge.GetP() * puct_mult / (next_score - q) -
                                 edge.GetNStarted()) +
                                 1);
      } else {
        budget_to_spend = budget;
      }
    }
    history_.Append(edge.GetMove());
    const int budget_spent = PrefetchIntoCache(edge.node(), budget_to_spend);
    history_.Pop();
    budget -= budget_spent;
    total_budget_spent += budget_spent;
  }
  return total_budget_spent;
}

// 4. Run NN computation.
// ~~~~~~~~~~~~~~~~~~~~~~
void SearchWorker::RunNNComputation() { computation_->ComputeBlocking(); }

// 5. Retrieve NN computations (and terminal values) into nodes.
// ~~~~~~~~~~~~~~~~~~~~~~~~~~~~~~~~~~~~~~~~~~~~~~~~~~~~~~~~~~~~~
void SearchWorker::FetchMinibatchResults() {
  // Populate NN/cached results, or terminal results, into nodes.
  int idx_in_computation = 0;
  for (auto& node_to_process : minibatch_) {
    FetchSingleNodeResult(&node_to_process, idx_in_computation);
    if (node_to_process.nn_queried) ++idx_in_computation;
  }
}

void SearchWorker::FetchSingleNodeResult(NodeToProcess* node_to_process,
                                         int idx_in_computation) {
  Node* node = node_to_process->node;
  if (!node_to_process->nn_queried) {
    // Terminal nodes don't involve the neural NetworkComputation, nor do
    // they require any further processing after value retrieval.
    node_to_process->v = node->GetQ();
    return;
  }
  // For NN results, we need to populate policy as well as value.
  // First the value...
  node_to_process->v = -computation_->GetQVal(idx_in_computation);
  // ...and secondly, the policy data.
  float total = 0.0;
  for (auto edge : node->Edges()) {
    float p =
        computation_->GetPVal(idx_in_computation, edge.GetMove().as_nn_index());
    if (params_.GetPolicySoftmaxTemp() != 1.0f) {
      p = pow(p, 1 / params_.GetPolicySoftmaxTemp());
    }
    edge.edge()->SetP(p);
    // Edge::SetP does some rounding, so only add to the total after rounding.
    total += edge.edge()->GetP();
  }
  // Normalize P values to add up to 1.0.
  if (total > 0.0f) {
    float scale = 1.0f / total;
    for (auto edge : node->Edges()) edge.edge()->SetP(edge.GetP() * scale);
  }
  // Add Dirichlet noise if enabled and at root.
  if (params_.GetNoise() && node == search_->root_node_) {
    ApplyDirichletNoise(node, 0.25, 0.3);
  }
}

// 6. Propagate the new nodes' information to all their parents in the tree.
// ~~~~~~~~~~~~~~
void SearchWorker::DoBackupUpdate() {
  // Nodes mutex for doing node updates.
  SharedMutex::Lock lock(search_->nodes_mutex_);

  for (const NodeToProcess& node_to_process : minibatch_) {
    DoBackupUpdateSingleNode(node_to_process);
  }
}

void SearchWorker::DoBackupUpdateSingleNode(
    const NodeToProcess& node_to_process) REQUIRES(search_->nodes_mutex_) {
  Node* node = node_to_process.node;
  if (node_to_process.IsCollision()) {
    // If it was a collision, just undo counters.
    for (node = node->GetParent(); node != search_->root_node_->GetParent();
         node = node->GetParent()) {
      node->CancelScoreUpdate(node_to_process.multivisit);
    }
    return;
  }

  // Backup V value up to a root. After 1 visit, V = Q.
  float v = node_to_process.v;
  for (Node* n = node; n != search_->root_node_->GetParent();
       n = n->GetParent()) {
    n->FinalizeScoreUpdate(v, node_to_process.multivisit);
    // Q will be flipped for opponent.
    v = -v;

    // Update the stats.
    // Best move.
    if (n->GetParent() == search_->root_node_ &&
        search_->current_best_edge_.GetN() <= n->GetN()) {
      search_->current_best_edge_ =
          search_->GetBestChildNoTemperature(search_->root_node_);
    }
  }
  search_->total_playouts_ += node_to_process.multivisit;
  search_->cum_depth_ += node_to_process.depth * node_to_process.multivisit;
  search_->max_depth_ = std::max(search_->max_depth_, node_to_process.depth);
}  // namespace lczero

// 7. Update the Search's status and progress information.
//~~~~~~~~~~~~~~~~~~~~
void SearchWorker::UpdateCounters() {
  search_->UpdateRemainingMoves();  // Updates smart pruning counters.
  search_->MaybeTriggerStop();
  search_->MaybeOutputInfo();

  // If this thread had no work, not even out of order, then sleep for some
  // milliseconds. Collisions don't count as work, so have to enumerate to find
  // out if there was anything done.
  bool work_done = number_out_of_order_ > 0;
  if (!work_done) {
    for (NodeToProcess& node_to_process : minibatch_) {
      if (!node_to_process.IsCollision()) {
        work_done = true;
        break;
      }
    }
  }
  if (!work_done) {
    std::this_thread::sleep_for(std::chrono::milliseconds(10));
  }
}

}  // namespace lczero<|MERGE_RESOLUTION|>--- conflicted
+++ resolved
@@ -184,7 +184,6 @@
 }
 
 namespace {
-<<<<<<< HEAD
 inline float GetFpu(const SearchParams& params, Node* node, bool is_root_node) {
   return params.GetFpuAbsolute()
              ? params.GetFpuValue()
@@ -194,7 +193,6 @@
                    : -node->GetQ() - params.GetFpuReduction() *
                                          std::sqrt(node->GetVisitedPolicy());
 }
-=======
 
 inline float ComputeCpuct(const SearchParams& params, uint32_t N) {
   const float init = params.GetCpuct();
@@ -202,23 +200,12 @@
   const float base = params.GetCpuctBase();
   return init + (k ? k * std::log((N + base) / base) : 0.0f);
 }
-
->>>>>>> e08c2cfd
 }  // namespace
 
 std::vector<std::string> Search::GetVerboseStats(Node* node,
                                                  bool is_black_to_move) const {
-<<<<<<< HEAD
   const float fpu = GetFpu(params_, node, node == root_node_);
-  const float cpuct = std::log((1 + node->GetN() + params_.GetCpuctBase()) /
-                               params_.GetCpuctBase()) +
-                      params_.GetCpuct();
-=======
-  const float parent_q =
-      -node->GetQ() -
-      params_.GetFpuReduction() * std::sqrt(node->GetVisitedPolicy());
   const float cpuct = ComputeCpuct(params_, node->GetN());
->>>>>>> e08c2cfd
   const float U_coeff =
       cpuct * std::sqrt(std::max(node->GetChildrenVisits(), 1u));
 
