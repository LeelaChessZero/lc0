/*
  This file is part of Leela Chess Zero.
  Copyright (C) 2018-2019 The LCZero Authors

  Leela Chess is free software: you can redistribute it and/or modify
  it under the terms of the GNU General Public License as published by
  the Free Software Foundation, either version 3 of the License, or
  (at your option) any later version.

  Leela Chess is distributed in the hope that it will be useful,
  but WITHOUT ANY WARRANTY; without even the implied warranty of
  MERCHANTABILITY or FITNESS FOR A PARTICULAR PURPOSE.  See the
  GNU General Public License for more details.

  You should have received a copy of the GNU General Public License
  along with Leela Chess.  If not, see <http://www.gnu.org/licenses/>.

  Additional permission under GNU GPL version 3 section 7

  If you modify this Program, or any covered work, by linking or
  combining it with NVIDIA Corporation's libraries from the NVIDIA CUDA
  Toolkit and the NVIDIA CUDA Deep Neural Network library (or a
  modified version of those libraries), containing parts covered by the
  terms of the respective license agreement, the licensors of this
  Program grant you additional permission to convey the resulting work.
*/

#include "mcts/search.h"

#include <algorithm>
#include <array>
#include <chrono>
#include <cmath>
#include <iomanip>
#include <iostream>
#include <iterator>
#include <sstream>
#include <thread>

#include "mcts/node.h"
#include "neural/cache.h"
#include "neural/encoder.h"
#include "utils/fastmath.h"
#include "utils/random.h"

namespace lczero {

namespace {
// Maximum delay between outputting "uci info" when nothing interesting happens.
const int kUciInfoMinimumFrequencyMs = 5000;

MoveList MakeRootMoveFilter(const MoveList& searchmoves,
                            SyzygyTablebase* syzygy_tb,
                            const PositionHistory& history, bool fast_play,
                            std::atomic<int>* tb_hits, bool* dtz_success) {
  assert(tb_hits);
  assert(dtz_success);
  // Search moves overrides tablebase.
  if (!searchmoves.empty()) return searchmoves;
  const auto& board = history.Last().GetBoard();
  MoveList root_moves;
  if (!syzygy_tb || !board.castlings().no_legal_castle() ||
      (board.ours() | board.theirs()).count() > syzygy_tb->max_cardinality()) {
    return root_moves;
  }
  if (syzygy_tb->root_probe(
          history.Last(), fast_play || history.DidRepeatSinceLastZeroingMove(),
          &root_moves)) {
    *dtz_success = true;
    tb_hits->fetch_add(1, std::memory_order_acq_rel);
  } else if (syzygy_tb->root_probe_wdl(history.Last(), &root_moves)) {
    tb_hits->fetch_add(1, std::memory_order_acq_rel);
  }
  return root_moves;
}

class MEvaluator {
 public:
  MEvaluator()
      : enabled_{false},
        m_slope_{0.0f},
        m_cap_{0.0f},
        a_constant_{0.0f},
        a_linear_{0.0f},
        a_square_{0.0f},
        q_threshold_{0.0f},
        parent_m_{0.0f} {}

  MEvaluator(const SearchParams& params, const Node* parent = nullptr)
      : enabled_{true},
        m_slope_{params.GetMovesLeftSlope()},
        m_cap_{params.GetMovesLeftMaxEffect()},
        a_constant_{params.GetMovesLeftConstantFactor()},
        a_linear_{params.GetMovesLeftScaledFactor()},
        a_square_{params.GetMovesLeftQuadraticFactor()},
        q_threshold_{params.GetMovesLeftThreshold()},
        parent_m_{parent ? parent->GetM() : 0.0f},
        parent_within_threshold_{parent ? WithinThreshold(parent, q_threshold_)
                                        : false} {}

  void SetParent(const Node* parent) {
    assert(parent);
    if (enabled_) {
      parent_m_ = parent->GetM();
      parent_within_threshold_ = WithinThreshold(parent, q_threshold_);
    }
  }

  float GetM(const EdgeAndNode& child, float q) const {
    if (!enabled_ || !parent_within_threshold_) return 0.0f;
    const float child_m = child.GetM(parent_m_);
    float m = std::clamp(m_slope_ * (child_m - parent_m_), -m_cap_, m_cap_);
    m *= FastSign(-q);
    m *= a_constant_ + a_linear_ * std::abs(q) + a_square_ * q * q;
    return m;
  }

  float GetM(Node* child, float q) const {
    if (!enabled_ || !parent_within_threshold_) return 0.0f;
    const float child_m = child->GetM();
    float m = std::clamp(m_slope_ * (child_m - parent_m_), -m_cap_, m_cap_);
    m *= FastSign(-q);
    m *= a_constant_ + a_linear_ * std::abs(q) + a_square_ * q * q;
    return m;
  }

  // The M utility to use for unvisited nodes.
  float GetDefaultM() const { return 0.0f; }

 private:
  static bool WithinThreshold(const Node* parent, float q_threshold) {
    return std::abs(parent->GetQ(0.0f)) > q_threshold;
  }

  const bool enabled_;
  const float m_slope_;
  const float m_cap_;
  const float a_constant_;
  const float a_linear_;
  const float a_square_;
  const float q_threshold_;
  float parent_m_ = 0.0f;
  bool parent_within_threshold_ = false;
};

}  // namespace

Search::Search(const NodeTree& tree, Network* network,
               std::unique_ptr<UciResponder> uci_responder,
               const MoveList& searchmoves,
               std::chrono::steady_clock::time_point start_time,
               std::unique_ptr<SearchStopper> stopper, bool infinite,
               const OptionsDict& options, NNCache* cache,
               SyzygyTablebase* syzygy_tb)
    : ok_to_respond_bestmove_(!infinite),
      stopper_(std::move(stopper)),
      root_node_(tree.GetCurrentHead()),
      cache_(cache),
      syzygy_tb_(syzygy_tb),
      played_history_(tree.GetPositionHistory()),
      network_(network),
      params_(options),
      searchmoves_(searchmoves),
      start_time_(start_time),
      initial_visits_(root_node_->GetN()),
      root_move_filter_(MakeRootMoveFilter(
          searchmoves_, syzygy_tb_, played_history_,
          params_.GetSyzygyFastPlay(), &tb_hits_, &root_is_in_dtz_)),
      uci_responder_(std::move(uci_responder)) {
  if (params_.GetMaxConcurrentSearchers() != 0) {
    pending_searchers_.store(params_.GetMaxConcurrentSearchers(),
                             std::memory_order_release);
  }
}

namespace {
void ApplyDirichletNoise(Node* node, float eps, double alpha) {
  float total = 0;
  std::vector<float> noise;

  for (int i = 0; i < node->GetNumEdges(); ++i) {
    float eta = Random::Get().GetGamma(alpha, 1.0);
    noise.emplace_back(eta);
    total += eta;
  }

  if (total < std::numeric_limits<float>::min()) return;

  int noise_idx = 0;
  for (const auto& child : node->Edges()) {
    auto* edge = child.edge();
    edge->SetP(edge->GetP() * (1 - eps) + eps * noise[noise_idx++] / total);
  }
}
}  // namespace

void Search::SendUciInfo() REQUIRES(nodes_mutex_) REQUIRES(counters_mutex_) {
  const auto max_pv = params_.GetMultiPv();
  const auto edges = GetBestChildrenNoTemperature(root_node_, max_pv, 0);
  const auto score_type = params_.GetScoreType();
  const auto per_pv_counters = params_.GetPerPvCounters();
  const auto display_cache_usage = params_.GetDisplayCacheUsage();
  const auto draw_score = GetDrawScore(false);

  std::vector<ThinkingInfo> uci_infos;

  // Info common for all multipv variants.
  ThinkingInfo common_info;
  common_info.depth = cum_depth_ / (total_playouts_ ? total_playouts_ : 1);
  common_info.seldepth = max_depth_;
  common_info.time = GetTimeSinceStart();
  if (!per_pv_counters) {
    // Send root_node_->GetN() instead of playouts to uci info.
    common_info.nodes = root_node_->GetN();
  }
  if (display_cache_usage) {
    common_info.hashfull =
        cache_->GetSize() * 1000LL / std::max(cache_->GetCapacity(), 1);
  }
  if (nps_start_time_) {
    const auto time_since_first_batch_ms =
        std::chrono::duration_cast<std::chrono::milliseconds>(
            std::chrono::steady_clock::now() - *nps_start_time_)
            .count();
    if (time_since_first_batch_ms > 0) {
      common_info.nps = total_playouts_ * 1000 / time_since_first_batch_ms;
    }
  }
  common_info.tb_hits = tb_hits_.load(std::memory_order_acquire);

  int multipv = 0;
  const auto default_q = -root_node_->GetQ(-draw_score);
  const auto default_wl = -root_node_->GetWL();
  const auto default_d = root_node_->GetD();
  for (const auto& edge : edges) {
    ++multipv;
    uci_infos.emplace_back(common_info);
    auto& uci_info = uci_infos.back();
    const auto wl = edge.GetWL(default_wl);
    const auto floatD = edge.GetD(default_d);
    const auto q = edge.GetQ(default_q, draw_score);
    if (edge.IsTerminal() && wl != 0.0f) {
      uci_info.mate = std::copysign(
          std::round(edge.GetM(0.0f)) / 2 + (edge.IsTbTerminal() ? 101 : 1),
          wl);
    } else if (score_type == "centipawn_with_drawscore") {
      uci_info.score = 90 * tan(1.5637541897 * q);
    } else if (score_type == "centipawn") {
      uci_info.score = 90 * tan(1.5637541897 * wl);
    } else if (score_type == "centipawn_2019") {
      uci_info.score = 295 * wl / (1 - 0.976953126 * std::pow(wl, 14));
    } else if (score_type == "centipawn_2018") {
      uci_info.score = 290.680623072 * tan(1.548090806 * wl);
    } else if (score_type == "win_percentage") {
      uci_info.score = wl * 5000 + 5000;
    } else if (score_type == "Q") {
      uci_info.score = q * 10000;
    } else if (score_type == "W-L") {
      uci_info.score = wl * 10000;
    }

    auto w =
        std::max(0, static_cast<int>(std::round(500.0 * (1.0 + wl - floatD))));
    auto l =
        std::max(0, static_cast<int>(std::round(500.0 * (1.0 - wl - floatD))));
    // Using 1000-w-l so that W+D+L add up to 1000.0.
    auto d = 1000 - w - l;
    if (d < 0) {
      w = std::min(1000, std::max(0, w + d / 2));
      l = 1000 - w;
      d = 0;
    }
    uci_info.wdl = ThinkingInfo::WDL{w, d, l};
    if (network_->GetCapabilities().has_mlh()) {
      uci_info.moves_left = static_cast<int>(
          (1.0f + edge.GetM(1.0f + root_node_->GetM())) / 2.0f);
    }
    if (max_pv > 1) uci_info.multipv = multipv;
    if (per_pv_counters) uci_info.nodes = edge.GetN();
    bool flip = played_history_.IsBlackToMove();
    int depth = 0;
    for (auto iter = edge; iter;
         iter = GetBestChildNoTemperature(iter.node(), depth), flip = !flip) {
      uci_info.pv.push_back(iter.GetMove(flip));
      if (!iter.node()) break;  // Last edge was dangling, cannot continue.
      depth += 1;
    }
  }

  if (!uci_infos.empty()) last_outputted_uci_info_ = uci_infos.front();
  if (current_best_edge_ && !edges.empty()) {
    last_outputted_info_edge_ = current_best_edge_.edge();
  }

  uci_responder_->OutputThinkingInfo(&uci_infos);
}

// Decides whether anything important changed in stats and new info should be
// shown to a user.
void Search::MaybeOutputInfo() {
  SharedMutex::Lock lock(nodes_mutex_);
  Mutex::Lock counters_lock(counters_mutex_);
  if (!bestmove_is_sent_ && current_best_edge_ &&
      (current_best_edge_.edge() != last_outputted_info_edge_ ||
       last_outputted_uci_info_.depth !=
           static_cast<int>(cum_depth_ /
                            (total_playouts_ ? total_playouts_ : 1)) ||
       last_outputted_uci_info_.seldepth != max_depth_ ||
       last_outputted_uci_info_.time + kUciInfoMinimumFrequencyMs <
           GetTimeSinceStart())) {
    SendUciInfo();
    if (params_.GetLogLiveStats()) {
      SendMovesStats();
    }
    if (stop_.load(std::memory_order_acquire) && !ok_to_respond_bestmove_) {
      std::vector<ThinkingInfo> info(1);
      info.back().comment =
          "WARNING: Search has reached limit and does not make any progress.";
      uci_responder_->OutputThinkingInfo(&info);
    }
  }
}

int64_t Search::GetTimeSinceStart() const {
  return std::chrono::duration_cast<std::chrono::milliseconds>(
             std::chrono::steady_clock::now() - start_time_)
      .count();
}

int64_t Search::GetTimeSinceFirstBatch() const REQUIRES(counters_mutex_) {
  if (!nps_start_time_) return 0;
  return std::chrono::duration_cast<std::chrono::milliseconds>(
             std::chrono::steady_clock::now() - *nps_start_time_)
      .count();
}

// Root is depth 0, i.e. even depth.
float Search::GetDrawScore(bool is_odd_depth) const {
  return (is_odd_depth ? params_.GetOpponentDrawScore()
                       : params_.GetSidetomoveDrawScore()) +
         (is_odd_depth == played_history_.IsBlackToMove()
              ? params_.GetWhiteDrawDelta()
              : params_.GetBlackDrawDelta());
}

namespace {
inline float GetFpu(const SearchParams& params, Node* node, bool is_root_node,
                    float draw_score) {
  const auto value = params.GetFpuValue(is_root_node);
  return params.GetFpuAbsolute(is_root_node)
             ? value
             : -node->GetQ(-draw_score) -
                   value * std::sqrt(node->GetVisitedPolicy());
}

// Faster version for if visited_policy is readily available already.
inline float GetFpu(const SearchParams& params, Node* node, bool is_root_node,
                    float draw_score, float visited_pol) {
  const auto value = params.GetFpuValue(is_root_node);
  return params.GetFpuAbsolute(is_root_node)
             ? value
             : -node->GetQ(-draw_score) - value * std::sqrt(visited_pol);
}

inline float ComputeCpuct(const SearchParams& params, uint32_t N,
                          bool is_root_node) {
  const float init = params.GetCpuct(is_root_node);
  const float k = params.GetCpuctFactor(is_root_node);
  const float base = params.GetCpuctBase(is_root_node);
  return init + (k ? k * FastLog((N + base) / base) : 0.0f);
}
}  // namespace

std::vector<std::string> Search::GetVerboseStats(Node* node) const {
  assert(node == root_node_ || node->GetParent() == root_node_);
  const bool is_root = (node == root_node_);
  const bool is_odd_depth = !is_root;
  const bool is_black_to_move = (played_history_.IsBlackToMove() == is_root);
  const float draw_score = GetDrawScore(is_odd_depth);
  const float lcb_percentile = params_.GetLCBPercentile();
  const float fpu = GetFpu(params_, node, is_root, draw_score);
  const float cpuct = ComputeCpuct(params_, node->GetN(), is_root);
  const float U_coeff =
      cpuct * std::sqrt(std::max(node->GetChildrenVisits(), 1u));
  std::vector<EdgeAndNode> edges;
  for (const auto& edge : node->Edges()) edges.push_back(edge);

  std::sort(edges.begin(), edges.end(),
            [&fpu, &U_coeff, &draw_score, &lcb_percentile](EdgeAndNode a,
                                                           EdgeAndNode b) {
              return std::forward_as_tuple(
                         lcb_percentile ? a.GetLCB(draw_score, lcb_percentile) : a.GetN(),
                         a.GetQ(fpu, draw_score), -a.GetQ(fpu, draw_score) * a.GetM(0.0f)) <
                     std::forward_as_tuple(
                         lcb_percentile ? b.GetLCB(draw_score, lcb_percentile) : b.GetN(),
                         b.GetQ(fpu, draw_score), -b.GetQ(fpu, draw_score) * b.GetM(0.0f));
            });

  auto print = [](auto* oss, auto pre, auto v, auto post, auto w, int p = 0) {
    *oss << pre << std::setw(w) << std::setprecision(p) << v << post;
  };
  auto print_head = [&](auto* oss, auto label, int i, auto n, auto f, auto p) {
    *oss << std::fixed;
    print(oss, "", label, " ", 5);
    print(oss, "(", i, ") ", 4);
    *oss << std::right;
    print(oss, "N: ", n, " ", 7);
    print(oss, "(+", f, ") ", 2);
    print(oss, "(P: ", p * 100, "%) ", 5, p >= 0.99995f ? 1 : 2);
  };
  auto print_stats = [&](auto* oss, const auto* n) {
    const auto sign = n == node ? -1 : 1;
    if (n) {
      print(oss, "(WL: ", sign * n->GetWL(), ") ", 8, 5);
      print(oss, "(D: ", n->GetD(), ") ", 5, 3);
      print(oss, "(M: ", n->GetM(), ") ", 4, 1);
    } else {
      *oss << "(WL:  -.-----) (D: -.---) (M:  -.-) ";
    }
    print(oss, "(Q: ", n ? sign * n->GetQ(sign * draw_score) : fpu, ") ", 8, 5);
  };
  auto print_tail = [&](auto* oss, const auto* n) {
    const auto sign = n == node ? -1 : 1;
    std::optional<float> v;
    if (n && n->IsTerminal()) {
      v = n->GetQ(sign * draw_score);
    } else {
      NNCacheLock nneval = GetCachedNNEval(n);
      if (nneval) v = -nneval->q;
    }
    if (v) {
      print(oss, "(V: ", sign * *v, ") ", 7, 4);
    } else {
      *oss << "(V:  -.----) ";
    }

    if (n) {
      auto [lo, up] = n->GetBounds();
      if (sign == -1) {
        lo = -lo;
        up = -up;
        std::swap(lo, up);
      }
      *oss << (lo == up                                                ? "(T) "
               : lo == GameResult::DRAW && up == GameResult::WHITE_WON ? "(W) "
               : lo == GameResult::BLACK_WON && up == GameResult::DRAW ? "(L) "
                                                                       : "");
    }
  };

  std::vector<std::string> infos;
  const auto m_evaluator = network_->GetCapabilities().has_mlh()
                               ? MEvaluator(params_, node)
                               : MEvaluator();
  for (const auto& edge : edges) {
    float Q = edge.GetQ(fpu, draw_score);
    float M = m_evaluator.GetM(edge, Q);
    std::ostringstream oss;
    oss << std::left;
    // TODO: should this be displaying transformed index?
    print_head(&oss, edge.GetMove(is_black_to_move).as_string(),
               edge.GetMove().as_nn_index(0), edge.GetN(), edge.GetNInFlight(),
               edge.GetP());
    print_stats(&oss, edge.node());
    print(&oss, "(U: ", edge.GetU(U_coeff), ") ", 6, 5);
    print(&oss, "(S: ", Q + edge.GetU(U_coeff) + M, ") ", 8, 5);
    print_tail(&oss, edge.node());
    infos.emplace_back(oss.str());
  }

  // Include stats about the node in similar format to its children above.
  std::ostringstream oss;
  print_head(&oss, "node ", node->GetNumEdges(), node->GetN(),
             node->GetNInFlight(), node->GetVisitedPolicy());
  print_stats(&oss, node);
  print_tail(&oss, node);
  infos.emplace_back(oss.str());
  return infos;
}

void Search::SendMovesStats() const REQUIRES(counters_mutex_) {
  auto move_stats = GetVerboseStats(root_node_);

  if (params_.GetVerboseStats()) {
    std::vector<ThinkingInfo> infos;
    std::transform(move_stats.begin(), move_stats.end(),
                   std::back_inserter(infos), [](const std::string& line) {
                     ThinkingInfo info;
                     info.comment = line;
                     return info;
                   });
    uci_responder_->OutputThinkingInfo(&infos);
  } else {
    LOGFILE << "=== Move stats:";
    for (const auto& line : move_stats) LOGFILE << line;
  }
  for (auto& edge : root_node_->Edges()) {
    if (!(edge.GetMove(played_history_.IsBlackToMove()) == final_bestmove_)) {
      continue;
    }
    if (edge.HasNode()) {
      LOGFILE << "--- Opponent moves after: " << final_bestmove_.as_string();
      for (const auto& line : GetVerboseStats(edge.node())) {
        LOGFILE << line;
      }
    }
  }
}

NNCacheLock Search::GetCachedNNEval(const Node* node) const {
  if (!node) return {};

  std::vector<Move> moves;
  for (; node != root_node_; node = node->GetParent()) {
    moves.push_back(node->GetOwnEdge()->GetMove());
  }
  PositionHistory history(played_history_);
  for (auto iter = moves.rbegin(), end = moves.rend(); iter != end; ++iter) {
    history.Append(*iter);
  }
  const auto hash = history.HashLast(params_.GetCacheHistoryLength() + 1);
  NNCacheLock nneval(cache_, hash);
  return nneval;
}

void Search::MaybeTriggerStop(const IterationStats& stats,
                              StoppersHints* hints) {
  hints->Reset();
  SharedMutex::Lock nodes_lock(nodes_mutex_);
  Mutex::Lock lock(counters_mutex_);
  // Already responded bestmove, nothing to do here.
  if (bestmove_is_sent_) return;
  // Don't stop when the root node is not yet expanded.
  if (total_playouts_ + initial_visits_ == 0) return;

  if (!stop_.load(std::memory_order_acquire)) {
    if (stopper_->ShouldStop(stats, hints)) FireStopInternal();
  }

  // If we are the first to see that stop is needed.
  if (stop_.load(std::memory_order_acquire) && ok_to_respond_bestmove_ &&
      !bestmove_is_sent_) {
    SendUciInfo();
    EnsureBestMoveKnown();
    SendMovesStats();
    BestMoveInfo info(final_bestmove_, final_pondermove_);
    uci_responder_->OutputBestMove(&info);
    stopper_->OnSearchDone(stats);
    bestmove_is_sent_ = true;
    current_best_edge_ = EdgeAndNode();
  }
}

// Return the evaluation of the actual best child, regardless of temperature
// settings. This differs from GetBestMove, which does obey any temperature
// settings. So, somethimes, they may return results of different moves.
Eval Search::GetBestEval(Move* move, bool* is_terminal) const {
  SharedMutex::SharedLock lock(nodes_mutex_);
  Mutex::Lock counters_lock(counters_mutex_);
  float parent_wl = -root_node_->GetWL();
  float parent_d = root_node_->GetD();
  float parent_m = root_node_->GetM();
  if (!root_node_->HasChildren()) return {parent_wl, parent_d, parent_m};
  EdgeAndNode best_edge = GetBestChildNoTemperature(root_node_, 0);
  if (move) *move = best_edge.GetMove(played_history_.IsBlackToMove());
  if (is_terminal) *is_terminal = best_edge.IsTerminal();
  return {best_edge.GetWL(parent_wl), best_edge.GetD(parent_d),
          best_edge.GetM(parent_m - 1) + 1};
}

std::pair<Move, Move> Search::GetBestMove() {
  SharedMutex::Lock lock(nodes_mutex_);
  Mutex::Lock counters_lock(counters_mutex_);
  EnsureBestMoveKnown();
  return {final_bestmove_, final_pondermove_};
}

std::int64_t Search::GetTotalPlayouts() const {
  SharedMutex::SharedLock lock(nodes_mutex_);
  return total_playouts_;
}

void Search::ResetBestMove() {
  SharedMutex::Lock nodes_lock(nodes_mutex_);
  Mutex::Lock lock(counters_mutex_);
  bool old_sent = bestmove_is_sent_;
  bestmove_is_sent_ = false;
  EnsureBestMoveKnown();
  bestmove_is_sent_ = old_sent;
}

// Computes the best move, maybe with temperature (according to the settings).
void Search::EnsureBestMoveKnown() REQUIRES(nodes_mutex_)
    REQUIRES(counters_mutex_) {
  if (bestmove_is_sent_) return;
  if (root_node_->GetN() == 0) return;
  if (!root_node_->HasChildren()) return;

  float temperature = params_.GetTemperature();
  const int cutoff_move = params_.GetTemperatureCutoffMove();
  const int decay_delay_moves = params_.GetTempDecayDelayMoves();
  const int decay_moves = params_.GetTempDecayMoves();
  const int moves = played_history_.Last().GetGamePly() / 2;

  if (cutoff_move && (moves + 1) >= cutoff_move) {
    temperature = params_.GetTemperatureEndgame();
  } else if (temperature && decay_moves) {
    if (moves >= decay_delay_moves + decay_moves) {
      temperature = 0.0;
    } else if (moves >= decay_delay_moves) {
      temperature *=
          static_cast<float>(decay_delay_moves + decay_moves - moves) /
          decay_moves;
    }
    // don't allow temperature to decay below endgame temperature
    if (temperature < params_.GetTemperatureEndgame()) {
      temperature = params_.GetTemperatureEndgame();
    }
  }

  auto bestmove_edge = temperature
                           ? GetBestRootChildWithTemperature(temperature)
                           : GetBestChildNoTemperature(root_node_, 0);
  final_bestmove_ = bestmove_edge.GetMove(played_history_.IsBlackToMove());

  if (bestmove_edge.GetN() > 0 && bestmove_edge.node()->HasChildren()) {
    final_pondermove_ = GetBestChildNoTemperature(bestmove_edge.node(), 1)
                            .GetMove(!played_history_.IsBlackToMove());
  }
}

// Returns @count children with most visits.
std::vector<EdgeAndNode> Search::GetBestChildrenNoTemperature(Node* parent,
                                                              int count,
                                                              int depth) const {
  // Even if Edges is populated at this point, its a race condition to access
  // the node, so exit quickly.
  if (parent->GetN() == 0) return {};
  const bool is_odd_depth = (depth % 2) == 1;
  const float draw_score = GetDrawScore(is_odd_depth);
  const float lcb_percentile = params_.GetLCBPercentile();
  // Best child is selected using the following criteria:
  // * Prefer shorter terminal wins / avoid shorter terminal losses.
  // * Largest number of playouts.
  // * If two nodes have equal number:
  //   * If that number is 0, the one with larger prior wins.
  //   * If that number is larger than 0, the one with larger eval wins.
  std::vector<EdgeAndNode> edges;
  for (auto& edge : parent->Edges()) {
    if (parent == root_node_ && !root_move_filter_.empty() &&
        std::find(root_move_filter_.begin(), root_move_filter_.end(),
                  edge.GetMove()) == root_move_filter_.end()) {
      continue;
    }
    edges.push_back(edge);
  }
  const auto middle = (static_cast<int>(edges.size()) > count)
                          ? edges.begin() + count
                          : edges.end();
  std::partial_sort(
      edges.begin(), middle, edges.end(),
      [draw_score, lcb_percentile](const auto& a, const auto& b) {
        // The function returns "true" when a is preferred to b.

        // Lists edge types from less desirable to more desirable.
        enum EdgeRank {
          kTerminalLoss,
          kTablebaseLoss,
          kNonTerminal,  // Non terminal or terminal draw.
          kTablebaseWin,
          kTerminalWin,
        };

        auto GetEdgeRank = [](const EdgeAndNode& edge) {
          // This default isn't used as wl only checked for case edge is
          // terminal.
          const auto wl = edge.GetWL(0.0f);
          // Not safe to access IsTerminal if GetN is 0.
          if (edge.GetN() == 0 || !edge.IsTerminal() || !wl) {
            return kNonTerminal;
          }
          if (edge.IsTbTerminal()) {
            return wl < 0.0 ? kTablebaseLoss : kTablebaseWin;
          }
          return wl < 0.0 ? kTerminalLoss : kTerminalWin;
        };

        // If moves have different outcomes, prefer better outcome.
        const auto a_rank = GetEdgeRank(a);
        const auto b_rank = GetEdgeRank(b);
        if (a_rank != b_rank) return a_rank > b_rank;

        // If both are terminal draws, try to make it shorter.
        // Not safe to access IsTerminal if GetN is 0.
        if (a_rank == kNonTerminal && a.GetN() != 0 && b.GetN() != 0 &&
            a.IsTerminal() && b.IsTerminal()) {
          if (a.IsTbTerminal() != b.IsTbTerminal()) {
            // Prefer non-tablebase draws.
            return a.IsTbTerminal() < b.IsTbTerminal();
          }
          // Prefer shorter draws.
          return a.GetM(0.0f) < b.GetM(0.0f);
        }

        // Neither is terminal, use standard rule.
        if (a_rank == kNonTerminal) {
          // Prefer largest LCB then playouts then eval then prior.
          if (lcb_percentile && a.GetLCB(draw_score, lcb_percentile) !=
             b.GetLCB(draw_score, lcb_percentile)) {
             return a.GetLCB(draw_score, lcb_percentile) >
                    b.GetLCB(draw_score, lcb_percentile);
          }
          if (a.GetN() != b.GetN()) return a.GetN() > b.GetN();
          // Default doesn't matter here so long as they are the same as either
          // both are N==0 (thus we're comparing equal defaults) or N!=0 and
          // default isn't used.
          if (a.GetQ(0.0f, draw_score) != b.GetQ(0.0f, draw_score)) {
            return a.GetQ(0.0f, draw_score) > b.GetQ(0.0f, draw_score);
          }
          return a.GetP() > b.GetP();
        }

        // Both variants are winning, prefer shortest win.
        if (a_rank > kNonTerminal) {
          return a.GetM(0.0f) < b.GetM(0.0f);
        }

        // Both variants are losing, prefer longest losses.
        return a.GetM(0.0f) > b.GetM(0.0f);
      });

  if (count < static_cast<int>(edges.size())) {
    edges.resize(count);
  }
  return edges;
}

// Returns a child with most visits.
EdgeAndNode Search::GetBestChildNoTemperature(Node* parent, int depth) const {
  auto res = GetBestChildrenNoTemperature(parent, 1, depth);
  return res.empty() ? EdgeAndNode() : res.front();
}

// Returns a child of a root chosen according to weighted-by-temperature visit
// count.
EdgeAndNode Search::GetBestRootChildWithTemperature(float temperature) const {
  // Root is at even depth.
  const float draw_score = GetDrawScore(/* is_odd_depth= */ false);

  std::vector<float> cumulative_sums;
  float sum = 0.0;
  float max_n = 0.0;
  const float offset = params_.GetTemperatureVisitOffset();
  float max_eval = -1.0f;
  const float fpu =
      GetFpu(params_, root_node_, /* is_root= */ true, draw_score);

  for (auto& edge : root_node_->Edges()) {
    if (!root_move_filter_.empty() &&
        std::find(root_move_filter_.begin(), root_move_filter_.end(),
                  edge.GetMove()) == root_move_filter_.end()) {
      continue;
    }
    if (edge.GetN() + offset > max_n) {
      max_n = edge.GetN() + offset;
      max_eval = edge.GetQ(fpu, draw_score);
    }
  }

  // TODO(crem) Simplify this code when samplers.h is merged.
  const float min_eval =
      max_eval - params_.GetTemperatureWinpctCutoff() / 50.0f;
  for (auto& edge : root_node_->Edges()) {
    if (!root_move_filter_.empty() &&
        std::find(root_move_filter_.begin(), root_move_filter_.end(),
                  edge.GetMove()) == root_move_filter_.end()) {
      continue;
    }
    if (edge.GetQ(fpu, draw_score) < min_eval) continue;
    sum += std::pow(
        std::max(0.0f,
                 (max_n <= 0.0f
                      ? edge.GetP()
                      : ((static_cast<float>(edge.GetN()) + offset) / max_n))),
        1 / temperature);
    cumulative_sums.push_back(sum);
  }
  assert(sum);

  const float toss = Random::Get().GetFloat(cumulative_sums.back());
  int idx =
      std::lower_bound(cumulative_sums.begin(), cumulative_sums.end(), toss) -
      cumulative_sums.begin();

  for (auto& edge : root_node_->Edges()) {
    if (!root_move_filter_.empty() &&
        std::find(root_move_filter_.begin(), root_move_filter_.end(),
                  edge.GetMove()) == root_move_filter_.end()) {
      continue;
    }
    if (edge.GetQ(fpu, draw_score) < min_eval) continue;
    if (idx-- == 0) return edge;
  }
  assert(false);
  return {};
}

void Search::StartThreads(size_t how_many) {
  thread_count_.store(how_many, std::memory_order_release);
  Mutex::Lock lock(threads_mutex_);
  // First thread is a watchdog thread.
  if (threads_.size() == 0) {
    threads_.emplace_back([this]() { WatchdogThread(); });
  }
  // Start working threads.
  for (size_t i = 0; i < how_many; i++) {
    threads_.emplace_back([this, i]() {
      SearchWorker worker(this, params_, i);
      worker.RunBlocking();
    });
  }
  LOGFILE << "Search started. "
          << std::chrono::duration_cast<std::chrono::milliseconds>(
                 std::chrono::steady_clock::now() - start_time_)
                 .count()
          << "ms already passed.";
}

void Search::RunBlocking(size_t threads) {
  StartThreads(threads);
  Wait();
}

bool Search::IsSearchActive() const {
  return !stop_.load(std::memory_order_acquire);
}

void Search::PopulateCommonIterationStats(IterationStats* stats) {
  stats->time_since_movestart = GetTimeSinceStart();

  SharedMutex::SharedLock nodes_lock(nodes_mutex_);
  {
    Mutex::Lock counters_lock(counters_mutex_);
    stats->time_since_first_batch = GetTimeSinceFirstBatch();
    if (!nps_start_time_ && total_playouts_ > 0) {
      nps_start_time_ = std::chrono::steady_clock::now();
    }
  }
  stats->total_nodes = total_playouts_ + initial_visits_;
  stats->nodes_since_movestart = total_playouts_;
  stats->batches_since_movestart = total_batches_;
  stats->average_depth = cum_depth_ / (total_playouts_ ? total_playouts_ : 1);
  stats->edge_n.clear();
  stats->win_found = false;
  stats->num_losing_edges = 0;
  stats->time_usage_hint_ = IterationStats::TimeUsageHint::kNormal;

  // If root node hasn't finished first visit, none of this code is safe.
  if (root_node_->GetN() > 0) {
    const auto draw_score = GetDrawScore(true);
    const float fpu =
        GetFpu(params_, root_node_, /* is_root_node */ true, draw_score);
    float max_q_plus_m = -1000;
    uint64_t max_n = 0;
    bool max_n_has_max_q_plus_m = true;
    const auto m_evaluator = network_->GetCapabilities().has_mlh()
                                 ? MEvaluator(params_, root_node_)
                                 : MEvaluator();
    for (const auto& edge : root_node_->Edges()) {
      const auto n = edge.GetN();
      const auto q = edge.GetQ(fpu, draw_score);
      const auto m = m_evaluator.GetM(edge, q);
      const auto q_plus_m = q + m;
      stats->edge_n.push_back(n);
      if (n > 0 && edge.IsTerminal() && edge.GetWL(0.0f) > 0.0f) {
        stats->win_found = true;
      }
      if (n > 0 && edge.IsTerminal() && edge.GetWL(0.0f) < 0.0f) {
        stats->num_losing_edges += 1;
      }
      if (max_n < n) {
        max_n = n;
        max_n_has_max_q_plus_m = false;
      }
      if (max_q_plus_m <= q_plus_m) {
        max_n_has_max_q_plus_m = (max_n == n);
        max_q_plus_m = q_plus_m;
      }
    }
    if (!max_n_has_max_q_plus_m) {
      stats->time_usage_hint_ = IterationStats::TimeUsageHint::kNeedMoreTime;
    }
  }
}

void Search::WatchdogThread() {
  Numa::BindThread(0);
  LOGFILE << "Start a watchdog thread.";
  StoppersHints hints;
  IterationStats stats;
  while (true) {
    hints.Reset();
    PopulateCommonIterationStats(&stats);
    MaybeTriggerStop(stats, &hints);
    MaybeOutputInfo();

    constexpr auto kMaxWaitTimeMs = 100;
    constexpr auto kMinWaitTimeMs = 1;

    Mutex::Lock lock(counters_mutex_);
    // Only exit when bestmove is responded. It may happen that search threads
    // already all exited, and we need at least one thread that can do that.
    if (bestmove_is_sent_) break;

    auto remaining_time = hints.GetEstimatedRemainingTimeMs();
    if (remaining_time > kMaxWaitTimeMs) remaining_time = kMaxWaitTimeMs;
    if (remaining_time < kMinWaitTimeMs) remaining_time = kMinWaitTimeMs;
    // There is no real need to have max wait time, and sometimes it's fine
    // to wait without timeout at all (e.g. in `go nodes` mode), but we
    // still limit wait time for exotic cases like when pc goes to sleep
    // mode during thinking.
    // Minimum wait time is there to prevent busy wait and other threads
    // starvation.
    watchdog_cv_.wait_for(
        lock.get_raw(), std::chrono::milliseconds(remaining_time),
        [this]() { return stop_.load(std::memory_order_acquire); });
  }
  LOGFILE << "End a watchdog thread.";
}

void Search::FireStopInternal() {
  stop_.store(true, std::memory_order_release);
  watchdog_cv_.notify_all();
}

void Search::Stop() {
  Mutex::Lock lock(counters_mutex_);
  ok_to_respond_bestmove_ = true;
  FireStopInternal();
  LOGFILE << "Stopping search due to `stop` uci command.";
}

void Search::Abort() {
  Mutex::Lock lock(counters_mutex_);
  if (!stop_.load(std::memory_order_acquire) ||
      (!bestmove_is_sent_ && !ok_to_respond_bestmove_)) {
    bestmove_is_sent_ = true;
    FireStopInternal();
  }
  LOGFILE << "Aborting search, if it is still active.";
}

void Search::Wait() {
  Mutex::Lock lock(threads_mutex_);
  while (!threads_.empty()) {
    threads_.back().join();
    threads_.pop_back();
  }
}

void Search::CancelSharedCollisions() REQUIRES(nodes_mutex_) {
  for (auto& entry : shared_collisions_) {
    Node* node = entry.first;
    for (node = node->GetParent(); node != root_node_->GetParent();
         node = node->GetParent()) {
      node->CancelScoreUpdate(entry.second);
    }
  }
  shared_collisions_.clear();
}

Search::~Search() {
  Abort();
  Wait();
  {
    SharedMutex::Lock lock(nodes_mutex_);
    CancelSharedCollisions();
  }
  LOGFILE << "Search destroyed.";
}

//////////////////////////////////////////////////////////////////////////////
// SearchWorker
//////////////////////////////////////////////////////////////////////////////

void SearchWorker::RunTasks(int tid) {
  while (true) {
    PickTask* task = nullptr;
    int id = 0;
    {
      int spins = 0;
      while (true) {
        int nta = tasks_taken_.load(std::memory_order_acquire);
        int tc = task_count_.load(std::memory_order_acquire);
        if (nta < tc) {
          int val = 0;
          if (task_taking_started_.compare_exchange_weak(
                  val, 1, std::memory_order_acq_rel,
                  std::memory_order_relaxed)) {
            nta = tasks_taken_.load(std::memory_order_acquire);
            tc = task_count_.load(std::memory_order_acquire);
            // We got the spin lock, double check we're still in the clear.
            if (nta < tc) {
              id = tasks_taken_.fetch_add(1, std::memory_order_acq_rel);
              task = &picking_tasks_[id];
              task_taking_started_.store(0, std::memory_order_release);
              break;
            }
            task_taking_started_.store(0, std::memory_order_release);
          }
          SpinloopPause();
          spins = 0;
          continue;
        } else if (tc != -1) {
          spins++;
          if (spins >= 512) {
            std::this_thread::yield();
            spins = 0;
          } else {
            SpinloopPause();
          }
          continue;
        }
        spins = 0;
        // Looks like sleep time.
        Mutex::Lock lock(picking_tasks_mutex_);
        // Refresh them now we have the lock.
        nta = tasks_taken_.load(std::memory_order_acquire);
        tc = task_count_.load(std::memory_order_acquire);
        if (tc != -1) continue;
        if (nta >= tc && exiting_) return;
        task_added_.wait(lock.get_raw());
        // And refresh again now we're awake.
        nta = tasks_taken_.load(std::memory_order_acquire);
        tc = task_count_.load(std::memory_order_acquire);
        if (nta >= tc && exiting_) return;
      }
    }
    if (task != nullptr) {
      switch (task->task_type) {
        case PickTask::kGathering: {
          PickNodesToExtendTask(task->start, task->base_depth,
                                task->collision_limit, task->moves_to_base,
                                &(task->results), &(task_workspaces_[tid]));
          break;
        }
        case PickTask::kProcessing: {
          ProcessPickedTask(task->start_idx, task->end_idx,
                            &(task_workspaces_[tid]));
          break;
        }
      }
      picking_tasks_[id].complete = true;
      completed_tasks_.fetch_add(1, std::memory_order_acq_rel);
    }
  }
}

void SearchWorker::ExecuteOneIteration() {
  // 1. Initialize internal structures.
  InitializeIteration(search_->network_->NewComputation());

  if (params_.GetMaxConcurrentSearchers() != 0) {
    while (true) {
      // If search is stop, we've not gathered or done anything and we don't
      // want to, so we can safely skip all below. But make sure we have done
      // at least one iteration.
      if (search_->stop_.load(std::memory_order_acquire) &&
          search_->GetTotalPlayouts() + search_->initial_visits_ > 0) {
        return;
      }
      int available =
          search_->pending_searchers_.load(std::memory_order_acquire);
      if (available > 0 &&
          search_->pending_searchers_.compare_exchange_weak(
              available, available - 1, std::memory_order_acq_rel)) {
        break;
      }
      // This is a hard spin lock to reduce latency but at the expense of busy
      // wait cpu usage. If search worker count is large, this is probably a bad
      // idea.
    }
  }

  // 2. Gather minibatch.
  GatherMinibatch();
  task_count_.store(-1, std::memory_order_release);
  search_->backend_waiting_counter_.fetch_add(1, std::memory_order_relaxed);

  // 2b. Collect collisions.
  CollectCollisions();

  // 3. Prefetch into cache.
  MaybePrefetchIntoCache();

  if (params_.GetMaxConcurrentSearchers() != 0) {
    search_->pending_searchers_.fetch_add(1, std::memory_order_acq_rel);
  }

  // 4. Run NN computation.
  RunNNComputation();
  search_->backend_waiting_counter_.fetch_add(-1, std::memory_order_relaxed);

  // 5. Retrieve NN computations (and terminal values) into nodes.
  FetchMinibatchResults();

  // 6. Propagate the new nodes' information to all their parents in the tree.
  DoBackupUpdate();

  // 7. Update the Search's status and progress information.
  UpdateCounters();

  // If required, waste time to limit nps.
  if (params_.GetNpsLimit() > 0) {
    while (search_->IsSearchActive()) {
      int64_t time_since_first_batch_ms = 0;
      {
        Mutex::Lock lock(search_->counters_mutex_);
        time_since_first_batch_ms = search_->GetTimeSinceFirstBatch();
      }
      if (time_since_first_batch_ms <= 0) {
        time_since_first_batch_ms = search_->GetTimeSinceStart();
      }
      auto nps = search_->GetTotalPlayouts() * 1e3f / time_since_first_batch_ms;
      if (nps > params_.GetNpsLimit()) {
        std::this_thread::sleep_for(std::chrono::milliseconds(1));
      } else {
        break;
      }
    }
  }
}

// 1. Initialize internal structures.
// ~~~~~~~~~~~~~~~~~~~~~~~~~~~~~~~~~~
void SearchWorker::InitializeIteration(
    std::unique_ptr<NetworkComputation> computation) {
  computation_ = std::make_unique<CachingComputation>(std::move(computation),
                                                      search_->cache_);
  computation_->Reserve(params_.GetMiniBatchSize());
  minibatch_.clear();
  minibatch_.reserve(2 * params_.GetMiniBatchSize());
}

// 2. Gather minibatch.
// ~~~~~~~~~~~~~~~~~~~~
namespace {
int Mix(int high, int low, float ratio) {
  return static_cast<int>(std::round(static_cast<float>(low) +
                                     static_cast<float>(high - low) * ratio));
}

int CalculateCollisionsLeft(int64_t nodes, const SearchParams& params) {
  // End checked first
  if (nodes >= params.GetMaxCollisionVisitsScalingEnd()) {
    return params.GetMaxCollisionVisits();
  }
  if (nodes <= params.GetMaxCollisionVisitsScalingStart()) {
    return 1;
  }
  return Mix(params.GetMaxCollisionVisits(), 1,
             std::pow((static_cast<float>(nodes) -
                       params.GetMaxCollisionVisitsScalingStart()) /
                          (params.GetMaxCollisionVisitsScalingEnd() -
                           params.GetMaxCollisionVisitsScalingStart()),
                      params.GetMaxCollisionVisitsScalingPower()));
}
}  // namespace

void SearchWorker::GatherMinibatch() {
  // Total number of nodes to process.
  int minibatch_size = 0;
  int cur_n = 0;
  {
    SharedMutex::Lock lock(search_->nodes_mutex_);
    cur_n = search_->root_node_->GetN();
  }
  // TODO: GetEstimatedRemainingPlayouts has already had smart pruning factor
  // applied, which doesn't clearly make sense to include here...
  int64_t remaining_n =
      latest_time_manager_hints_.GetEstimatedRemainingPlayouts();
  int collisions_left = CalculateCollisionsLeft(
      std::min(static_cast<int64_t>(cur_n), remaining_n), params_);

  // Number of nodes processed out of order.
  number_out_of_order_ = 0;

  int thread_count = search_->thread_count_.load(std::memory_order_acquire);

  // Gather nodes to process in the current batch.
  // If we had too many nodes out of order, also interrupt the iteration so
  // that search can exit.
  while (minibatch_size < params_.GetMiniBatchSize() &&
         number_out_of_order_ < params_.GetMaxOutOfOrderEvals()) {
    // If there's something to process without touching slow neural net, do it.
    if (minibatch_size > 0 && computation_->GetCacheMisses() == 0) return;

    // If there is backend work to be done, and the backend is idle - exit
    // immediately.
    // Only do this fancy work if there are multiple threads as otherwise we
    // early exit from every batch since there is never another search thread to
    // be keeping the backend busy. Which would mean that threads=1 has a
    // massive nps drop.
    if (thread_count > 1 && minibatch_size > 0 &&
        computation_->GetCacheMisses() > params_.GetIdlingMinimumWork() &&
        thread_count - search_->backend_waiting_counter_.load(
                           std::memory_order_relaxed) >
            params_.GetThreadIdlingThreshold()) {
      return;
    }

    int new_start = static_cast<int>(minibatch_.size());

    PickNodesToExtend(
        std::min({collisions_left, params_.GetMiniBatchSize() - minibatch_size,
                  params_.GetMaxOutOfOrderEvals() - number_out_of_order_}));

    // Count the non-collisions.
    int non_collisions = 0;
    for (int i = new_start; i < static_cast<int>(minibatch_.size()); i++) {
      auto& picked_node = minibatch_[i];
      if (picked_node.IsCollision()) {
        continue;
      }
      ++non_collisions;
      ++minibatch_size;
    }

    bool needs_wait = false;
    int ppt_start = new_start;
    if (params_.GetTaskWorkersPerSearchWorker() > 0 &&
        non_collisions >= params_.GetMinimumWorkSizeForProcessing()) {
      const int num_tasks = std::clamp(
          non_collisions / params_.GetMinimumWorkPerTaskForProcessing(), 2,
          params_.GetTaskWorkersPerSearchWorker() + 1);
      // Round down, left overs can go to main thread so it waits less.
      int per_worker = non_collisions / num_tasks;
      needs_wait = true;
      ResetTasks();
      int found = 0;
      for (int i = new_start; i < static_cast<int>(minibatch_.size()); i++) {
        auto& picked_node = minibatch_[i];
        if (picked_node.IsCollision()) {
          continue;
        }
        ++found;
        if (found == per_worker) {
          picking_tasks_.emplace_back(ppt_start, i + 1);
          task_count_.fetch_add(1, std::memory_order_acq_rel);
          ppt_start = i + 1;
          found = 0;
          if (picking_tasks_.size() == static_cast<size_t>(num_tasks - 1)) {
            break;
          }
        }
      }
    }
    ProcessPickedTask(ppt_start, static_cast<int>(minibatch_.size()),
                      &main_workspace_);
    if (needs_wait) {
      WaitForTasks();
    }
    bool some_ooo = false;
    for (int i = static_cast<int>(minibatch_.size()) - 1; i >= new_start; i--) {
      if (minibatch_[i].ooo_completed) {
        some_ooo = true;
        break;
      }
    }
    if (some_ooo) {
      SharedMutex::Lock lock(search_->nodes_mutex_);
      for (int i = static_cast<int>(minibatch_.size()) - 1; i >= new_start;
           i--) {
        // If there was any OOO, revert 'all' new collisions - it isn't possible
        // to identify exactly which ones are afterwards and only prune those.
        // This may remove too many items, but hopefully most of the time they
        // will just be added back in the same in the next gather.
        if (minibatch_[i].IsCollision()) {
          Node* node = minibatch_[i].node;
          for (node = node->GetParent();
               node != search_->root_node_->GetParent();
               node = node->GetParent()) {
            node->CancelScoreUpdate(minibatch_[i].multivisit);
          }
          minibatch_.erase(minibatch_.begin() + i);
        } else if (minibatch_[i].ooo_completed) {
          DoBackupUpdateSingleNode(minibatch_[i]);
          minibatch_.erase(minibatch_.begin() + i);
          --minibatch_size;
          ++number_out_of_order_;
        }
      }
    }
    for (size_t i = new_start; i < minibatch_.size(); i++) {
      // If there was no OOO, there can stil be collisions.
      // There are no OOO though.
      // Also terminals when OOO is disabled.
      if (!minibatch_[i].nn_queried) continue;
      if (minibatch_[i].is_cache_hit) {
        // Since minibatch_[i] holds cache lock, this is guaranteed to succeed.
        computation_->AddInputByHash(minibatch_[i].hash,
                                     std::move(minibatch_[i].lock));
      } else {
        computation_->AddInput(minibatch_[i].hash,
                               std::move(minibatch_[i].input_planes),
                               std::move(minibatch_[i].probabilities_to_cache));
      }
    }

    // Check for stop at the end so we have at least one node.
    for (size_t i = new_start; i < minibatch_.size(); i++) {
      auto& picked_node = minibatch_[i];

      if (picked_node.IsCollision()) {
        // Check to see if we can upsize the collision to exit sooner.
        if (picked_node.maxvisit > 0 &&
            collisions_left > picked_node.multivisit) {
          SharedMutex::Lock lock(search_->nodes_mutex_);
          int extra = std::min(picked_node.maxvisit, collisions_left) -
                      picked_node.multivisit;
          picked_node.multivisit += extra;
          Node* node = picked_node.node;
          for (node = node->GetParent();
               node != search_->root_node_->GetParent();
               node = node->GetParent()) {
            node->IncrementNInFlight(extra);
          }
        }
        if ((collisions_left -= picked_node.multivisit) <= 0) return;
        if (search_->stop_.load(std::memory_order_acquire)) return;
      }
    }
  }
}

void SearchWorker::ProcessPickedTask(int start_idx, int end_idx,
                                     TaskWorkspace* workspace) {
  auto& history = workspace->history;
  history = search_->played_history_;

  for (int i = start_idx; i < end_idx; i++) {
    auto& picked_node = minibatch_[i];
    if (picked_node.IsCollision()) continue;
    auto* node = picked_node.node;

    // If node is already known as terminal (win/loss/draw according to rules
    // of the game), it means that we already visited this node before.
    if (picked_node.IsExtendable()) {
      // Node was never visited, extend it.
      ExtendNode(node, picked_node.depth, picked_node.moves_to_visit, &history);
      if (!node->IsTerminal()) {
        picked_node.nn_queried = true;
        const auto hash = history.HashLast(params_.GetCacheHistoryLength() + 1);
        picked_node.hash = hash;
        picked_node.lock = NNCacheLock(search_->cache_, hash);
        picked_node.is_cache_hit = picked_node.lock;
        if (!picked_node.is_cache_hit) {
          int transform;
          picked_node.input_planes = EncodePositionForNN(
              search_->network_->GetCapabilities().input_format, history, 8,
              params_.GetHistoryFill(), &transform);
          picked_node.probability_transform = transform;

          std::vector<uint16_t>& moves = picked_node.probabilities_to_cache;
          // Legal moves are known, use them.
          moves.reserve(node->GetNumEdges());
          for (const auto& edge : node->Edges()) {
            moves.emplace_back(edge.GetMove().as_nn_index(transform));
          }
        } else {
          picked_node.probability_transform = TransformForPosition(
              search_->network_->GetCapabilities().input_format, history);
        }
      }
    }
    if (params_.GetOutOfOrderEval() && picked_node.CanEvalOutOfOrder()) {
      // Perform out of order eval for the last entry in minibatch_.
      FetchSingleNodeResult(&picked_node, picked_node, 0);
      picked_node.ooo_completed = true;
    }
  }
}

#define MAX_TASKS 100

void SearchWorker::ResetTasks() {
  task_count_.store(0, std::memory_order_release);
  tasks_taken_.store(0, std::memory_order_release);
  completed_tasks_.store(0, std::memory_order_release);
  picking_tasks_.clear();
  // Reserve because resizing breaks pointers held by the task threads.
  picking_tasks_.reserve(MAX_TASKS);
}

int SearchWorker::WaitForTasks() {
  // Spin lock, other tasks should be done soon.
  while (true) {
    int completed = completed_tasks_.load(std::memory_order_acquire);
    int todo = task_count_.load(std::memory_order_acquire);
    if (todo == completed) return completed;
    SpinloopPause();
  }
}

void SearchWorker::PickNodesToExtend(int collision_limit) {
  ResetTasks();
  {
    // While nothing is ready yet - wake the task runners so they are ready to
    // receive quickly.
    Mutex::Lock lock(picking_tasks_mutex_);
    task_added_.notify_all();
  }
  std::vector<Move> empty_movelist;
  // This lock must be held until after the task_completed_ wait succeeds below.
  // Since the tasks perform work which assumes they have the lock, even though
  // actually this thread does.
  SharedMutex::Lock lock(search_->nodes_mutex_);
  PickNodesToExtendTask(search_->root_node_, 0, collision_limit, empty_movelist,
                        &minibatch_, &main_workspace_);

  WaitForTasks();
  for (int i = 0; i < static_cast<int>(picking_tasks_.size()); i++) {
    for (int j = 0; j < static_cast<int>(picking_tasks_[i].results.size());
         j++) {
      minibatch_.emplace_back(std::move(picking_tasks_[i].results[j]));
    }
  }
}

void SearchWorker::EnsureNodeTwoFoldCorrectForDepth(Node* child_node,
                                                    int depth) {
  // Check whether first repetition was before root. If yes, remove
  // terminal status of node and revert all visits in the tree.
  // Length of repetition was stored in m_. This code will only do
  // something when tree is reused and twofold visits need to be
  // reverted.
  if (child_node->IsTwoFoldTerminal() && depth < child_node->GetM()) {
    // Take a mutex - any SearchWorker specific mutex... since this is
    // not safe to do concurrently between multiple tasks.
    Mutex::Lock lock(picking_tasks_mutex_);
    int depth_counter = 0;
    // Cache node's values as we reset them in the process. We could
    // manually set wl and d, but if we want to reuse this for reverting
    // other terminal nodes this is the way to go.
    const auto wl = child_node->GetWL();
    const auto d = child_node->GetD();
    const auto m = child_node->GetM();
    const auto terminal_visits = child_node->GetN();
    for (Node* node_to_revert = child_node; node_to_revert != nullptr;
         node_to_revert = node_to_revert->GetParent()) {
      // Revert all visits on twofold draw when making it non terminal.
      node_to_revert->RevertTerminalVisits(wl, d, m + (float)depth_counter,
                                           terminal_visits);
      depth_counter++;
      // Even if original tree still exists, we don't want to revert
      // more than until new root.
      if (depth_counter > depth) break;
      // If wl != 0, we would have to switch signs at each depth.
    }
    // Mark the prior twofold draw as non terminal to extend it again.
    child_node->MakeNotTerminal();
    // When reverting the visits, we also need to revert the initial
    // visits, as we reused fewer nodes than anticipated.
    search_->initial_visits_ -= terminal_visits;
    // Max depth doesn't change when reverting the visits, and
    // cum_depth_ only counts the average depth of new nodes, not reused
    // ones.
  }
}

void SearchWorker::PickNodesToExtendTask(
    Node* node, int base_depth, int collision_limit,
    const std::vector<Move>& moves_to_base,
    std::vector<NodeToProcess>* receiver,
    TaskWorkspace* workspace) NO_THREAD_SAFETY_ANALYSIS {
  // TODO: Bring back pre-cached nodes created outside locks in a way that works
  // with tasks.
  // TODO: pre-reserve visits_to_perform for expected depth and likely maximum
  // width. Maybe even do so outside of lock scope.
  auto& vtp_buffer = workspace->vtp_buffer;
  auto& visits_to_perform = workspace->visits_to_perform;
  visits_to_perform.clear();
  auto& vtp_last_filled = workspace->vtp_last_filled;
  vtp_last_filled.clear();
  auto& current_path = workspace->current_path;
  current_path.clear();
  auto& moves_to_path = workspace->moves_to_path;
  moves_to_path = moves_to_base;
  // Sometimes receiver is reused, othertimes not, so only jump start if small.
  if (receiver->capacity() < 30) {
    receiver->reserve(receiver->size() + 30);
  }

  // These 2 are 'filled pre-emptively'.
  std::array<float, 256> current_pol;
  std::array<float, 256> current_util;

  // These 3 are 'filled on demand'.
  std::array<float, 256> current_score;
  std::array<int, 256> current_nstarted;
  auto& cur_iters = workspace->cur_iters;

  Node::Iterator best_edge;
  Node::Iterator second_best_edge;
  // Fetch the current best root node visits for possible smart pruning.
  const int64_t best_node_n = search_->current_best_edge_.GetN();

  int passed_off = 0;
  int completed_visits = 0;

  bool is_root_node = node == search_->root_node_;
  const float even_draw_score = search_->GetDrawScore(false);
  const float odd_draw_score = search_->GetDrawScore(true);
  const auto& root_move_filter = search_->root_move_filter_;
  auto m_evaluator = moves_left_support_ ? MEvaluator(params_) : MEvaluator();

  int max_limit = std::numeric_limits<int>::max();

  current_path.push_back(-1);
  while (current_path.size() > 0) {
    // First prepare visits_to_perform.
    if (current_path.back() == -1) {
      // Need to do n visits, where n is either collision_limit, or comes from
      // visits_to_perform for the current path.
      int cur_limit = collision_limit;
      if (current_path.size() > 1) {
        cur_limit =
            (*visits_to_perform.back())[current_path[current_path.size() - 2]];
      }
      // First check if node is terminal or not-expanded.  If either than create
      // a collision of appropriate size and pop current_path.
      if (node->GetN() == 0 || node->IsTerminal()) {
        if (is_root_node) {
          // Root node is special - since its not reached from anywhere else, so
          // it needs its own logic. Still need to create the collision to
          // ensure the outer gather loop gives up.
          if (node->TryStartScoreUpdate()) {
            cur_limit -= 1;
            minibatch_.push_back(NodeToProcess::Visit(
                node, static_cast<uint16_t>(current_path.size() + base_depth)));
            completed_visits++;
          }
        }
        // Visits are created elsewhere, just need the collisions here.
        if (cur_limit > 0) {
          int max_count = 0;
          if (cur_limit == collision_limit && base_depth == 0 &&
              max_limit > cur_limit) {
            max_count = max_limit;
          }
          receiver->push_back(NodeToProcess::Collision(
              node, static_cast<uint16_t>(current_path.size() + base_depth),
              cur_limit, max_count));
          completed_visits += cur_limit;
        }
        node = node->GetParent();
        current_path.pop_back();
        continue;
      }
      if (is_root_node) {
        // Root node is again special - needs its n in flight updated separately
        // as its not handled on the path to it, since there isn't one.
        node->IncrementNInFlight(cur_limit);
      }

      // Create visits_to_perform new back entry for this level.
      if (vtp_buffer.size() > 0) {
        visits_to_perform.push_back(std::move(vtp_buffer.back()));
        vtp_buffer.pop_back();
      } else {
        visits_to_perform.push_back(std::make_unique<std::array<int, 256>>());
      }
      vtp_last_filled.push_back(-1);

      // Cache all constant UCT parameters.
      // When we're near the leaves we can copy less of the policy, since there
      // is no way iteration will ever reach it.
      // TODO: This is a very conservative formula. It assumes every visit we're
      // aiming to add is going to trigger a new child, and that any visits
      // we've already had have also done so and then a couple extra since we go
      // to 2 unvisited to get second best in worst case.
      // Unclear we can do better without having already walked the children.
      // Which we are putting off until after policy is copied so we can create
      // visited policy without having to cache it in the node (allowing the
      // node to stay at 64 bytes).
      int max_needed = node->GetNumEdges();
      if (!is_root_node || root_move_filter.empty()) {
        max_needed = std::min(max_needed, node->GetNStarted() + cur_limit + 2);
      }
      node->CopyPolicy(max_needed, current_pol.data());
      for (int i = 0; i < max_needed; i++) {
        current_util[i] = std::numeric_limits<float>::lowest();
      }
      // Root depth is 1 here, while for GetDrawScore() it's 0-based, that's why
      // the weirdness.
      const float draw_score = ((current_path.size() + base_depth) % 2 == 0)
                                   ? odd_draw_score
                                   : even_draw_score;
      m_evaluator.SetParent(node);
      float visited_pol = 0.0f;
      for (Node* child : node->VisitedNodes()) {
        int index = child->Index();
        visited_pol += current_pol[index];
        float q = child->GetQ(draw_score);
        current_util[index] = q + m_evaluator.GetM(child, q);
      }
      const float fpu =
          GetFpu(params_, node, is_root_node, draw_score, visited_pol);
      for (int i = 0; i < max_needed; i++) {
        if (current_util[i] == std::numeric_limits<float>::lowest()) {
          current_util[i] = fpu + m_evaluator.GetDefaultM();
        }
      }

      const float cpuct = ComputeCpuct(params_, node->GetN(), is_root_node);
      const float puct_mult =
          cpuct * std::sqrt(std::max(node->GetChildrenVisits(), 1u));
      int cache_filled_idx = -1;
      while (cur_limit > 0) {
        // Perform UCT for current node.
        float best = std::numeric_limits<float>::lowest();
        int best_idx = -1;
        float best_without_u = std::numeric_limits<float>::lowest();
        float second_best = std::numeric_limits<float>::lowest();
        bool can_exit = false;
        best_edge.Reset();
        for (int idx = 0; idx < max_needed; ++idx) {
          if (idx > cache_filled_idx) {
            if (idx == 0) {
              cur_iters[idx] = node->Edges();
            } else {
              cur_iters[idx] = cur_iters[idx - 1];
              ++cur_iters[idx];
            }
            current_nstarted[idx] = cur_iters[idx].GetNStarted();
          }
          int nstarted = current_nstarted[idx];
          const float util = current_util[idx];
          if (idx > cache_filled_idx) {
            current_score[idx] =
                current_pol[idx] * puct_mult / (1 + nstarted) + util;
            cache_filled_idx++;
          }
          if (is_root_node) {
            // If there's no chance to catch up to the current best node with
            // remaining playouts, don't consider it.
            // best_move_node_ could have changed since best_node_n was
            // retrieved. To ensure we have at least one node to expand, always
            // include current best node.
            if (cur_iters[idx] != search_->current_best_edge_ &&
                latest_time_manager_hints_.GetEstimatedRemainingPlayouts() <
                    best_node_n - cur_iters[idx].GetN()) {
              continue;
            }
            // If root move filter exists, make sure move is in the list.
            if (!root_move_filter.empty() &&
                std::find(root_move_filter.begin(), root_move_filter.end(),
                          cur_iters[idx].GetMove()) == root_move_filter.end()) {
              continue;
            }
          }

          float score = current_score[idx];
          if (score > best) {
            second_best = best;
            second_best_edge = best_edge;
            best = score;
            best_idx = idx;
            best_without_u = util;
            best_edge = cur_iters[idx];
          } else if (score > second_best) {
            second_best = score;
            second_best_edge = cur_iters[idx];
          }
          if (can_exit) break;
          if (nstarted == 0) {
            // One more loop will get 2 unvisited nodes, which is sufficient to
            // ensure second best is correct. This relies upon the fact that
            // edges are sorted in policy decreasing order.
            can_exit = true;
          }
        }
        int new_visits = 0;
        if (second_best_edge) {
          int estimated_visits_to_change_best = std::numeric_limits<int>::max();
          if (best_without_u < second_best) {
            const auto n1 = current_nstarted[best_idx] + 1;
            estimated_visits_to_change_best = static_cast<int>(
                std::max(1.0f, std::min(current_pol[best_idx] * puct_mult /
                                                (second_best - best_without_u) -
                                            n1 + 1,
                                        1e9f)));
          }
          second_best_edge.Reset();
          max_limit = std::min(max_limit, estimated_visits_to_change_best);
          new_visits = std::min(cur_limit, estimated_visits_to_change_best);
        } else {
          // No second best - only one edge, so everything goes in here.
          new_visits = cur_limit;
        }
        if (best_idx >= vtp_last_filled.back()) {
          auto* vtp_array = visits_to_perform.back().get()->data();
          std::fill(vtp_array + (vtp_last_filled.back() + 1),
                    vtp_array + best_idx + 1, 0);
        }
        (*visits_to_perform.back())[best_idx] += new_visits;
        cur_limit -= new_visits;
        Node* child_node = best_edge.GetOrSpawnNode(/* parent */ node);

        // Probably best place to check for two-fold draws consistently.
        // Depth starts with 1 at root, so real depth is depth - 1.
        EnsureNodeTwoFoldCorrectForDepth(
            child_node, current_path.size() + base_depth + 1 - 1);

        bool decremented = false;
        if (child_node->TryStartScoreUpdate()) {
          current_nstarted[best_idx]++;
          new_visits -= 1;
          decremented = true;
          if (child_node->GetN() > 0 && !child_node->IsTerminal()) {
            child_node->IncrementNInFlight(new_visits);
            current_nstarted[best_idx] += new_visits;
          }
          current_score[best_idx] = current_pol[best_idx] * puct_mult /
                                        (1 + current_nstarted[best_idx]) +
                                    current_util[best_idx];
        }
        if ((decremented &&
             (child_node->GetN() == 0 || child_node->IsTerminal()))) {
          // Reduce 1 for the visits_to_perform to ensure the collision created
          // doesn't include this visit.
          (*visits_to_perform.back())[best_idx] -= 1;
          receiver->push_back(NodeToProcess::Visit(
              child_node,
              static_cast<uint16_t>(current_path.size() + 1 + base_depth)));
          completed_visits++;
          receiver->back().moves_to_visit.reserve(moves_to_path.size() + 1);
          receiver->back().moves_to_visit = moves_to_path;
          receiver->back().moves_to_visit.push_back(best_edge.GetMove());
        }
        if (best_idx > vtp_last_filled.back() &&
            (*visits_to_perform.back())[best_idx] > 0) {
          vtp_last_filled.back() = best_idx;
        }
      }
      is_root_node = false;
      // Actively do any splits now rather than waiting for potentially long
      // tree walk to get there.
      for (int i = 0; i <= vtp_last_filled.back(); i++) {
        int child_limit = (*visits_to_perform.back())[i];
        if (params_.GetTaskWorkersPerSearchWorker() > 0 &&
            child_limit > params_.GetMinimumWorkSizeForPicking() &&
            child_limit <
                ((collision_limit - passed_off - completed_visits) * 2 / 3) &&
            child_limit + passed_off + completed_visits <
                collision_limit -
                    params_.GetMinimumRemainingWorkSizeForPicking()) {
          Node* child_node = cur_iters[i].GetOrSpawnNode(/* parent */ node);
          // Don't split if not expanded or terminal.
          if (child_node->GetN() == 0 || child_node->IsTerminal()) continue;

          bool passed = false;
          {
            // Multiple writers, so need mutex here.
            Mutex::Lock lock(picking_tasks_mutex_);
            // Ensure not to exceed size of reservation.
            if (picking_tasks_.size() < MAX_TASKS) {
              moves_to_path.push_back(cur_iters[i].GetMove());
              picking_tasks_.emplace_back(
                  child_node, current_path.size() - 1 + base_depth + 1,
                  moves_to_path, child_limit);
              moves_to_path.pop_back();
              task_count_.fetch_add(1, std::memory_order_acq_rel);
              task_added_.notify_all();
              passed = true;
              passed_off += child_limit;
            }
          }
          if (passed) {
            (*visits_to_perform.back())[i] = 0;
          }
        }
      }
      // Fall through to select the first child.
    }
    int min_idx = current_path.back();
    bool found_child = false;
    if (vtp_last_filled.back() > min_idx) {
      int idx = -1;
      for (auto& child : node->Edges()) {
        idx++;
        if (idx > min_idx && (*visits_to_perform.back())[idx] > 0) {
          if (moves_to_path.size() != current_path.size() + base_depth) {
            moves_to_path.push_back(child.GetMove());
          } else {
            moves_to_path.back() = child.GetMove();
          }
          current_path.back() = idx;
          current_path.push_back(-1);
          node = child.GetOrSpawnNode(/* parent */ node);
          found_child = true;
          break;
        }
        if (idx >= vtp_last_filled.back()) break;
      }
    }
    if (!found_child) {
      node = node->GetParent();
      if (!moves_to_path.empty()) moves_to_path.pop_back();
      current_path.pop_back();
      vtp_buffer.push_back(std::move(visits_to_perform.back()));
      visits_to_perform.pop_back();
      vtp_last_filled.pop_back();
    }
  }
}

void SearchWorker::ExtendNode(Node* node, int depth,
                              const std::vector<Move>& moves_to_node,
                              PositionHistory* history) {
  // Initialize position sequence with pre-move position.
  history->Trim(search_->played_history_.GetLength());
  for (size_t i = 0; i < moves_to_node.size(); i++) {
    history->Append(moves_to_node[i]);
  }

  // We don't need the mutex because other threads will see that N=0 and
  // N-in-flight=1 and will not touch this node.
  const auto& board = history->Last().GetBoard();
  auto legal_moves = board.GenerateLegalMoves();

  // Check whether it's a draw/lose by position. Importantly, we must check
  // these before doing the by-rule checks below.
  if (legal_moves.empty()) {
    // Could be a checkmate or a stalemate
    if (board.IsUnderCheck()) {
      node->MakeTerminal(GameResult::WHITE_WON);
    } else {
      node->MakeTerminal(GameResult::DRAW);
    }
    return;
  }

  // We can shortcircuit these draws-by-rule only if they aren't root;
  // if they are root, then thinking about them is the point.
  if (node != search_->root_node_) {
    if (!board.HasMatingMaterial()) {
      node->MakeTerminal(GameResult::DRAW);
      return;
    }

    if (history->Last().GetRule50Ply() >= 100) {
      node->MakeTerminal(GameResult::DRAW);
      return;
    }

    const auto repetitions = history->Last().GetRepetitions();
    // Mark two-fold repetitions as draws according to settings.
    // Depth starts with 1 at root, so number of plies in PV is depth - 1.
    if (repetitions >= 2) {
      node->MakeTerminal(GameResult::DRAW);
      return;
    } else if (repetitions == 1 && depth - 1 >= 4 &&
               params_.GetTwoFoldDraws() &&
               depth - 1 >= history->Last().GetPliesSincePrevRepetition()) {
      const auto cycle_length = history->Last().GetPliesSincePrevRepetition();
      // use plies since first repetition as moves left; exact if forced draw.
      node->MakeTerminal(GameResult::DRAW, (float)cycle_length,
                         Node::Terminal::TwoFold);
      return;
    }

    // Neither by-position or by-rule termination, but maybe it's a TB position.
    if (search_->syzygy_tb_ && !search_->root_is_in_dtz_ &&
        board.castlings().no_legal_castle() &&
        history->Last().GetRule50Ply() == 0 &&
        (board.ours() | board.theirs()).count() <=
            search_->syzygy_tb_->max_cardinality()) {
      ProbeState state;
      const WDLScore wdl =
          search_->syzygy_tb_->probe_wdl(history->Last(), &state);
      // Only fail state means the WDL is wrong, probe_wdl may produce correct
      // result with a stat other than OK.
      if (state != FAIL) {
        // TB nodes don't have NN evaluation, assign M from parent node.
        float m = 0.0f;
        // Need a lock to access parent, in case MakeSolid is in progress.
        {
          SharedMutex::SharedLock lock(search_->nodes_mutex_);
          auto parent = node->GetParent();
          if (parent) {
            m = std::max(0.0f, parent->GetM() - 1.0f);
          }
        }
        // If the colors seem backwards, check the checkmate check above.
        if (wdl == WDL_WIN) {
          node->MakeTerminal(GameResult::BLACK_WON, m,
                             Node::Terminal::Tablebase);
        } else if (wdl == WDL_LOSS) {
          node->MakeTerminal(GameResult::WHITE_WON, m,
                             Node::Terminal::Tablebase);
        } else {  // Cursed wins and blessed losses count as draws.
          node->MakeTerminal(GameResult::DRAW, m, Node::Terminal::Tablebase);
        }
        search_->tb_hits_.fetch_add(1, std::memory_order_acq_rel);
        return;
      }
    }
  }

  // Add legal moves as edges of this node.
  node->CreateEdges(legal_moves);
}

<<<<<<< HEAD
namespace {
void IncrementNInFlight(Node* node, Node* root, int amount) {
  if (amount == 0) return;
  while (true) {
    node->IncrementNInFlight(amount);
    if (node == root) break;
    node = node->GetParent();
  }
}
}  // namespace

// Returns node and whether there's been a search collision on the node.
SearchWorker::NodeToProcess SearchWorker::PickNodeToExtend(
    int collision_limit) {
  // Starting from search_->root_node_, generate a playout, choosing a
  // node at each level according to the MCTS formula. n_in_flight_ is
  // incremented for each node in the playout (via TryStartScoreUpdate()).

  Node* node = search_->root_node_;
  Node::Iterator best_edge;
  Node::Iterator second_best_edge;

  // Precache a newly constructed node to avoid memory allocations being
  // performed while the mutex is held.
  if (!precached_node_) {
    precached_node_ = std::make_unique<Node>(nullptr, 0);
  }

  SharedMutex::Lock lock(search_->nodes_mutex_);

  // Fetch the current best root node visits for possible smart pruning.
  const int64_t best_node_n = search_->current_best_edge_.GetN();

  // True on first iteration, false as we dive deeper.
  bool is_root_node = true;
  const float even_draw_score = search_->GetDrawScore(false);
  const float odd_draw_score = search_->GetDrawScore(true);
  const auto& root_move_filter = search_->root_move_filter_;
  uint16_t depth = 0;
  bool node_already_updated = true;
  auto m_evaluator = moves_left_support_ ? MEvaluator(params_) : MEvaluator();

  while (true) {
    // First, terminate if we find collisions or leaf nodes.
    // Set 'node' to point to the node that was picked on previous iteration,
    // possibly spawning it.
    // TODO(crem) This statement has to be in the end of the loop rather than
    //            in the beginning (and there would be no need for "if
    //            (!is_root_node)"), but that would mean extra mutex lock.
    //            Will revisit that after rethinking locking strategy.
    if (!node_already_updated) {
      node = best_edge.GetOrSpawnNode(/* parent */ node, &precached_node_);
    }
    best_edge.Reset();
    depth++;

    // n_in_flight_ is incremented. If the method returns false, then there is
    // a search collision, and this node is already being expanded.
    if (!node->TryStartScoreUpdate()) {
      if (!is_root_node) {
        IncrementNInFlight(node->GetParent(), search_->root_node_,
                           collision_limit - 1);
      }
      return NodeToProcess::Collision(node, depth, collision_limit);
    }

    // Probably best place to check for two-fold draws consistently.
    // Depth starts with 1 at root, so real depth is depth - 1.
    EnsureNodeTwoFoldCorrectForDepth(node, depth - 1);

    // If terminal, we reached the end of this playout.
    if (!is_root_node && node->IsTerminal()) {
      return NodeToProcess::Visit(node, depth);
    }
    // If unexamined leaf node -- the end of this playout.
    if (!node->HasChildren()) {
      return NodeToProcess::Visit(node, depth);
    }
    Node* possible_shortcut_child = node->GetCachedBestChild();
    if (possible_shortcut_child) {
      // Add two here to reverse the conservatism that goes into calculating
      // the remaining cache visits.
      collision_limit =
          std::min(collision_limit, node->GetRemainingCacheVisits() + 2);
      is_root_node = false;
      node = possible_shortcut_child;
      node_already_updated = true;
      continue;
    }
    node_already_updated = false;

    // If we fall through, then n_in_flight_ has been incremented but this
    // playout remains incomplete; we must go deeper.
    const float cpuct = ComputeCpuct(params_, node->GetN(), is_root_node);
    const float puct_mult =
        cpuct * std::sqrt(std::max(node->GetChildrenVisits(), 1u));
    float best = std::numeric_limits<float>::lowest();
    float best_without_u = std::numeric_limits<float>::lowest();
    float second_best = std::numeric_limits<float>::lowest();
    // Root depth is 1 here, while for GetDrawScore() it's 0-based, that's why
    // the weirdness.
    const float draw_score =
        (depth % 2 == 0) ? odd_draw_score : even_draw_score;
    const float fpu = GetFpu(params_, node, is_root_node, draw_score);

    m_evaluator.SetParent(node);
    bool can_exit = false;
    for (auto& child : node->Edges()) {
      if (is_root_node) {
        // If there's no chance to catch up to the current best node with
        // remaining playouts, don't consider it.
        // best_move_node_ could have changed since best_node_n was retrieved.
        // To ensure we have at least one node to expand, always include
        // current best node.
        if (child != search_->current_best_edge_ &&
            latest_time_manager_hints_.GetEstimatedRemainingPlayouts() <
                best_node_n - child.GetN()) {
          continue;
        }
        // If root move filter exists, make sure move is in the list.
        if (!root_move_filter.empty() &&
            std::find(root_move_filter.begin(), root_move_filter.end(),
                      child.GetMove()) == root_move_filter.end()) {
          continue;
        }
      }

      const float Q = child.GetQ(fpu, draw_score);
      const float M = m_evaluator.GetM(child, Q);

      const float score = child.GetU(puct_mult) + Q + M;
      if (score > best) {
        second_best = best;
        second_best_edge = best_edge;
        best = score;
        best_without_u = Q + M;
        best_edge = child;
      } else if (score > second_best) {
        second_best = score;
        second_best_edge = child;
      }
      if (can_exit) break;
      if (child.GetNStarted() == 0) {
        // One more loop will get 2 unvisited nodes, which is sufficient to
        // ensure second best is correct. This relies upon the fact that edges
        // are sorted in policy decreasing order.
        can_exit = true;
      }
    }

    if (second_best_edge) {
      int estimated_visits_to_change_best =
          best_edge.GetVisitsToReachU(second_best, puct_mult, best_without_u);
      // Only cache for n-2 steps as the estimate created by GetVisitsToReachU
      // has potential rounding errors and some conservative logic that can push
      // it up to 2 away from the real value.
      node->UpdateBestChild(best_edge,
                            std::max(0, estimated_visits_to_change_best - 2));
      collision_limit =
          std::min(collision_limit, estimated_visits_to_change_best);
      assert(collision_limit >= 1);
      second_best_edge.Reset();
    }

    is_root_node = false;
  }
}

void SearchWorker::ExtendNode(Node* node, int depth) {
  std::vector<Move> to_add;
  // Could instead reserve one more than the difference between history_.size()
  // and history_.capacity().
  to_add.reserve(60);
  // Need a lock to walk parents of leaf in case MakeSolid is concurrently
  // adjusting parent chain.
  {
    SharedMutex::SharedLock lock(search_->nodes_mutex_);
    Node* cur = node;
    while (cur != search_->root_node_) {
      Node* prev = cur->GetParent();
      to_add.push_back(prev->GetEdgeToNode(cur)->GetMove());
      cur = prev;
    }
  }
  std::reverse(to_add.begin(), to_add.end());

  ExtendNode(node, depth, to_add, &history_);
}

=======
>>>>>>> 865df708
// Returns whether node was already in cache.
bool SearchWorker::AddNodeToComputation(Node* node) {
  const auto hash = history_.HashLast(params_.GetCacheHistoryLength() + 1);
  if (search_->cache_->ContainsKey(hash)) {
    return true;
  }
  int transform;
  auto planes =
      EncodePositionForNN(search_->network_->GetCapabilities().input_format,
                          history_, 8, params_.GetHistoryFill(), &transform);

  std::vector<uint16_t> moves;

  if (node && node->HasChildren()) {
    // Legal moves are known, use them.
    moves.reserve(node->GetNumEdges());
    for (const auto& edge : node->Edges()) {
      moves.emplace_back(edge.GetMove().as_nn_index(transform));
    }
  } else {
    // Cache pseudolegal moves. A bit of a waste, but faster.
    const auto& pseudolegal_moves =
        history_.Last().GetBoard().GeneratePseudolegalMoves();
    moves.reserve(pseudolegal_moves.size());
    for (auto iter = pseudolegal_moves.begin(), end = pseudolegal_moves.end();
         iter != end; ++iter) {
      moves.emplace_back(iter->as_nn_index(transform));
    }
  }

  computation_->AddInput(hash, std::move(planes), std::move(moves));
  return false;
}

// 2b. Copy collisions into shared collisions.
void SearchWorker::CollectCollisions() {
  SharedMutex::Lock lock(search_->nodes_mutex_);

  for (const NodeToProcess& node_to_process : minibatch_) {
    if (node_to_process.IsCollision()) {
      search_->shared_collisions_.emplace_back(node_to_process.node,
                                               node_to_process.multivisit);
    }
  }
}

// 3. Prefetch into cache.
// ~~~~~~~~~~~~~~~~~~~~~~~
void SearchWorker::MaybePrefetchIntoCache() {
  // TODO(mooskagh) Remove prefetch into cache if node collisions work well.
  // If there are requests to NN, but the batch is not full, try to prefetch
  // nodes which are likely useful in future.
  if (search_->stop_.load(std::memory_order_acquire)) return;
  if (computation_->GetCacheMisses() > 0 &&
      computation_->GetCacheMisses() < params_.GetMaxPrefetchBatch()) {
    history_.Trim(search_->played_history_.GetLength());
    SharedMutex::SharedLock lock(search_->nodes_mutex_);
    PrefetchIntoCache(
        search_->root_node_,
        params_.GetMaxPrefetchBatch() - computation_->GetCacheMisses(), false);
  }
}

// Prefetches up to @budget nodes into cache. Returns number of nodes
// prefetched.
int SearchWorker::PrefetchIntoCache(Node* node, int budget, bool is_odd_depth) {
  const float draw_score = search_->GetDrawScore(is_odd_depth);
  if (budget <= 0) return 0;

  // We are in a leaf, which is not yet being processed.
  if (!node || node->GetNStarted() == 0) {
    if (AddNodeToComputation(node)) {
      // Make it return 0 to make it not use the slot, so that the function
      // tries hard to find something to cache even among unpopular moves.
      // In practice that slows things down a lot though, as it's not always
      // easy to find what to cache.
      return 1;
    }
    return 1;
  }

  assert(node);
  // n = 0 and n_in_flight_ > 0, that means the node is being extended.
  if (node->GetN() == 0) return 0;
  // The node is terminal; don't prefetch it.
  if (node->IsTerminal()) return 0;

  // Populate all subnodes and their scores.
  typedef std::pair<float, EdgeAndNode> ScoredEdge;
  std::vector<ScoredEdge> scores;
  const float cpuct =
      ComputeCpuct(params_, node->GetN(), node == search_->root_node_);
  const float puct_mult =
      cpuct * std::sqrt(std::max(node->GetChildrenVisits(), 1u));
  const float fpu =
      GetFpu(params_, node, node == search_->root_node_, draw_score);
  for (auto& edge : node->Edges()) {
    if (edge.GetP() == 0.0f) continue;
    // Flip the sign of a score to be able to easily sort.
    // TODO: should this use logit_q if set??
    scores.emplace_back(-edge.GetU(puct_mult) - edge.GetQ(fpu, draw_score),
                        edge);
  }

  size_t first_unsorted_index = 0;
  int total_budget_spent = 0;
  int budget_to_spend = budget;  // Initialize for the case where there's only
                                 // one child.
  for (size_t i = 0; i < scores.size(); ++i) {
    if (search_->stop_.load(std::memory_order_acquire)) break;
    if (budget <= 0) break;

    // Sort next chunk of a vector. 3 at a time. Most of the time it's fine.
    if (first_unsorted_index != scores.size() &&
        i + 2 >= first_unsorted_index) {
      const int new_unsorted_index =
          std::min(scores.size(), budget < 2 ? first_unsorted_index + 2
                                             : first_unsorted_index + 3);
      std::partial_sort(scores.begin() + first_unsorted_index,
                        scores.begin() + new_unsorted_index, scores.end(),
                        [](const ScoredEdge& a, const ScoredEdge& b) {
                          return a.first < b.first;
                        });
      first_unsorted_index = new_unsorted_index;
    }

    auto edge = scores[i].second;
    // Last node gets the same budget as prev-to-last node.
    if (i != scores.size() - 1) {
      // Sign of the score was flipped for sorting, so flip it back.
      const float next_score = -scores[i + 1].first;
      // TODO: As above - should this use logit_q if set?
      const float q = edge.GetQ(-fpu, draw_score);
      if (next_score > q) {
        budget_to_spend =
            std::min(budget, int(edge.GetP() * puct_mult / (next_score - q) -
                                 edge.GetNStarted()) +
                                 1);
      } else {
        budget_to_spend = budget;
      }
    }
    history_.Append(edge.GetMove());
    const int budget_spent =
        PrefetchIntoCache(edge.node(), budget_to_spend, !is_odd_depth);
    history_.Pop();
    budget -= budget_spent;
    total_budget_spent += budget_spent;
  }
  return total_budget_spent;
}

// 4. Run NN computation.
// ~~~~~~~~~~~~~~~~~~~~~~
void SearchWorker::RunNNComputation() { computation_->ComputeBlocking(); }

// 5. Retrieve NN computations (and terminal values) into nodes.
// ~~~~~~~~~~~~~~~~~~~~~~~~~~~~~~~~~~~~~~~~~~~~~~~~~~~~~~~~~~~~~
void SearchWorker::FetchMinibatchResults() {
  // Populate NN/cached results, or terminal results, into nodes.
  int idx_in_computation = 0;
  for (auto& node_to_process : minibatch_) {
    FetchSingleNodeResult(&node_to_process, *computation_, idx_in_computation);
    if (node_to_process.nn_queried) ++idx_in_computation;
  }
}

template <typename Computation>
void SearchWorker::FetchSingleNodeResult(NodeToProcess* node_to_process,
                                         const Computation& computation,
                                         int idx_in_computation) {
  if (node_to_process->IsCollision()) return;
  Node* node = node_to_process->node;
  if (!node_to_process->nn_queried) {
    // Terminal nodes don't involve the neural NetworkComputation, nor do
    // they require any further processing after value retrieval.
    node_to_process->v = node->GetWL();
    node_to_process->d = node->GetD();
    node_to_process->m = node->GetM();
    return;
  }
  // For NN results, we need to populate policy as well as value.
  // First the value...
  node_to_process->v = -computation.GetQVal(idx_in_computation);
  node_to_process->d = computation.GetDVal(idx_in_computation);
  node_to_process->m = computation.GetMVal(idx_in_computation);
  // ...and secondly, the policy data.
  // Calculate maximum first.
  float max_p = -std::numeric_limits<float>::infinity();
  // Intermediate array to store values when processing policy.
  // There are never more than 256 valid legal moves in any legal position.
  std::array<float, 256> intermediate;
  int counter = 0;
  for (auto& edge : node->Edges()) {
    float p = computation.GetPVal(
        idx_in_computation,
        edge.GetMove().as_nn_index(node_to_process->probability_transform));
    intermediate[counter++] = p;
    max_p = std::max(max_p, p);
  }
  float total = 0.0;
  for (int i = 0; i < counter; i++) {
    // Perform softmax and take into account policy softmax temperature T.
    // Note that we want to calculate (exp(p-max_p))^(1/T) = exp((p-max_p)/T).
    float p =
        FastExp((intermediate[i] - max_p) / params_.GetPolicySoftmaxTemp());
    intermediate[i] = p;
    total += p;
  }
  counter = 0;
  // Normalize P values to add up to 1.0.
  const float scale = total > 0.0f ? 1.0f / total : 1.0f;
  for (auto& edge : node->Edges()) {
    edge.edge()->SetP(intermediate[counter++] * scale);
  }
  // Add Dirichlet noise if enabled and at root.
  if (params_.GetNoiseEpsilon() && node == search_->root_node_) {
    ApplyDirichletNoise(node, params_.GetNoiseEpsilon(),
                        params_.GetNoiseAlpha());
  }
  node->SortEdges();
}

// 6. Propagate the new nodes' information to all their parents in the tree.
// ~~~~~~~~~~~~~~
void SearchWorker::DoBackupUpdate() {
  // Nodes mutex for doing node updates.
  SharedMutex::Lock lock(search_->nodes_mutex_);

  bool work_done = number_out_of_order_ > 0;
  for (const NodeToProcess& node_to_process : minibatch_) {
    DoBackupUpdateSingleNode(node_to_process);
    if (!node_to_process.IsCollision()) {
      work_done = true;
    }
  }
  if (!work_done) return;
  search_->CancelSharedCollisions();
  search_->total_batches_ += 1;
}

void SearchWorker::DoBackupUpdateSingleNode(
    const NodeToProcess& node_to_process) REQUIRES(search_->nodes_mutex_) {
  Node* node = node_to_process.node;
  if (node_to_process.IsCollision()) {
    // Collisions are handled via shared_collisions instead.
    return;
  }

  // For the first visit to a terminal, maybe update parent bounds too.
  auto update_parent_bounds =
      params_.GetStickyEndgames() && node->IsTerminal() && !node->GetN();

  // Backup V value up to a root. After 1 visit, V = Q.
  float v = node_to_process.v;
  float d = node_to_process.d;
  float m = node_to_process.m;
  int n_to_fix = 0;
  float v_delta = 0.0f;
  float d_delta = 0.0f;
  float m_delta = 0.0f;
  uint32_t solid_threshold =
      static_cast<uint32_t>(params_.GetSolidTreeThreshold());
  for (Node *n = node, *p; n != search_->root_node_->GetParent(); n = p) {
    p = n->GetParent();

    // Current node might have become terminal from some other descendant, so
    // backup the rest of the way with more accurate values.
    if (n->IsTerminal()) {
      v = n->GetWL();
      d = n->GetD();
      m = n->GetM();
    }
    n->FinalizeScoreUpdate(v, d, m, node_to_process.multivisit);
    if (params_.GetUpdateInterval() > 0 &&
        (n->GetNStarted() + 1) % params_.GetUpdateInterval() == 0) {
      // Recalculate node values every x visits.
      n->RecalculateScore(params_.GetRecalculateTemperature(),
                          search_->GetDrawScore(false));
    }
    if (n_to_fix > 0 && !n->IsTerminal()) {
      n->AdjustForTerminal(v_delta, d_delta, m_delta, n_to_fix);
    }
    if (n->GetN() >= solid_threshold) {
      if (n->MakeSolid() && n == search_->root_node_) {
        // If we make the root solid, the current_best_edge_ becomes invalid and
        // we should repopulate it.
        search_->current_best_edge_ =
            search_->GetBestChildNoTemperature(search_->root_node_, 0);
      }
    }

    // Nothing left to do without ancestors to update.
    if (!p) break;

    bool old_update_parent_bounds = update_parent_bounds;
    // If parent already is terminal further adjustment is not required.
    if (p->IsTerminal()) n_to_fix = 0;
    // Try setting parent bounds except the root or those already terminal.
    update_parent_bounds =
        update_parent_bounds && p != search_->root_node_ && !p->IsTerminal() &&
        MaybeSetBounds(p, m, &n_to_fix, &v_delta, &d_delta, &m_delta);

    // Q will be flipped for opponent.
    v = -v;
    v_delta = -v_delta;
    m++;

    // Update the stats.
    // Best move.
    // If update_parent_bounds was set, we just adjusted bounds on the
    // previous loop or there was no previous loop, so if n is a terminal, it
    // just became that way and could be a candidate for changing the current
    // best edge. Otherwise a visit can only change best edge if its to an edge
    // that isn't already the best and the new n is equal or greater to the old
    // n.
    if (p == search_->root_node_ &&
        ((old_update_parent_bounds && n->IsTerminal()) ||
         (n != search_->current_best_edge_.node() &&
          search_->current_best_edge_.GetN() <= n->GetN()))) {
      search_->current_best_edge_ =
          search_->GetBestChildNoTemperature(search_->root_node_, 0);
    }
  }
  search_->total_playouts_ += node_to_process.multivisit;
  search_->cum_depth_ += node_to_process.depth * node_to_process.multivisit;
  search_->max_depth_ = std::max(search_->max_depth_, node_to_process.depth);
}

bool SearchWorker::MaybeSetBounds(Node* p, float m, int* n_to_fix,
                                  float* v_delta, float* d_delta,
                                  float* m_delta) const {
  auto losing_m = 0.0f;
  auto prefer_tb = false;

  // Determine the maximum (lower, upper) bounds across all children.
  // (-1,-1) Loss (initial and lowest bounds)
  // (-1, 0) Can't Win
  // (-1, 1) Regular node
  // ( 0, 0) Draw
  // ( 0, 1) Can't Lose
  // ( 1, 1) Win (highest bounds)
  auto lower = GameResult::BLACK_WON;
  auto upper = GameResult::BLACK_WON;
  for (const auto& edge : p->Edges()) {
    const auto [edge_lower, edge_upper] = edge.GetBounds();
    lower = std::max(edge_lower, lower);
    upper = std::max(edge_upper, upper);

    // Checkmate is the best, so short-circuit.
    const auto is_tb = edge.IsTbTerminal();
    if (edge_lower == GameResult::WHITE_WON && !is_tb) {
      prefer_tb = false;
      break;
    } else if (edge_upper == GameResult::BLACK_WON) {
      // Track the longest loss.
      losing_m = std::max(losing_m, edge.GetM(0.0f));
    }
    prefer_tb = prefer_tb || is_tb;
  }

  // The parent's bounds are flipped from the children (-max(U), -max(L))
  // aggregated as if it was a single child (forced move) of the same bound.
  //       Loss (-1,-1) -> ( 1, 1) Win
  //  Can't Win (-1, 0) -> ( 0, 1) Can't Lose
  //    Regular (-1, 1) -> (-1, 1) Regular
  //       Draw ( 0, 0) -> ( 0, 0) Draw
  // Can't Lose ( 0, 1) -> (-1, 0) Can't Win
  //        Win ( 1, 1) -> (-1,-1) Loss

  // Nothing left to do for ancestors if the parent would be a regular node.
  if (lower == GameResult::BLACK_WON && upper == GameResult::WHITE_WON) {
    return false;
  } else if (lower == upper) {
    // Search can stop at the parent if the bounds can't change anymore, so make
    // it terminal preferring shorter wins and longer losses.
    *n_to_fix = p->GetN();
    assert(*n_to_fix > 0);
    float cur_v = p->GetWL();
    float cur_d = p->GetD();
    float cur_m = p->GetM();
    p->MakeTerminal(
        -upper,
        (upper == GameResult::BLACK_WON ? std::max(losing_m, m) : m) + 1.0f,
        prefer_tb ? Node::Terminal::Tablebase : Node::Terminal::EndOfGame);
    // Negate v_delta because we're calculating for the parent, but immediately
    // afterwards we'll negate v_delta in case it has come from the child.
    *v_delta = -(p->GetWL() - cur_v);
    *d_delta = p->GetD() - cur_d;
    *m_delta = p->GetM() - cur_m;
  } else {
    p->SetBounds(-upper, -lower);
  }

  // Bounds were set, so indicate we should check the parent too.
  return true;
}

// 7. Update the Search's status and progress information.
//~~~~~~~~~~~~~~~~~~~~
void SearchWorker::UpdateCounters() {
  search_->PopulateCommonIterationStats(&iteration_stats_);
  search_->MaybeTriggerStop(iteration_stats_, &latest_time_manager_hints_);
  search_->MaybeOutputInfo();

  // If this thread had no work, not even out of order, then sleep for some
  // milliseconds. Collisions don't count as work, so have to enumerate to find
  // out if there was anything done.
  bool work_done = number_out_of_order_ > 0;
  if (!work_done) {
    for (NodeToProcess& node_to_process : minibatch_) {
      if (!node_to_process.IsCollision()) {
        work_done = true;
        break;
      }
    }
  }
  if (!work_done) {
    std::this_thread::sleep_for(std::chrono::milliseconds(10));
  }
}

}  // namespace lczero<|MERGE_RESOLUTION|>--- conflicted
+++ resolved
@@ -1912,198 +1912,6 @@
   node->CreateEdges(legal_moves);
 }
 
-<<<<<<< HEAD
-namespace {
-void IncrementNInFlight(Node* node, Node* root, int amount) {
-  if (amount == 0) return;
-  while (true) {
-    node->IncrementNInFlight(amount);
-    if (node == root) break;
-    node = node->GetParent();
-  }
-}
-}  // namespace
-
-// Returns node and whether there's been a search collision on the node.
-SearchWorker::NodeToProcess SearchWorker::PickNodeToExtend(
-    int collision_limit) {
-  // Starting from search_->root_node_, generate a playout, choosing a
-  // node at each level according to the MCTS formula. n_in_flight_ is
-  // incremented for each node in the playout (via TryStartScoreUpdate()).
-
-  Node* node = search_->root_node_;
-  Node::Iterator best_edge;
-  Node::Iterator second_best_edge;
-
-  // Precache a newly constructed node to avoid memory allocations being
-  // performed while the mutex is held.
-  if (!precached_node_) {
-    precached_node_ = std::make_unique<Node>(nullptr, 0);
-  }
-
-  SharedMutex::Lock lock(search_->nodes_mutex_);
-
-  // Fetch the current best root node visits for possible smart pruning.
-  const int64_t best_node_n = search_->current_best_edge_.GetN();
-
-  // True on first iteration, false as we dive deeper.
-  bool is_root_node = true;
-  const float even_draw_score = search_->GetDrawScore(false);
-  const float odd_draw_score = search_->GetDrawScore(true);
-  const auto& root_move_filter = search_->root_move_filter_;
-  uint16_t depth = 0;
-  bool node_already_updated = true;
-  auto m_evaluator = moves_left_support_ ? MEvaluator(params_) : MEvaluator();
-
-  while (true) {
-    // First, terminate if we find collisions or leaf nodes.
-    // Set 'node' to point to the node that was picked on previous iteration,
-    // possibly spawning it.
-    // TODO(crem) This statement has to be in the end of the loop rather than
-    //            in the beginning (and there would be no need for "if
-    //            (!is_root_node)"), but that would mean extra mutex lock.
-    //            Will revisit that after rethinking locking strategy.
-    if (!node_already_updated) {
-      node = best_edge.GetOrSpawnNode(/* parent */ node, &precached_node_);
-    }
-    best_edge.Reset();
-    depth++;
-
-    // n_in_flight_ is incremented. If the method returns false, then there is
-    // a search collision, and this node is already being expanded.
-    if (!node->TryStartScoreUpdate()) {
-      if (!is_root_node) {
-        IncrementNInFlight(node->GetParent(), search_->root_node_,
-                           collision_limit - 1);
-      }
-      return NodeToProcess::Collision(node, depth, collision_limit);
-    }
-
-    // Probably best place to check for two-fold draws consistently.
-    // Depth starts with 1 at root, so real depth is depth - 1.
-    EnsureNodeTwoFoldCorrectForDepth(node, depth - 1);
-
-    // If terminal, we reached the end of this playout.
-    if (!is_root_node && node->IsTerminal()) {
-      return NodeToProcess::Visit(node, depth);
-    }
-    // If unexamined leaf node -- the end of this playout.
-    if (!node->HasChildren()) {
-      return NodeToProcess::Visit(node, depth);
-    }
-    Node* possible_shortcut_child = node->GetCachedBestChild();
-    if (possible_shortcut_child) {
-      // Add two here to reverse the conservatism that goes into calculating
-      // the remaining cache visits.
-      collision_limit =
-          std::min(collision_limit, node->GetRemainingCacheVisits() + 2);
-      is_root_node = false;
-      node = possible_shortcut_child;
-      node_already_updated = true;
-      continue;
-    }
-    node_already_updated = false;
-
-    // If we fall through, then n_in_flight_ has been incremented but this
-    // playout remains incomplete; we must go deeper.
-    const float cpuct = ComputeCpuct(params_, node->GetN(), is_root_node);
-    const float puct_mult =
-        cpuct * std::sqrt(std::max(node->GetChildrenVisits(), 1u));
-    float best = std::numeric_limits<float>::lowest();
-    float best_without_u = std::numeric_limits<float>::lowest();
-    float second_best = std::numeric_limits<float>::lowest();
-    // Root depth is 1 here, while for GetDrawScore() it's 0-based, that's why
-    // the weirdness.
-    const float draw_score =
-        (depth % 2 == 0) ? odd_draw_score : even_draw_score;
-    const float fpu = GetFpu(params_, node, is_root_node, draw_score);
-
-    m_evaluator.SetParent(node);
-    bool can_exit = false;
-    for (auto& child : node->Edges()) {
-      if (is_root_node) {
-        // If there's no chance to catch up to the current best node with
-        // remaining playouts, don't consider it.
-        // best_move_node_ could have changed since best_node_n was retrieved.
-        // To ensure we have at least one node to expand, always include
-        // current best node.
-        if (child != search_->current_best_edge_ &&
-            latest_time_manager_hints_.GetEstimatedRemainingPlayouts() <
-                best_node_n - child.GetN()) {
-          continue;
-        }
-        // If root move filter exists, make sure move is in the list.
-        if (!root_move_filter.empty() &&
-            std::find(root_move_filter.begin(), root_move_filter.end(),
-                      child.GetMove()) == root_move_filter.end()) {
-          continue;
-        }
-      }
-
-      const float Q = child.GetQ(fpu, draw_score);
-      const float M = m_evaluator.GetM(child, Q);
-
-      const float score = child.GetU(puct_mult) + Q + M;
-      if (score > best) {
-        second_best = best;
-        second_best_edge = best_edge;
-        best = score;
-        best_without_u = Q + M;
-        best_edge = child;
-      } else if (score > second_best) {
-        second_best = score;
-        second_best_edge = child;
-      }
-      if (can_exit) break;
-      if (child.GetNStarted() == 0) {
-        // One more loop will get 2 unvisited nodes, which is sufficient to
-        // ensure second best is correct. This relies upon the fact that edges
-        // are sorted in policy decreasing order.
-        can_exit = true;
-      }
-    }
-
-    if (second_best_edge) {
-      int estimated_visits_to_change_best =
-          best_edge.GetVisitsToReachU(second_best, puct_mult, best_without_u);
-      // Only cache for n-2 steps as the estimate created by GetVisitsToReachU
-      // has potential rounding errors and some conservative logic that can push
-      // it up to 2 away from the real value.
-      node->UpdateBestChild(best_edge,
-                            std::max(0, estimated_visits_to_change_best - 2));
-      collision_limit =
-          std::min(collision_limit, estimated_visits_to_change_best);
-      assert(collision_limit >= 1);
-      second_best_edge.Reset();
-    }
-
-    is_root_node = false;
-  }
-}
-
-void SearchWorker::ExtendNode(Node* node, int depth) {
-  std::vector<Move> to_add;
-  // Could instead reserve one more than the difference between history_.size()
-  // and history_.capacity().
-  to_add.reserve(60);
-  // Need a lock to walk parents of leaf in case MakeSolid is concurrently
-  // adjusting parent chain.
-  {
-    SharedMutex::SharedLock lock(search_->nodes_mutex_);
-    Node* cur = node;
-    while (cur != search_->root_node_) {
-      Node* prev = cur->GetParent();
-      to_add.push_back(prev->GetEdgeToNode(cur)->GetMove());
-      cur = prev;
-    }
-  }
-  std::reverse(to_add.begin(), to_add.end());
-
-  ExtendNode(node, depth, to_add, &history_);
-}
-
-=======
->>>>>>> 865df708
 // Returns whether node was already in cache.
 bool SearchWorker::AddNodeToComputation(Node* node) {
   const auto hash = history_.HashLast(params_.GetCacheHistoryLength() + 1);
