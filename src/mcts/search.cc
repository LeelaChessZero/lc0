--- conflicted
+++ resolved
@@ -125,13 +125,9 @@
       kCacheHistoryLength(options.Get<int>(kCacheHistoryLengthStr)),
       kPolicySoftmaxTemp(options.Get<float>(kPolicySoftmaxTempStr)),
       kAllowedNodeCollisions(options.Get<int>(kAllowedNodeCollisionsStr)),
-<<<<<<< HEAD
+      kOutOfOrderEval(options.Get<bool>(kOutOfOrderEvalStr)),
       kStickyCheckmate(options.Get<bool>(kStickyCheckmateStr)),
       kExperimentalQUpdate(options.Get<bool>(kExperimentalQUpdateStr)) {}
-=======
-      kOutOfOrderEval(options.Get<bool>(kOutOfOrderEvalStr)),
-      kStickyCheckmate(options.Get<bool>(kStickyCheckmateStr)) {}
->>>>>>> 83bf29c0
 
 namespace {
 void ApplyDirichletNoise(Node* node, float eps, double alpha) {
@@ -959,18 +955,10 @@
   // Nodes mutex for doing node updates.
   SharedMutex::Lock lock(search_->nodes_mutex_);
 
-<<<<<<< HEAD
-    for (Node* n = node; n != search_->root_node_->GetParent();
-         n = n->GetParent()) {
-      n->FinalizeScoreUpdate(v, search_->kExperimentalQUpdate);
-      // Q will be flipped for opponent.
-      v = -v;
-=======
   for (const NodeToProcess& node_to_process : minibatch_) {
     DoBackupUpdateSingleNode(node_to_process);
   }
 }
->>>>>>> 83bf29c0
 
 void SearchWorker::DoBackupUpdateSingleNode(
     const NodeToProcess& node_to_process) REQUIRES(search_->nodes_mutex_) {
@@ -988,7 +976,7 @@
   float v = node_to_process.v;
   for (Node* n = node; n != search_->root_node_->GetParent();
        n = n->GetParent()) {
-    n->FinalizeScoreUpdate(v);
+    n->FinalizeScoreUpdate(v, search_->kExperimentalQUpdate);
     // Q will be flipped for opponent.
     v = -v;
 
