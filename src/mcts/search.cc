--- conflicted
+++ resolved
@@ -421,7 +421,7 @@
   // negative sign here because node->GetQ returns eval from node->parent_'s
   // perspective (though it doesn't really matter since evaltemp is symmetric
   // by design anyways)
-  float eval = -root_node_->GetQ(0, 0);
+  float eval = -root_node_->GetQ(0);
   float evaltemp = kEvalTemp /
                    (1 + std::log(1 + kEvalTempDecay * std::pow(eval, 2)));
   if (evaltemp < tempfloor) evaltemp = 0.0f;
@@ -612,18 +612,9 @@
                 best_node_n - static_cast<int>(child->GetN())) {
           continue;
         }
-<<<<<<< HEAD
         // If searchmoves was sent, restrict the search to only those moves
         if (search_->IsSearchmovesAndNodeNotInSearchmoves(child)) {
             continue;
-=======
-        // If searchmoves was sent, restrict the search only in that moves
-        if (!search_->limits_.searchmoves.empty() &&
-            std::find(search_->limits_.searchmoves.begin(),
-                      search_->limits_.searchmoves.end(),
-                      child->GetMove()) == search_->limits_.searchmoves.end()) {
-          continue;
->>>>>>> ffa0866d
         }
         ++possible_moves;
       }
