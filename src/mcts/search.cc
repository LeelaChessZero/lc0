/*
  This file is part of Leela Chess Zero.
  Copyright (C) 2018 The LCZero Authors

  Leela Chess is free software: you can redistribute it and/or modify
  it under the terms of the GNU General Public License as published by
  the Free Software Foundation, either version 3 of the License, or
  (at your option) any later version.

  Leela Chess is distributed in the hope that it will be useful,
  but WITHOUT ANY WARRANTY; without even the implied warranty of
  MERCHANTABILITY or FITNESS FOR A PARTICULAR PURPOSE.  See the
  GNU General Public License for more details.

  You should have received a copy of the GNU General Public License
  along with Leela Chess.  If not, see <http://www.gnu.org/licenses/>.

  Additional permission under GNU GPL version 3 section 7

  If you modify this Program, or any covered work, by linking or
  combining it with NVIDIA Corporation's libraries from the NVIDIA CUDA
  Toolkit and the the NVIDIA CUDA Deep Neural Network library (or a
  modified version of those libraries), containing parts covered by the
  terms of the respective license agreement, the licensors of this
  Program grant you additional permission to convey the resulting work.
*/

#include "mcts/search.h"

#include <algorithm>
#include <chrono>
#include <cmath>
#include <iomanip>
#include <iostream>
#include <sstream>
#include <thread>

#include "mcts/node.h"
#include "neural/cache.h"
#include "neural/encoder.h"
#include "utils/random.h"

namespace lczero {

const char* Search::kMiniBatchSizeStr = "Minibatch size for NN inference";
const char* Search::kMaxPrefetchBatchStr = "Max prefetch nodes, per NN call";
const char* Search::kCpuctStr = "Cpuct MCTS option";
const char* Search::kTemperatureStr = "Initial temperature";
const char* Search::kTempDecayMovesStr = "Moves with temperature decay";
const char* Search::kNoiseStr = "Add Dirichlet noise at root node";
const char* Search::kVerboseStatsStr = "Display verbose move stats";
const char* Search::kAggressiveTimePruningStr =
    "Aggressive smart pruning threshold";
const char* Search::kFpuReductionStr = "First Play Urgency Reduction";
const char* Search::kCacheHistoryLengthStr =
    "Length of history to include in cache";
const char* Search::kPolicySoftmaxTempStr = "Policy softmax temperature";
const char* Search::kAllowedNodeCollisionsStr =
    "Allowed node collisions, per batch";
const char* Search::kOutOfOrderEvalStr = "Out-of-order cache backpropagation";
const char* Search::kStickyCheckmateStr = "Ignore alternatives to checkmate";

namespace {
const int kSmartPruningToleranceNodes = 100;
const int kSmartPruningToleranceMs = 200;
// Maximum delay between outputting "uci info" when nothing interesting happens.
const int kUciInfoMinimumFrequencyMs = 5000;
}  // namespace

void Search::PopulateUciParams(OptionsParser* options) {
  // Here the "safe defaults" are listed.
  // Many of them are overridden with optimized defaults in engine.cc and
  // tournament.cc

  options->Add<IntOption>(kMiniBatchSizeStr, 1, 1024, "minibatch-size") = 1;
  options->Add<IntOption>(kMaxPrefetchBatchStr, 0, 1024, "max-prefetch") = 32;
  options->Add<FloatOption>(kCpuctStr, 0.0f, 100.0f, "cpuct") = 1.2f;
  options->Add<FloatOption>(kTemperatureStr, 0.0f, 100.0f, "temperature") =
      0.0f;
  options->Add<IntOption>(kTempDecayMovesStr, 0, 100, "tempdecay-moves") = 0;
  options->Add<BoolOption>(kNoiseStr, "noise", 'n') = false;
  options->Add<BoolOption>(kVerboseStatsStr, "verbose-move-stats") = false;
  options->Add<FloatOption>(kAggressiveTimePruningStr, 0.0f, 10.0f,
                            "smart-pruning-aggresiveness") = 0.68f;
  options->Add<FloatOption>(kFpuReductionStr, -100.0f, 100.0f,
                            "fpu-reduction") = 0.0f;
  options->Add<IntOption>(kCacheHistoryLengthStr, 0, 7,
                          "cache-history-length") = 7;
  options->Add<FloatOption>(kPolicySoftmaxTempStr, 0.1f, 10.0f,
                            "policy-softmax-temp") = 1.0f;
  options->Add<IntOption>(kAllowedNodeCollisionsStr, 0, 1024,
                          "allowed-node-collisions") = 0;
  options->Add<BoolOption>(kOutOfOrderEvalStr, "out-of-order-eval") = false;
  options->Add<BoolOption>(kStickyCheckmateStr, "sticky-checkmate") = false;
}

Search::Search(const NodeTree& tree, Network* network,
               BestMoveInfo::Callback best_move_callback,
               ThinkingInfo::Callback info_callback, const SearchLimits& limits,
               const OptionsDict& options, NNCache* cache)
    : root_node_(tree.GetCurrentHead()),
      cache_(cache),
      played_history_(tree.GetPositionHistory()),
      network_(network),
      limits_(limits),
      start_time_(std::chrono::steady_clock::now()),
      initial_visits_(root_node_->GetN()),
      best_move_callback_(best_move_callback),
      info_callback_(info_callback),
      kMiniBatchSize(options.Get<int>(kMiniBatchSizeStr)),
      kMaxPrefetchBatch(options.Get<int>(kMaxPrefetchBatchStr)),
      kCpuct(options.Get<float>(kCpuctStr)),
      kTemperature(options.Get<float>(kTemperatureStr)),
      kTempDecayMoves(options.Get<int>(kTempDecayMovesStr)),
      kNoise(options.Get<bool>(kNoiseStr)),
      kVerboseStats(options.Get<bool>(kVerboseStatsStr)),
      kAggressiveTimePruning(options.Get<float>(kAggressiveTimePruningStr)),
      kFpuReduction(options.Get<float>(kFpuReductionStr)),
      kCacheHistoryLength(options.Get<int>(kCacheHistoryLengthStr)),
      kPolicySoftmaxTemp(options.Get<float>(kPolicySoftmaxTempStr)),
      kAllowedNodeCollisions(options.Get<int>(kAllowedNodeCollisionsStr)),
      kOutOfOrderEval(options.Get<bool>(kOutOfOrderEvalStr)),
      kStickyCheckmate(options.Get<bool>(kStickyCheckmateStr)) {}

namespace {
void ApplyDirichletNoise(Node* node, float eps, double alpha) {
  float total = 0;
  std::vector<float> noise;

  for (int i = 0; i < node->GetNumEdges(); ++i) {
    float eta = Random::Get().GetGamma(alpha, 1.0);
    noise.emplace_back(eta);
    total += eta;
  }

  if (total < std::numeric_limits<float>::min()) return;

  int noise_idx = 0;
  for (const auto& child : node->Edges()) {
    auto* edge = child.edge();
    edge->SetP(edge->GetP() * (1 - eps) + eps * noise[noise_idx++] / total);
  }
}
}  // namespace

void Search::SendUciInfo() REQUIRES(nodes_mutex_) {
  if (!best_move_edge_) return;
  last_outputted_best_move_edge_ = best_move_edge_.edge();
  uci_info_.depth = cum_depth_ / (total_playouts_ ? total_playouts_ : 1);
  uci_info_.seldepth = max_depth_;
  uci_info_.time = GetTimeSinceStart();
  uci_info_.nodes = total_playouts_ + initial_visits_;
  uci_info_.hashfull =
      cache_->GetSize() * 1000LL / std::max(cache_->GetCapacity(), 1);
  uci_info_.nps =
      uci_info_.time ? (total_playouts_ * 1000 / uci_info_.time) : 0;
  uci_info_.score = 290.680623072 * tan(1.548090806 * best_move_edge_.GetQ(0));
  uci_info_.pv.clear();

  bool flip = played_history_.IsBlackToMove();
  for (auto iter = best_move_edge_; iter;
       iter = GetBestChildNoTemperature(iter.node()), flip = !flip) {
    uci_info_.pv.push_back(iter.GetMove(flip));
    if (!iter.node()) break;  // Last edge was dangling, cannot continue.
  }
  uci_info_.comment.clear();
  info_callback_(uci_info_);
}

// Decides whether anything important changed in stats and new info should be
// shown to a user.
void Search::MaybeOutputInfo() {
  SharedMutex::Lock lock(nodes_mutex_);
  Mutex::Lock counters_lock(counters_mutex_);
  if (!responded_bestmove_ && best_move_edge_ &&
      (best_move_edge_.edge() != last_outputted_best_move_edge_ ||
       uci_info_.depth !=
           static_cast<int>(cum_depth_ /
                            (total_playouts_ ? total_playouts_ : 1)) ||
       uci_info_.seldepth != max_depth_ ||
       uci_info_.time + kUciInfoMinimumFrequencyMs < GetTimeSinceStart())) {
    SendUciInfo();
  }
}

int64_t Search::GetTimeSinceStart() const {
  return std::chrono::duration_cast<std::chrono::milliseconds>(
             std::chrono::steady_clock::now() - start_time_)
      .count();
}

void Search::SendMovesStats() const {
  const float parent_q =
      -root_node_->GetQ() -
      kFpuReduction * std::sqrt(root_node_->GetVisitedPolicy());
  const float U_coeff =
      kCpuct * std::sqrt(std::max(root_node_->GetChildrenVisits(), 1u));

  std::vector<EdgeAndNode> edges;
  for (const auto& edge : root_node_->Edges()) edges.push_back(edge);

  std::sort(edges.begin(), edges.end(),
            [&parent_q, &U_coeff](EdgeAndNode a, EdgeAndNode b) {
              return std::forward_as_tuple(a.GetN(),
                                           a.GetQ(parent_q) + a.GetU(U_coeff)) <
                     std::forward_as_tuple(b.GetN(),
                                           b.GetQ(parent_q) + b.GetU(U_coeff));
            });

  const bool is_black_to_move = played_history_.IsBlackToMove();
  ThinkingInfo info;
  for (const auto& edge : edges) {
    std::ostringstream oss;
    oss << std::fixed;

    oss << std::left << std::setw(5)
        << edge.GetMove(is_black_to_move).as_string();

    oss << " (" << std::setw(4) << edge.GetMove().as_nn_index() << ")";

    oss << " N: " << std::right << std::setw(7) << edge.GetN() << " (+"
        << std::setw(2) << edge.GetNInFlight() << ") ";

    oss << "(P: " << std::setw(5) << std::setprecision(2) << edge.GetP() * 100
        << "%) ";

    oss << "(Q: " << std::setw(8) << std::setprecision(5) << edge.GetQ(parent_q)
        << ") ";

    oss << "(U: " << std::setw(6) << std::setprecision(5) << edge.GetU(U_coeff)
        << ") ";

    oss << "(Q+U: " << std::setw(8) << std::setprecision(5)
        << edge.GetQ(parent_q) + edge.GetU(U_coeff) << ") ";

    oss << "(V: ";
    optional<float> v;
    if (edge.IsTerminal()) {
      v = edge.node()->GetQ();
    } else {
      NNCacheLock nneval = GetCachedFirstPlyResult(edge);
      if (nneval) v = -nneval->q;
    }
    if (v) {
      oss << std::setw(7) << std::setprecision(4) << *v;
    } else {
      oss << " -.----";
    }
    oss << ") ";

    oss << "(T: " << edge.IsTerminal() << ") ";

    info.comment = oss.str();
    info_callback_(info);
  }
}

NNCacheLock Search::GetCachedFirstPlyResult(EdgeAndNode edge) const {
  if (!edge.HasNode()) return {};
  assert(edge.node()->GetParent() == root_node_);
  // It would be relatively straightforward to generalize this to fetch NN
  // results for an abitrary move.
  optional<float> retval;
  PositionHistory history(played_history_);  // Is it worth it to move this
  // initialization to SendMoveStats, reducing n memcpys to 1? Probably not.
  history.Append(edge.GetMove());
  auto hash = history.HashLast(kCacheHistoryLength + 1);
  NNCacheLock nneval(cache_, hash);
  return nneval;
}

void Search::MaybeTriggerStop() {
  SharedMutex::Lock nodes_lock(nodes_mutex_);
  Mutex::Lock lock(counters_mutex_);
  // Don't stop when the root node is not yet expanded.
  if (total_playouts_ == 0) return;
  // If smart pruning tells to stop (best move found), stop.
  if (found_best_move_) {
    stop_ = true;
  }
  // Stop if reached playouts limit.
  if (limits_.playouts >= 0 && total_playouts_ >= limits_.playouts) {
    stop_ = true;
  }
  // Stop if reached visits limit.
  if (limits_.visits >= 0 &&
      total_playouts_ + initial_visits_ >= limits_.visits) {
    stop_ = true;
  }
  // Stop if reached time limit.
  if (limits_.time_ms >= 0 && GetTimeSinceStart() >= limits_.time_ms) {
    stop_ = true;
  }
  // If we are the first to see that stop is needed.
  if (stop_ && !responded_bestmove_) {
    SendUciInfo();
    if (kVerboseStats) SendMovesStats();
    best_move_ = GetBestMoveInternal();
    best_move_callback_({best_move_.first, best_move_.second});
    responded_bestmove_ = true;
    best_move_edge_ = EdgeAndNode();
  }
}

void Search::UpdateRemainingMoves() {
  if (kAggressiveTimePruning <= 0.0f) return;
  SharedMutex::Lock lock(nodes_mutex_);
  remaining_playouts_ = std::numeric_limits<int>::max();
  // Check for how many playouts there is time remaining.
  if (limits_.time_ms >= 0) {
    auto time_since_start = GetTimeSinceStart();
    if (time_since_start > kSmartPruningToleranceMs) {
      auto nps = (1000LL * total_playouts_ + kSmartPruningToleranceNodes) /
                     (time_since_start - kSmartPruningToleranceMs) +
                 1;
      int64_t remaining_time = limits_.time_ms - time_since_start;
      // Put early_exit scaler here so calculation doesn't have to be done on
      // every node.
      int64_t remaining_playouts =
          kAggressiveTimePruning * remaining_time * nps / 1000;
      // Don't assign directly to remaining_playouts_ as overflow is possible.
      if (remaining_playouts < remaining_playouts_)
        remaining_playouts_ = remaining_playouts;
    }
  }
  // Check how many visits are left.
  if (limits_.visits >= 0) {
    // Add kMiniBatchSize, as it's possible to exceed visits limit by that
    // number.
    auto remaining_visits =
        limits_.visits - total_playouts_ - initial_visits_ + kMiniBatchSize - 1;

    if (remaining_visits < remaining_playouts_)
      remaining_playouts_ = remaining_visits;
  }
  if (limits_.playouts >= 0) {
    // Add kMiniBatchSize, as it's possible to exceed visits limit by that
    // number.
    auto remaining_playouts =
        limits_.visits - total_playouts_ + kMiniBatchSize + 1;
    if (remaining_playouts < remaining_playouts_)
      remaining_playouts_ = remaining_playouts;
  }
  // Even if we exceeded limits, don't go crazy by not allowing any playouts.
  if (remaining_playouts_ <= 1) remaining_playouts_ = 1;
}

// Return the evaluation of the actual best child, regardless of temperature
// settings. This differs from GetBestMove, which does obey any temperature
// settings. So, somethimes, they may return results of different moves.
float Search::GetBestEval() const {
  SharedMutex::SharedLock lock(nodes_mutex_);
  Mutex::Lock counters_lock(counters_mutex_);
  float parent_q = -root_node_->GetQ();
  if (!root_node_->HasChildren()) return parent_q;
  EdgeAndNode best_edge = GetBestChildNoTemperature(root_node_);
  return best_edge.GetQ(parent_q);
}

std::pair<Move, Move> Search::GetBestMove() const {
  SharedMutex::SharedLock lock(nodes_mutex_);
  Mutex::Lock counters_lock(counters_mutex_);
  return GetBestMoveInternal();
}

// Returns the best move, maybe with temperature (according to the settings).
std::pair<Move, Move> Search::GetBestMoveInternal() const
    REQUIRES_SHARED(nodes_mutex_) REQUIRES_SHARED(counters_mutex_) {
  if (responded_bestmove_) return best_move_;
  if (!root_node_->HasChildren()) return {};

  float temperature = kTemperature;
  if (temperature && kTempDecayMoves) {
    int moves = played_history_.Last().GetGamePly() / 2;
    if (moves >= kTempDecayMoves) {
      temperature = 0.0;
    } else {
      temperature *=
          static_cast<float>(kTempDecayMoves - moves) / kTempDecayMoves;
    }
  }

  auto best_node = temperature && root_node_->GetChildrenVisits() > 0
                       ? GetBestChildWithTemperature(root_node_, temperature)
                       : GetBestChildNoTemperature(root_node_);

  Move ponder_move;  // Default is "null move" which means "don't display
                     // anything".
  return {best_node.GetMove(played_history_.IsBlackToMove()), ponder_move};
}

// Returns a child with most visits.
EdgeAndNode Search::GetBestChildNoTemperature(Node* parent) const {
  EdgeAndNode best_edge;
  // Best child is selected using the following criteria:
  // * Largest number of playouts.
  // * If two nodes have equal number:
  //   * If that number is 0, the one with larger prior wins.
  //   * If that number is larger than 0, the one with larger eval wins.
  std::tuple<int, float, float> best(-1, 0.0, 0.0);
  for (auto edge : parent->Edges()) {
    if (parent == root_node_ && !limits_.searchmoves.empty() &&
        std::find(limits_.searchmoves.begin(), limits_.searchmoves.end(),
                  edge.GetMove()) == limits_.searchmoves.end()) {
      continue;
    }
    std::tuple<int, float, float> val(edge.GetN(), edge.GetQ(-10.0),
                                      edge.GetP());
    if (val > best) {
      best = val;
      best_edge = edge;
    }
  }
  return best_edge;
}

// Returns a child chosen according to weighted-by-temperature visit count.
EdgeAndNode Search::GetBestChildWithTemperature(Node* parent,
                                                float temperature) const {
  assert(parent->GetChildrenVisits() > 0);
  std::vector<float> cumulative_sums;
  float sum = 0.0;
  const float n_parent = parent->GetN();

  for (auto edge : parent->Edges()) {
    if (parent == root_node_ && !limits_.searchmoves.empty() &&
        std::find(limits_.searchmoves.begin(), limits_.searchmoves.end(),
                  edge.GetMove()) == limits_.searchmoves.end()) {
      continue;
    }
    sum += std::pow(edge.GetN() / n_parent, 1 / temperature);
    cumulative_sums.push_back(sum);
  }

  float toss = Random::Get().GetFloat(cumulative_sums.back());
  int idx =
      std::lower_bound(cumulative_sums.begin(), cumulative_sums.end(), toss) -
      cumulative_sums.begin();

  for (auto edge : parent->Edges()) {
    if (parent == root_node_ && !limits_.searchmoves.empty() &&
        std::find(limits_.searchmoves.begin(), limits_.searchmoves.end(),
                  edge.GetMove()) == limits_.searchmoves.end()) {
      continue;
    }
    if (idx-- == 0) return edge;
  }
  assert(false);
  return {};
}

void Search::StartThreads(size_t how_many) {
  Mutex::Lock lock(threads_mutex_);
  while (threads_.size() < how_many) {
    threads_.emplace_back([this]() {
      SearchWorker worker(this);
      worker.RunBlocking();
    });
  }
}

void Search::RunSingleThreaded() {
  SearchWorker worker(this);
  worker.RunBlocking();
}

void Search::RunBlocking(size_t threads) {
  if (threads == 1) {
    RunSingleThreaded();
  } else {
    StartThreads(threads);
    Wait();
  }
}

void Search::Stop() {
  Mutex::Lock lock(counters_mutex_);
  stop_ = true;
}

void Search::Abort() {
  Mutex::Lock lock(counters_mutex_);
  responded_bestmove_ = true;
  stop_ = true;
}

void Search::Wait() {
  Mutex::Lock lock(threads_mutex_);
  while (!threads_.empty()) {
    threads_.back().join();
    threads_.pop_back();
  }
}

Search::~Search() {
  Abort();
  Wait();
}

//////////////////////////////////////////////////////////////////////////////
// SearchWorker
//////////////////////////////////////////////////////////////////////////////

void SearchWorker::ExecuteOneIteration() {
  // 1. Initialize internal structures.
  InitializeIteration(search_->network_->NewComputation());

  // 2. Gather minibatch.
  GatherMinibatch();

  // 3. Prefetch into cache.
  MaybePrefetchIntoCache();

  // 4. Run NN computation.
  RunNNComputation();

  // 5. Retrieve NN computations (and terminal values) into nodes.
  FetchMinibatchResults();

  // 6. Propagate the new nodes' information to all their parents in the tree.
  DoBackupUpdate();

  // 7. Update the Search's status and progress information.
  UpdateCounters();
}

bool SearchWorker::IsSearchActive() const {
  Mutex::Lock lock(search_->counters_mutex_);
  return !search_->stop_;
}

// 1. Initialize internal structures.
// ~~~~~~~~~~~~~~~~~~~~~~~~~~~~~~~~~~
void SearchWorker::InitializeIteration(
    std::unique_ptr<NetworkComputation> computation) {
  computation_ = std::make_unique<CachingComputation>(std::move(computation),
                                                      search_->cache_);
  minibatch_.clear();
}

// 2. Gather minibatch.
// ~~~~~~~~~~~~~~~~~~~~
void SearchWorker::GatherMinibatch() {
  // Total number of nodes to process.
  int minibatch_size = 0;
  int collisions_found = 0;
  // Number of nodes processed out of order.
  int number_out_of_order = 0;

  // Gather nodes to process in the current batch.
  // If we had too many (kMiniBatchSize) nodes out of order, also exit so that
  // search has a chance to exit search.
  // TODO(crem) change that to checking search_->stop_ when bestmove reporting
  // is in a separate thread.
  while (minibatch_size < search_->kMiniBatchSize &&
         number_out_of_order < search_->kMiniBatchSize) {
    // If there's something to process without touching slow neural net, do it.
    if (minibatch_size > 0 && computation_->GetCacheMisses() == 0) return;
    // Pick next node to extend.
    minibatch_.emplace_back(PickNodeToExtend());
    auto& picked_node = minibatch_.back();
    auto* node = picked_node.node;

    // There was a collision. If limit has been reached, return, otherwise
    // just start search of another node.
    if (picked_node.is_collision) {
      if (++collisions_found > search_->kAllowedNodeCollisions) return;
      continue;
    }
<<<<<<< HEAD
    ++minibatch_size;

=======
    ++nodes_found;
>>>>>>> d5ab3a9a
    // If node is already known as terminal (win/loss/draw according to rules
    // of the game), it means that we already visited this node before.
    if (!node->IsTerminal()) {
      // Node was never visited, extend it.
      ExtendNode(node);

      // Only send non-terminal nodes to neural network
      if (!node->IsTerminal()) {
        minibatch_.back().nn_queried = true;
        minibatch_.back().is_cache_hit = AddNodeToComputation(node, true);
      }
    }

    // If out of order eval is enabled and the node to compute we added last
    // doesn't require NN eval (i.e. it's a cache hit or terminal node), do
    // out of order eval for it.
    if (search_->kOutOfOrderEval) {
      const bool is_terminal = node->IsTerminal();
      if (is_terminal || minibatch_.back().is_cache_hit) {
        // Perform out of order eval for the last entry in minibatch_.
        FetchSingleNodeResult(&minibatch_.back(),
                              computation_->GetBatchSize() - 1);
        DoBackupUpdateSingleNode(minibatch_.back());

        // Remove last entry in minibatch_, as it has just been
        // processed.
        // If NN eval was already processed out of order, remove it.
        if (minibatch_.back().nn_queried) computation_->PopInput();
        minibatch_.pop_back();
        --minibatch_size;
      }
    }
  }
}

// Returns node and whether there's been a search collision on the node.
SearchWorker::NodeToProcess SearchWorker::PickNodeToExtend() {
  // Starting from search_->root_node_, generate a playout, choosing a
  // node at each level according to the MCTS formula. n_in_flight_ is
  // incremented for each node in the playout (via TryStartScoreUpdate()).

  Node* node = search_->root_node_;
  Node::Iterator best_edge;
  // Initialize position sequence with pre-move position.
  history_.Trim(search_->played_history_.GetLength());

  SharedMutex::Lock lock(search_->nodes_mutex_);

  // Fetch the current best root node visits for possible smart pruning.
  int best_node_n = search_->best_move_edge_.GetN();

  // True on first iteration, false as we dive deeper.
  bool is_root_node = true;
  uint16_t depth = 0;

  while (true) {
    // First, terminate if we find collisions or leaf nodes.
    // Set 'node' to point to the node that was picked on previous iteration,
    // possibly spawning it.
    // TODO(crem) This statement has to be in the end of the loop rather than
    //            in the beginning (and there would be no need for "if
    //            (!is_root_node)"), but that would mean extra mutex lock.
    //            Will revisit that after rethinking locking strategy.
    if (!is_root_node) node = best_edge.GetOrSpawnNode(/* parent */ node);
    depth++;
    // n_in_flight_ is incremented. If the method returns false, then there is
    // a search collision, and this node is already being expanded.
    if (!node->TryStartScoreUpdate()) return {node, true, depth};
    // Either terminal or unexamined leaf node -- the end of this playout.
    if (!node->HasChildren()) return {node, false, depth};
    // If we fall through, then n_in_flight_ has been incremented but this
    // playout remains incomplete; we must go deeper.
    float puct_mult =
        search_->kCpuct * std::sqrt(std::max(node->GetChildrenVisits(), 1u));
    float best = -100.0f;
    int possible_moves = 0;
    float parent_q =
        ((is_root_node && search_->kNoise) || !search_->kFpuReduction)
            ? -node->GetQ()
            : -node->GetQ() -
                  search_->kFpuReduction * std::sqrt(node->GetVisitedPolicy());
    for (auto child : node->Edges()) {
      if (is_root_node) {
        // If there's no chance to catch up to the current best node with
        // remaining playouts, don't consider it.
        // best_move_node_ could have changed since best_node_n was retrieved.
        // To ensure we have at least one node to expand, always include
        // current best node.
        if (child != search_->best_move_edge_ &&
            search_->remaining_playouts_ <
                best_node_n - static_cast<int>(child.GetN())) {
          continue;
        }
        // If searchmoves was sent, restrict the search only in that moves
        if (!search_->limits_.searchmoves.empty() &&
            std::find(search_->limits_.searchmoves.begin(),
                      search_->limits_.searchmoves.end(),
                      child.GetMove()) == search_->limits_.searchmoves.end()) {
          continue;
        }
        ++possible_moves;
      }
      float Q = child.GetQ(parent_q);
      if (search_->kStickyCheckmate && Q == 1.0f && child.IsTerminal()) {
        // If we find a checkmate, then the confidence is infinite, so ignore U.
        best_edge = child;
        break;
      }
      const float score = child.GetU(puct_mult) + Q;
      if (score > best) {
        best = score;
        best_edge = child;
      }
    }

    history_.Append(best_edge.GetMove());
    if (is_root_node && possible_moves <= 1 && !search_->limits_.infinite) {
      // If there is only one move theoretically possible within remaining time,
      // output it.
      Mutex::Lock counters_lock(search_->counters_mutex_);
      search_->found_best_move_ = true;
    }
    is_root_node = false;
  }
}

void SearchWorker::ExtendNode(Node* node) {
  // We don't need the mutex because other threads will see that N=0 and
  // N-in-flight=1 and will not touch this node.
  const auto& board = history_.Last().GetBoard();
  auto legal_moves = board.GenerateLegalMoves();

  // Check whether it's a draw/lose by position. Importantly, we must check
  // these before doing the by-rule checks below.
  if (legal_moves.empty()) {
    // Could be a checkmate or a stalemate
    if (board.IsUnderCheck()) {
      node->MakeTerminal(GameResult::WHITE_WON);
    } else {
      node->MakeTerminal(GameResult::DRAW);
    }
    return;
  }

  // We can shortcircuit these draws-by-rule only if they aren't root;
  // if they are root, then thinking about them is the point.
  if (node != search_->root_node_) {
    if (!board.HasMatingMaterial()) {
      node->MakeTerminal(GameResult::DRAW);
      return;
    }

    if (history_.Last().GetNoCapturePly() >= 100) {
      node->MakeTerminal(GameResult::DRAW);
      return;
    }

    if (history_.Last().GetRepetitions() >= 2) {
      node->MakeTerminal(GameResult::DRAW);
      return;
    }
  }

  // Add legal moves as edges of this node.
  node->CreateEdges(legal_moves);
}

// Returns whether node was already in cache.
bool SearchWorker::AddNodeToComputation(Node* node, bool add_if_cached) {
  auto hash = history_.HashLast(search_->kCacheHistoryLength + 1);
  // If already in cache, no need to do anything.
  if (add_if_cached) {
    if (computation_->AddInputByHash(hash)) return true;
  } else {
    if (search_->cache_->ContainsKey(hash)) return true;
  }
  auto planes = EncodePositionForNN(history_, 8);

  std::vector<uint16_t> moves;

  if (node && node->HasChildren()) {
    // Legal moves are known, use them.
    for (auto edge : node->Edges()) {
      moves.emplace_back(edge.GetMove().as_nn_index());
    }
  } else {
    // Cache pseudolegal moves. A bit of a waste, but faster.
    const auto& pseudolegal_moves =
        history_.Last().GetBoard().GeneratePseudolegalMoves();
    moves.reserve(pseudolegal_moves.size());
    for (auto iter = pseudolegal_moves.begin(), end = pseudolegal_moves.end();
         iter != end; ++iter) {
      moves.emplace_back(iter->as_nn_index());
    }
  }

  computation_->AddInput(hash, std::move(planes), std::move(moves));
  return false;
}

// 3. Prefetch into cache.
// ~~~~~~~~~~~~~~~~~~~~~~~
void SearchWorker::MaybePrefetchIntoCache() {
  // TODO(mooskagh) Remove prefetch into cache if node collisions work well.
  // If there are requests to NN, but the batch is not full, try to prefetch
  // nodes which are likely useful in future.
  if (computation_->GetCacheMisses() > 0 &&
      computation_->GetCacheMisses() < search_->kMaxPrefetchBatch) {
    history_.Trim(search_->played_history_.GetLength());
    SharedMutex::SharedLock lock(search_->nodes_mutex_);
    PrefetchIntoCache(search_->root_node_, search_->kMaxPrefetchBatch -
                                               computation_->GetCacheMisses());
  }
}

// Prefetches up to @budget nodes into cache. Returns number of nodes
// prefetched.
int SearchWorker::PrefetchIntoCache(Node* node, int budget) {
  if (budget <= 0) return 0;

  // We are in a leaf, which is not yet being processed.
  if (!node || node->GetNStarted() == 0) {
    if (AddNodeToComputation(node, false)) {
      // Make it return 0 to make it not use the slot, so that the function
      // tries hard to find something to cache even among unpopular moves.
      // In practice that slows things down a lot though, as it's not always
      // easy to find what to cache.
      return 1;
    }
    return 1;
  }

  assert(node);
  // n = 0 and n_in_flight_ > 0, that means the node is being extended.
  if (node->GetN() == 0) return 0;
  // The node is terminal; don't prefetch it.
  if (node->IsTerminal()) return 0;

  // Populate all subnodes and their scores.
  typedef std::pair<float, EdgeAndNode> ScoredEdge;
  std::vector<ScoredEdge> scores;
  float puct_mult =
      search_->kCpuct * std::sqrt(std::max(node->GetChildrenVisits(), 1u));
  // FPU reduction is not taken into account.
  const float parent_q = -node->GetQ();
  for (auto edge : node->Edges()) {
    if (edge.GetP() == 0.0f) continue;
    // Flip the sign of a score to be able to easily sort.
    scores.emplace_back(-edge.GetU(puct_mult) - edge.GetQ(parent_q), edge);
  }

  size_t first_unsorted_index = 0;
  int total_budget_spent = 0;
  int budget_to_spend = budget;  // Initialize for the case where there's only
                                 // one child.
  for (size_t i = 0; i < scores.size(); ++i) {
    if (budget <= 0) break;

    // Sort next chunk of a vector. 3 at a time. Most of the time it's fine.
    if (first_unsorted_index != scores.size() &&
        i + 2 >= first_unsorted_index) {
      const int new_unsorted_index =
          std::min(scores.size(), budget < 2 ? first_unsorted_index + 2
                                             : first_unsorted_index + 3);
      std::partial_sort(scores.begin() + first_unsorted_index,
                        scores.begin() + new_unsorted_index, scores.end(),
                        [](const ScoredEdge& a, const ScoredEdge& b) {
                          return a.first < b.first;
                        });
      first_unsorted_index = new_unsorted_index;
    }

    auto edge = scores[i].second;
    // Last node gets the same budget as prev-to-last node.
    if (i != scores.size() - 1) {
      // Sign of the score was flipped for sorting, so flip it back.
      const float next_score = -scores[i + 1].first;
      const float q = edge.GetQ(-parent_q);
      if (next_score > q) {
        budget_to_spend =
            std::min(budget, int(edge.GetP() * puct_mult / (next_score - q) -
                                 edge.GetNStarted()) +
                                 1);
      } else {
        budget_to_spend = budget;
      }
    }
    history_.Append(edge.GetMove());
    const int budget_spent = PrefetchIntoCache(edge.node(), budget_to_spend);
    history_.Pop();
    budget -= budget_spent;
    total_budget_spent += budget_spent;
  }
  return total_budget_spent;
}

// 4. Run NN computation.
// ~~~~~~~~~~~~~~~~~~~~~~
void SearchWorker::RunNNComputation() { computation_->ComputeBlocking(); }

// 5. Retrieve NN computations (and terminal values) into nodes.
// ~~~~~~~~~~~~~~~~~~~~~~~~~~~~~~~~~~~~~~~~~~~~~~~~~~~~~~~~~~~~~
void SearchWorker::FetchMinibatchResults() {
  // Populate NN/cached results, or terminal results, into nodes.
  int idx_in_computation = 0;
  for (auto& node_to_process : minibatch_) {
    FetchSingleNodeResult(&node_to_process, idx_in_computation);
    if (node_to_process.nn_queried) ++idx_in_computation;
  }
}

void SearchWorker::FetchSingleNodeResult(NodeToProcess* node_to_process,
                                         int idx_in_computation) {
  Node* node = node_to_process->node;
  if (!node_to_process->nn_queried) {
    // Terminal nodes don't involve the neural NetworkComputation, nor do
    // they require any further processing after value retrieval.
    node_to_process->v = node->GetQ();
    return;
  }
  // For NN results, we need to populate policy as well as value.
  // First the value...
  node_to_process->v = -computation_->GetQVal(idx_in_computation);
  // ...and secondly, the policy data.
  float total = 0.0;
  for (auto edge : node->Edges()) {
    float p =
        computation_->GetPVal(idx_in_computation, edge.GetMove().as_nn_index());
    if (search_->kPolicySoftmaxTemp != 1.0f) {
      p = pow(p, 1 / search_->kPolicySoftmaxTemp);
    }
    total += p;
    edge.edge()->SetP(p);
  }
  // Normalize P values to add up to 1.0.
  if (total > 0.0f) {
    float scale = 1.0f / total;
    for (auto edge : node->Edges()) edge.edge()->SetP(edge.GetP() * scale);
  }
  // Add Dirichlet noise if enabled and at root.
  if (search_->kNoise && node == search_->root_node_) {
    ApplyDirichletNoise(node, 0.25, 0.3);
  }
}

// 6. Propagate the new nodes' information to all their parents in the tree.
// ~~~~~~~~~~~~~~
void SearchWorker::DoBackupUpdate() {
  // Initialize playout and depth counters.
  uint16_t max_depth_batch = 0;
  uint32_t cum_depth_batch = 0;
  uint16_t playouts_batch = 0;

  // Nodes mutex for doing node updates.
  SharedMutex::Lock lock(search_->nodes_mutex_);

  for (const NodeToProcess& node_to_process : minibatch_) {
    DoBackupUpdateSingleNode(node_to_process);
  }
}

void SearchWorker::DoBackupUpdateSingleNode(
    const NodeToProcess& node_to_process) REQUIRES(search_->nodes_mutex_) {
  Node* node = node_to_process.node;
  if (node_to_process.is_collision) {
    // If it was a collision, just undo counters.
    for (node = node->GetParent(); node != search_->root_node_->GetParent();
         node = node->GetParent()) {
      node->CancelScoreUpdate();
    }
    return;
  }

<<<<<<< HEAD
  // Backup V value up to a root. After 1 visit, V = Q.
  float v = node_to_process.v;
  // Maximum depth the node is explored.
  uint16_t depth = 0;
  // If the node is terminal, mark it as fully explored to an "infinite"
  // depth.
  uint16_t cur_full_depth = node->IsTerminal() ? 999 : 0;
  bool full_depth_updated = true;
  for (Node* n = node; n != search_->root_node_->GetParent();
       n = n->GetParent()) {
    ++depth;
    n->FinalizeScoreUpdate(v);
    // Q will be flipped for opponent.
    v = -v;

    // Update the stats.
    // Max depth.
    n->UpdateMaxDepth(depth);
    // Full depth.
    if (full_depth_updated)
      full_depth_updated = n->UpdateFullDepth(&cur_full_depth);
    // Best move.
    if (n->GetParent() == search_->root_node_ &&
        search_->best_move_edge_.GetN() <= n->GetN()) {
      search_->best_move_edge_ =
          search_->GetBestChildNoTemperature(search_->root_node_);
    }
  }
  ++search_->total_playouts_;
=======
    // Backup V value up to a root. After 1 visit, V = Q.
    float v = node_to_process.v;

    for (Node* n = node; n != search_->root_node_->GetParent();
         n = n->GetParent()) {
      n->FinalizeScoreUpdate(v);
      // Q will be flipped for opponent.
      v = -v;

      // Best move.
      if (n->GetParent() == search_->root_node_ &&
          search_->best_move_edge_.GetN() <= n->GetN()) {
        search_->best_move_edge_ =
            search_->GetBestChildNoTemperature(search_->root_node_);
      }
    }
    ++playouts_batch;
    cum_depth_batch += node_to_process.depth;
    if (node_to_process.depth > max_depth_batch) {
      max_depth_batch = node_to_process.depth;
    }
  }
  // Update global depth and playouts from batch stats.
  // The two stage update, batch ->search, is in
  // preparation of a mutex reorganization.
  if (max_depth_batch > search_->max_depth_) {
    search_->max_depth_ = max_depth_batch;
  }
  search_->cum_depth_ += cum_depth_batch;
  search_->total_playouts_ += playouts_batch;
>>>>>>> d5ab3a9a
}

// 7. Update the Search's status and progress information.
//~~~~~~~~~~~~~~~~~~~~
void SearchWorker::UpdateCounters() {
  search_->UpdateRemainingMoves();  // Updates smart pruning counters.
  search_->MaybeOutputInfo();
  search_->MaybeTriggerStop();

  // If this thread had no work, sleep for some milliseconds.
  // Collisions don't count as work, so have to enumerate to find out if there
  // was anything done.
  bool work_done = false;
  for (NodeToProcess& node_to_process : minibatch_) {
    if (!node_to_process.is_collision) {
      work_done = true;
      break;
    }
  }
  if (!work_done) {
    std::this_thread::sleep_for(std::chrono::milliseconds(10));
  }
}

}  // namespace lczero<|MERGE_RESOLUTION|>--- conflicted
+++ resolved
@@ -567,12 +567,8 @@
       if (++collisions_found > search_->kAllowedNodeCollisions) return;
       continue;
     }
-<<<<<<< HEAD
     ++minibatch_size;
 
-=======
-    ++nodes_found;
->>>>>>> d5ab3a9a
     // If node is already known as terminal (win/loss/draw according to rules
     // of the game), it means that we already visited this node before.
     if (!node->IsTerminal()) {
@@ -921,11 +917,6 @@
 // 6. Propagate the new nodes' information to all their parents in the tree.
 // ~~~~~~~~~~~~~~
 void SearchWorker::DoBackupUpdate() {
-  // Initialize playout and depth counters.
-  uint16_t max_depth_batch = 0;
-  uint32_t cum_depth_batch = 0;
-  uint16_t playouts_batch = 0;
-
   // Nodes mutex for doing node updates.
   SharedMutex::Lock lock(search_->nodes_mutex_);
 
@@ -946,28 +937,15 @@
     return;
   }
 
-<<<<<<< HEAD
   // Backup V value up to a root. After 1 visit, V = Q.
   float v = node_to_process.v;
-  // Maximum depth the node is explored.
-  uint16_t depth = 0;
-  // If the node is terminal, mark it as fully explored to an "infinite"
-  // depth.
-  uint16_t cur_full_depth = node->IsTerminal() ? 999 : 0;
-  bool full_depth_updated = true;
   for (Node* n = node; n != search_->root_node_->GetParent();
        n = n->GetParent()) {
-    ++depth;
     n->FinalizeScoreUpdate(v);
     // Q will be flipped for opponent.
     v = -v;
 
     // Update the stats.
-    // Max depth.
-    n->UpdateMaxDepth(depth);
-    // Full depth.
-    if (full_depth_updated)
-      full_depth_updated = n->UpdateFullDepth(&cur_full_depth);
     // Best move.
     if (n->GetParent() == search_->root_node_ &&
         search_->best_move_edge_.GetN() <= n->GetN()) {
@@ -976,39 +954,9 @@
     }
   }
   ++search_->total_playouts_;
-=======
-    // Backup V value up to a root. After 1 visit, V = Q.
-    float v = node_to_process.v;
-
-    for (Node* n = node; n != search_->root_node_->GetParent();
-         n = n->GetParent()) {
-      n->FinalizeScoreUpdate(v);
-      // Q will be flipped for opponent.
-      v = -v;
-
-      // Best move.
-      if (n->GetParent() == search_->root_node_ &&
-          search_->best_move_edge_.GetN() <= n->GetN()) {
-        search_->best_move_edge_ =
-            search_->GetBestChildNoTemperature(search_->root_node_);
-      }
-    }
-    ++playouts_batch;
-    cum_depth_batch += node_to_process.depth;
-    if (node_to_process.depth > max_depth_batch) {
-      max_depth_batch = node_to_process.depth;
-    }
-  }
-  // Update global depth and playouts from batch stats.
-  // The two stage update, batch ->search, is in
-  // preparation of a mutex reorganization.
-  if (max_depth_batch > search_->max_depth_) {
-    search_->max_depth_ = max_depth_batch;
-  }
-  search_->cum_depth_ += cum_depth_batch;
-  search_->total_playouts_ += playouts_batch;
->>>>>>> d5ab3a9a
-}
+  search_->cum_depth_ += node_to_process.depth;
+  search_->max_depth_ = std::max(search_->max_depth_, node_to_process.depth);
+}  // namespace lczero
 
 // 7. Update the Search's status and progress information.
 //~~~~~~~~~~~~~~~~~~~~
