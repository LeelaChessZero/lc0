/*
  This file is part of Leela Chess Zero.
  Copyright (C) 2018-2019 The LCZero Authors

  Leela Chess is free software: you can redistribute it and/or modify
  it under the terms of the GNU General Public License as published by
  the Free Software Foundation, either version 3 of the License, or
  (at your option) any later version.

  Leela Chess is distributed in the hope that it will be useful,
  but WITHOUT ANY WARRANTY; without even the implied warranty of
  MERCHANTABILITY or FITNESS FOR A PARTICULAR PURPOSE.  See the
  GNU General Public License for more details.

  You should have received a copy of the GNU General Public License
  along with Leela Chess.  If not, see <http://www.gnu.org/licenses/>.

  Additional permission under GNU GPL version 3 section 7

  If you modify this Program, or any covered work, by linking or
  combining it with NVIDIA Corporation's libraries from the NVIDIA CUDA
  Toolkit and the NVIDIA CUDA Deep Neural Network library (or a
  modified version of those libraries), containing parts covered by the
  terms of the respective license agreement, the licensors of this
  Program grant you additional permission to convey the resulting work.
*/

#include "mcts/search.h"

#include <algorithm>
#include <chrono>
#include <cmath>
#include <iomanip>
#include <iostream>
#include <iterator>
#include <sstream>
#include <thread>

#include "mcts/node.h"
#include "neural/cache.h"
#include "neural/encoder.h"
#include "utils/fastmath.h"
#include "utils/random.h"

namespace lczero {

namespace {
// Maximum delay between outputting "uci info" when nothing interesting happens.
const int kUciInfoMinimumFrequencyMs = 5000;
}  // namespace

Search::Search(const NodeTree& tree, Network* network,
               std::unique_ptr<UciResponder> uci_responder,
               const MoveList& searchmoves,
               std::chrono::steady_clock::time_point start_time,
               std::unique_ptr<SearchStopper> stopper, bool infinite,
               const OptionsDict& options, NNCache* cache,
               SyzygyTablebase* syzygy_tb)
    : ok_to_respond_bestmove_(!infinite),
      stopper_(std::move(stopper)),
      root_node_(tree.GetCurrentHead()),
      cache_(cache),
      syzygy_tb_(syzygy_tb),
      played_history_(tree.GetPositionHistory()),
      network_(network),
      searchmoves_(searchmoves),
      start_time_(start_time),
      initial_visits_(root_node_->GetN()),
      uci_responder_(std::move(uci_responder)),
      params_(options) {}

namespace {
void ApplyDirichletNoise(Node* node, float eps, double alpha) {
  float total = 0;
  std::vector<float> noise;

  for (int i = 0; i < node->GetNumEdges(); ++i) {
    float eta = Random::Get().GetGamma(alpha, 1.0);
    noise.emplace_back(eta);
    total += eta;
  }

  if (total < std::numeric_limits<float>::min()) return;

  int noise_idx = 0;
  for (const auto& child : node->Edges()) {
    auto* edge = child.edge();
    edge->SetP(edge->GetP() * (1 - eps) + eps * noise[noise_idx++] / total);
  }
}
}  // namespace

void Search::SendUciInfo() REQUIRES(nodes_mutex_) {
  const auto max_pv = params_.GetMultiPv();
  const auto edges = GetBestChildrenNoTemperature(root_node_, max_pv);
  const auto score_type = params_.GetScoreType();
  const auto per_pv_counters = params_.GetPerPvCounters();

  std::vector<ThinkingInfo> uci_infos;

  // Info common for all multipv variants.
  ThinkingInfo common_info;
  common_info.depth = cum_depth_ / (total_playouts_ ? total_playouts_ : 1);
  common_info.seldepth = max_depth_;
  common_info.time = GetTimeSinceStart();
  if (!per_pv_counters) {
    common_info.nodes = total_playouts_ + initial_visits_;
  }
  common_info.hashfull =
      cache_->GetSize() * 1000LL / std::max(cache_->GetCapacity(), 1);
  common_info.nps =
      common_info.time ? (total_playouts_ * 1000 / common_info.time) : 0;
  common_info.tb_hits = tb_hits_.load(std::memory_order_acquire);

  int multipv = 0;
  const auto default_q = -root_node_->GetQ();
  for (const auto& edge : edges) {
    ++multipv;
    uci_infos.emplace_back(common_info);
    auto& uci_info = uci_infos.back();
    const auto& q = edge.GetQ(default_q);
    if (score_type == "centipawn") {
      uci_info.score = 295 * q / (1 - 0.976953126 * std::pow(q, 14));
    } else if (score_type == "centipawn_2018") {
      uci_info.score = 290.680623072 * tan(1.548090806 * q);
    } else if (score_type == "win_percentage") {
      uci_info.score = q * 5000 + 5000;
    } else if (score_type == "Q") {
      uci_info.score = q * 10000;
    }
<<<<<<< HEAD
    const auto& d = edge.GetD();
    const int w = static_cast<int>(std::round(500.0 * (1.0 + q - d)));
    const int l = static_cast<int>(std::round(500.0 * (1.0 - q - d)));
    // Using 1000-w-l instead of 1000*d for D score so that W+D+L add up to
    // 1000.0.
    uci_info.wdl = ThinkingInfo::WDL{w, 1000 - w - l, l};
    if (params_.GetMultiPv() > 1) uci_info.multipv = multipv;
=======
    if (max_pv > 1) uci_info.multipv = multipv;
    if (per_pv_counters) uci_info.nodes = edge.GetN();
>>>>>>> ccc0fd67
    bool flip = played_history_.IsBlackToMove();
    for (auto iter = edge; iter;
         iter = GetBestChildNoTemperature(iter.node()), flip = !flip) {
      uci_info.pv.push_back(iter.GetMove(flip));
      if (!iter.node()) break;  // Last edge was dangling, cannot continue.
    }
  }

  if (!uci_infos.empty()) last_outputted_uci_info_ = uci_infos.front();
  if (current_best_edge_ && !edges.empty()) {
    last_outputted_info_edge_ = current_best_edge_.edge();
  }

  uci_responder_->OutputThinkingInfo(&uci_infos);
}

// Decides whether anything important changed in stats and new info should be
// shown to a user.
void Search::MaybeOutputInfo() {
  SharedMutex::Lock lock(nodes_mutex_);
  Mutex::Lock counters_lock(counters_mutex_);
  if (!bestmove_is_sent_ && current_best_edge_ &&
      (current_best_edge_.edge() != last_outputted_info_edge_ ||
       last_outputted_uci_info_.depth !=
           static_cast<int>(cum_depth_ /
                            (total_playouts_ ? total_playouts_ : 1)) ||
       last_outputted_uci_info_.seldepth != max_depth_ ||
       last_outputted_uci_info_.time + kUciInfoMinimumFrequencyMs <
           GetTimeSinceStart())) {
    SendUciInfo();
    if (params_.GetLogLiveStats()) {
      SendMovesStats();
    }
    if (stop_.load(std::memory_order_acquire) && !ok_to_respond_bestmove_) {
      std::vector<ThinkingInfo> info(1);
      info.back().comment =
          "WARNING: Search has reached limit and does not make any progress.";
      uci_responder_->OutputThinkingInfo(&info);
    }
  }
}

int64_t Search::GetTimeSinceStart() const {
  return std::chrono::duration_cast<std::chrono::milliseconds>(
             std::chrono::steady_clock::now() - start_time_)
      .count();
}

namespace {
inline float GetFpu(const SearchParams& params, Node* node, bool is_root_node) {
  const auto value = params.GetFpuValue(is_root_node);
  return params.GetFpuAbsolute(is_root_node)
             ? value
             : -node->GetQ() - value * std::sqrt(node->GetVisitedPolicy());
}

inline float ComputeCpuct(const SearchParams& params, uint32_t N) {
  const float init = params.GetCpuct();
  const float k = params.GetCpuctFactor();
  const float base = params.GetCpuctBase();
  return init + (k ? k * FastLog((N + base) / base) : 0.0f);
}
}  // namespace

std::vector<std::string> Search::GetVerboseStats(Node* node,
                                                 bool is_black_to_move) const {
  const float fpu = GetFpu(params_, node, node == root_node_);
  const float cpuct = ComputeCpuct(params_, node->GetN());
  const float U_coeff =
      cpuct * std::sqrt(std::max(node->GetChildrenVisits(), 1u));
  const bool logit_q = params_.GetLogitQ();

  std::vector<EdgeAndNode> edges;
  for (const auto& edge : node->Edges()) edges.push_back(edge);

  std::sort(edges.begin(), edges.end(),
            [&fpu, &U_coeff, &logit_q](EdgeAndNode a, EdgeAndNode b) {
              return std::forward_as_tuple(
                         a.GetN(), a.GetQ(fpu, logit_q) + a.GetU(U_coeff)) <
                     std::forward_as_tuple(
                         b.GetN(), b.GetQ(fpu, logit_q) + b.GetU(U_coeff));
            });

  std::vector<std::string> infos;
  for (const auto& edge : edges) {
    std::ostringstream oss;
    oss << std::fixed;

    oss << std::left << std::setw(5)
        << edge.GetMove(is_black_to_move).as_string();

    oss << " (" << std::setw(4) << edge.GetMove().as_nn_index() << ")";

    oss << " N: " << std::right << std::setw(7) << edge.GetN() << " (+"
        << std::setw(2) << edge.GetNInFlight() << ") ";

    oss << "(P: " << std::setw(5) << std::setprecision(2) << edge.GetP() * 100
        << "%) ";

    oss << "(Q: " << std::setw(8) << std::setprecision(5) << edge.GetQ(fpu)
        << ") ";

    oss << "(D: " << std::setw(6) << std::setprecision(3) << edge.GetD()
        << ") ";

    oss << "(U: " << std::setw(6) << std::setprecision(5) << edge.GetU(U_coeff)
        << ") ";

    oss << "(Q+U: " << std::setw(8) << std::setprecision(5)
        << edge.GetQ(fpu, logit_q) + edge.GetU(U_coeff) << ") ";

    oss << "(V: ";
    optional<float> v;
    if (edge.IsTerminal()) {
      v = edge.node()->GetQ();
    } else {
      NNCacheLock nneval = GetCachedNNEval(edge.node());
      if (nneval) v = -nneval->q;
    }
    if (v) {
      oss << std::setw(7) << std::setprecision(4) << *v;
    } else {
      oss << " -.----";
    }
    oss << ") ";

    if (edge.IsTerminal()) oss << "(T) ";
    infos.emplace_back(oss.str());
  }
  return infos;
}

void Search::SendMovesStats() const REQUIRES(counters_mutex_) {
  const bool is_black_to_move = played_history_.IsBlackToMove();
  auto move_stats = GetVerboseStats(root_node_, is_black_to_move);

  if (params_.GetVerboseStats()) {
    std::vector<ThinkingInfo> infos;
    std::transform(move_stats.begin(), move_stats.end(),
                   std::back_inserter(infos), [](const std::string& line) {
                     ThinkingInfo info;
                     info.comment = line;
                     return info;
                   });
    uci_responder_->OutputThinkingInfo(&infos);
  } else {
    LOGFILE << "=== Move stats:";
    for (const auto& line : move_stats) LOGFILE << line;
  }
  if (final_bestmove_.HasNode()) {
    LOGFILE
        << "--- Opponent moves after: "
        << final_bestmove_.GetMove(played_history_.IsBlackToMove()).as_string();
    for (const auto& line :
         GetVerboseStats(final_bestmove_.node(), !is_black_to_move)) {
      LOGFILE << line;
    }
  }
}

NNCacheLock Search::GetCachedNNEval(Node* node) const {
  if (!node) return {};

  std::vector<Move> moves;
  for (; node != root_node_; node = node->GetParent()) {
    moves.push_back(node->GetOwnEdge()->GetMove());
  }
  PositionHistory history(played_history_);
  for (auto iter = moves.rbegin(), end = moves.rend(); iter != end; ++iter) {
    history.Append(*iter);
  }
  const auto hash = history.HashLast(params_.GetCacheHistoryLength() + 1);
  NNCacheLock nneval(cache_, hash);
  return nneval;
}

void Search::MaybeTriggerStop(const IterationStats& stats,
                              StoppersHints* hints) {
  hints->Reset();
  SharedMutex::Lock nodes_lock(nodes_mutex_);
  Mutex::Lock lock(counters_mutex_);
  // Already responded bestmove, nothing to do here.
  if (bestmove_is_sent_) return;
  // Don't stop when the root node is not yet expanded.
  if (total_playouts_ == 0) return;

  if (!stop_.load(std::memory_order_acquire) || !ok_to_respond_bestmove_) {
    if (stopper_->ShouldStop(stats, hints)) FireStopInternal();
  }

  // If we are the first to see that stop is needed.
  if (stop_.load(std::memory_order_acquire) && ok_to_respond_bestmove_ &&
      !bestmove_is_sent_) {
    SendUciInfo();
    EnsureBestMoveKnown();
    SendMovesStats();
    BestMoveInfo info(
        final_bestmove_.GetMove(played_history_.IsBlackToMove()),
        final_pondermove_.GetMove(!played_history_.IsBlackToMove()));
    uci_responder_->OutputBestMove(&info);
    stopper_->OnSearchDone(stats);
    bestmove_is_sent_ = true;
    current_best_edge_ = EdgeAndNode();
  }

  // Use a 0 visit cancel score update to clear out any cached best edge, as
  // at the next iteration remaining playouts may be different.
  // TODO(crem) Is it really needed?
  root_node_->CancelScoreUpdate(0);
}

// Return the evaluation of the actual best child, regardless of temperature
// settings. This differs from GetBestMove, which does obey any temperature
// settings. So, somethimes, they may return results of different moves.
std::pair<float, float> Search::GetBestEval() const {
  SharedMutex::SharedLock lock(nodes_mutex_);
  Mutex::Lock counters_lock(counters_mutex_);
  float parent_q = -root_node_->GetQ();
  float parent_d = root_node_->GetD();
  if (!root_node_->HasChildren()) return {parent_q, parent_d};
  EdgeAndNode best_edge = GetBestChildNoTemperature(root_node_);
  return {best_edge.GetQ(parent_q), best_edge.GetD()};
}

std::pair<Move, Move> Search::GetBestMove() {
  SharedMutex::Lock lock(nodes_mutex_);
  Mutex::Lock counters_lock(counters_mutex_);
  EnsureBestMoveKnown();
  return {final_bestmove_.GetMove(played_history_.IsBlackToMove()),
          final_pondermove_.GetMove(!played_history_.IsBlackToMove())};
}

std::int64_t Search::GetTotalPlayouts() const {
  SharedMutex::SharedLock lock(nodes_mutex_);
  return total_playouts_;
}

bool Search::PopulateRootMoveLimit(MoveList* root_moves) const {
  // Search moves overrides tablebase.
  if (!searchmoves_.empty()) {
    *root_moves = searchmoves_;
    return false;
  }
  auto board = played_history_.Last().GetBoard();
  if (!syzygy_tb_ || !board.castlings().no_legal_castle() ||
      (board.ours() | board.theirs()).count() > syzygy_tb_->max_cardinality()) {
    return false;
  }
  return syzygy_tb_->root_probe(
             played_history_.Last(),
             params_.GetSyzygyFastPlay() ||
                 played_history_.DidRepeatSinceLastZeroingMove(),
             root_moves) ||
         syzygy_tb_->root_probe_wdl(played_history_.Last(), root_moves);
}

void Search::ResetBestMove() {
  SharedMutex::Lock nodes_lock(nodes_mutex_);
  Mutex::Lock lock(counters_mutex_);
  bool old_sent = bestmove_is_sent_;
  bestmove_is_sent_ = false;
  EnsureBestMoveKnown();
  bestmove_is_sent_ = old_sent;
}

// Computes the best move, maybe with temperature (according to the settings).
void Search::EnsureBestMoveKnown() REQUIRES(nodes_mutex_)
    REQUIRES(counters_mutex_) {
  if (bestmove_is_sent_) return;
  if (!root_node_->HasChildren()) return;

  float temperature = params_.GetTemperature();
  const int cutoff_move = params_.GetTemperatureCutoffMove();
  const int moves = played_history_.Last().GetGamePly() / 2;
  if (cutoff_move && (moves + 1) >= cutoff_move) {
    temperature = params_.GetTemperatureEndgame();
  } else if (temperature && params_.GetTempDecayMoves()) {
    if (moves >= params_.GetTempDecayMoves()) {
      temperature = 0.0;
    } else {
      temperature *= static_cast<float>(params_.GetTempDecayMoves() - moves) /
                     params_.GetTempDecayMoves();
    }
  }

  final_bestmove_ = temperature
                        ? GetBestChildWithTemperature(root_node_, temperature)
                        : GetBestChildNoTemperature(root_node_);

  if (final_bestmove_.HasNode() && final_bestmove_.node()->HasChildren()) {
    final_pondermove_ = GetBestChildNoTemperature(final_bestmove_.node());
  }
}

// Returns @count children with most visits.
std::vector<EdgeAndNode> Search::GetBestChildrenNoTemperature(Node* parent,
                                                              int count) const {
  MoveList root_limit;
  if (parent == root_node_) {
    PopulateRootMoveLimit(&root_limit);
  }
  // Best child is selected using the following criteria:
  // * Is terminal win, e.g., checkmate.
  // * Largest number of playouts.
  // * If two nodes have equal number:
  //   * If that number is 0, the one with larger prior wins.
  //   * If that number is larger than 0, the one with larger eval wins.
  using El = std::tuple<bool, uint64_t, float, float, EdgeAndNode>;
  std::vector<El> edges;
  for (auto edge : parent->Edges()) {
    if (parent == root_node_ && !root_limit.empty() &&
        std::find(root_limit.begin(), root_limit.end(), edge.GetMove()) ==
            root_limit.end()) {
      continue;
    }
    const auto Q = edge.GetQ(0.0f);
    edges.emplace_back(edge.IsTerminal() && Q == 1.0f, edge.GetN(), Q,
                       edge.GetP(), edge);
  }
  const auto middle = (static_cast<int>(edges.size()) > count)
                          ? edges.begin() + count
                          : edges.end();
  std::partial_sort(edges.begin(), middle, edges.end(), std::greater<El>());

  std::vector<EdgeAndNode> res;
  std::transform(edges.begin(), middle, std::back_inserter(res),
                 [](const El& x) { return std::get<4>(x); });
  return res;
}

// Returns a child with most visits.
EdgeAndNode Search::GetBestChildNoTemperature(Node* parent) const {
  auto res = GetBestChildrenNoTemperature(parent, 1);
  return res.empty() ? EdgeAndNode() : res.front();
}

// Returns a child chosen according to weighted-by-temperature visit count.
EdgeAndNode Search::GetBestChildWithTemperature(Node* parent,
                                                float temperature) const {
  MoveList root_limit;
  if (parent == root_node_) {
    PopulateRootMoveLimit(&root_limit);
  }

  std::vector<float> cumulative_sums;
  float sum = 0.0;
  float max_n = 0.0;
  const float offset = params_.GetTemperatureVisitOffset();
  float max_eval = -1.0f;
  const float fpu = GetFpu(params_, parent, parent == root_node_);

  for (auto edge : parent->Edges()) {
    if (parent == root_node_ && !root_limit.empty() &&
        std::find(root_limit.begin(), root_limit.end(), edge.GetMove()) ==
            root_limit.end()) {
      continue;
    }
    if (edge.GetN() + offset > max_n) {
      max_n = edge.GetN() + offset;
      max_eval = edge.GetQ(fpu);
    }
  }

  // No move had enough visits for temperature, so use default child criteria
  if (max_n <= 0.0f) return GetBestChildNoTemperature(parent);

  // TODO(crem) Simplify this code when samplers.h is merged.
  const float min_eval =
      max_eval - params_.GetTemperatureWinpctCutoff() / 50.0f;
  for (auto edge : parent->Edges()) {
    if (parent == root_node_ && !root_limit.empty() &&
        std::find(root_limit.begin(), root_limit.end(), edge.GetMove()) ==
            root_limit.end()) {
      continue;
    }
    if (edge.GetQ(fpu) < min_eval) continue;
    sum += std::pow(
        std::max(0.0f, (static_cast<float>(edge.GetN()) + offset) / max_n),
        1 / temperature);
    cumulative_sums.push_back(sum);
  }
  assert(sum);

  const float toss = Random::Get().GetFloat(cumulative_sums.back());
  int idx =
      std::lower_bound(cumulative_sums.begin(), cumulative_sums.end(), toss) -
      cumulative_sums.begin();

  for (auto edge : parent->Edges()) {
    if (parent == root_node_ && !root_limit.empty() &&
        std::find(root_limit.begin(), root_limit.end(), edge.GetMove()) ==
            root_limit.end()) {
      continue;
    }
    if (edge.GetQ(fpu) < min_eval) continue;
    if (idx-- == 0) return edge;
  }
  assert(false);
  return {};
}

void Search::StartThreads(size_t how_many) {
  Mutex::Lock lock(threads_mutex_);
  // First thread is a watchdog thread.
  if (threads_.size() == 0) {
    threads_.emplace_back([this]() { WatchdogThread(); });
  }
  // Start working threads.
  while (threads_.size() <= how_many) {
    threads_.emplace_back([this]() {
      SearchWorker worker(this, params_);
      worker.RunBlocking();
    });
  }
  LOGFILE << "Search started. "
          << std::chrono::duration_cast<std::chrono::milliseconds>(
                 std::chrono::steady_clock::now() - start_time_)
                 .count()
          << "ms already passed.";
}

void Search::RunBlocking(size_t threads) {
  StartThreads(threads);
  Wait();
}

bool Search::IsSearchActive() const {
  return !stop_.load(std::memory_order_acquire);
}

void Search::PopulateCommonIterationStats(IterationStats* stats) {
  stats->time_since_movestart = GetTimeSinceStart();

  SharedMutex::SharedLock nodes_lock(nodes_mutex_);
  stats->total_nodes = total_playouts_ + initial_visits_;
  stats->nodes_since_movestart = total_playouts_;
  stats->average_depth = cum_depth_ / (total_playouts_ ? total_playouts_ : 1);
  stats->edge_n.clear();
  for (const auto& edge : root_node_->Edges()) {
    stats->edge_n.push_back(edge.GetN());
  }
}

void Search::WatchdogThread() {
  LOGFILE << "Start a watchdog thread.";
  StoppersHints hints;
  IterationStats stats;
  while (true) {
    hints.Reset();
    PopulateCommonIterationStats(&stats);
    MaybeTriggerStop(stats, &hints);
    MaybeOutputInfo();

    using namespace std::chrono_literals;
    constexpr auto kMaxWaitTimeMs = 100;
    constexpr auto kMinWaitTimeMs = 1;

    Mutex::Lock lock(counters_mutex_);
    // Only exit when bestmove is responded. It may happen that search threads
    // already all exited, and we need at least one thread that can do that.
    if (bestmove_is_sent_) break;

    auto remaining_time = hints.GetEstimatedRemainingTimeMs();
    if (remaining_time > kMaxWaitTimeMs) remaining_time = kMaxWaitTimeMs;
    if (remaining_time < kMinWaitTimeMs) remaining_time = kMinWaitTimeMs;
    // There is no real need to have max wait time, and sometimes it's fine
    // to wait without timeout at all (e.g. in `go nodes` mode), but we
    // still limit wait time for exotic cases like when pc goes to sleep
    // mode during thinking.
    // Minimum wait time is there to prevent busy wait and other threads
    // starvation.
    watchdog_cv_.wait_for(
        lock.get_raw(), std::chrono::milliseconds(remaining_time),
        [this]() { return stop_.load(std::memory_order_acquire); });
  }
  LOGFILE << "End a watchdog thread.";
}

void Search::FireStopInternal() {
  stop_.store(true, std::memory_order_release);
  watchdog_cv_.notify_all();
}

void Search::Stop() {
  Mutex::Lock lock(counters_mutex_);
  ok_to_respond_bestmove_ = true;
  FireStopInternal();
  LOGFILE << "Stopping search due to `stop` uci command.";
}

void Search::Abort() {
  Mutex::Lock lock(counters_mutex_);
  if (!stop_.load(std::memory_order_acquire) ||
      (!bestmove_is_sent_ && !ok_to_respond_bestmove_)) {
    bestmove_is_sent_ = true;
    FireStopInternal();
  }
  LOGFILE << "Aborting search, if it is still active.";
}

void Search::Wait() {
  Mutex::Lock lock(threads_mutex_);
  while (!threads_.empty()) {
    threads_.back().join();
    threads_.pop_back();
  }
}

Search::~Search() {
  Abort();
  Wait();
  LOGFILE << "Search destroyed.";
}

//////////////////////////////////////////////////////////////////////////////
// SearchWorker
//////////////////////////////////////////////////////////////////////////////

void SearchWorker::ExecuteOneIteration() {
  // 1. Initialize internal structures.
  InitializeIteration(search_->network_->NewComputation());

  // 2. Gather minibatch.
  GatherMinibatch();

  // 3. Prefetch into cache.
  MaybePrefetchIntoCache();

  // 4. Run NN computation.
  RunNNComputation();

  // 5. Retrieve NN computations (and terminal values) into nodes.
  FetchMinibatchResults();

  // 6. Propagate the new nodes' information to all their parents in the tree.
  DoBackupUpdate();

  // 7. Update the Search's status and progress information.
  UpdateCounters();
}

// 1. Initialize internal structures.
// ~~~~~~~~~~~~~~~~~~~~~~~~~~~~~~~~~~
void SearchWorker::InitializeIteration(
    std::unique_ptr<NetworkComputation> computation) {
  computation_ = std::make_unique<CachingComputation>(std::move(computation),
                                                      search_->cache_);
  minibatch_.clear();

  if (!root_move_filter_populated_) {
    root_move_filter_populated_ = true;
    if (search_->PopulateRootMoveLimit(&root_move_filter_)) {
      search_->tb_hits_.fetch_add(1, std::memory_order_acq_rel);
    }
  }
}

// 2. Gather minibatch.
// ~~~~~~~~~~~~~~~~~~~~
void SearchWorker::GatherMinibatch() {
  // Total number of nodes to process.
  int minibatch_size = 0;
  int collision_events_left = params_.GetMaxCollisionEvents();
  int collisions_left = params_.GetMaxCollisionVisitsId();

  // Number of nodes processed out of order.
  number_out_of_order_ = 0;

  // Gather nodes to process in the current batch.
  // If we had too many (kMiniBatchSize) nodes out of order, also interrupt the
  // iteration so that search can exit.
  while (minibatch_size < params_.GetMiniBatchSize() &&
         number_out_of_order_ < params_.GetMiniBatchSize()) {
    // If there's something to process without touching slow neural net, do it.
    if (minibatch_size > 0 && computation_->GetCacheMisses() == 0) return;
    // Pick next node to extend.
    minibatch_.emplace_back(PickNodeToExtend(collisions_left));
    auto& picked_node = minibatch_.back();
    auto* node = picked_node.node;

    // There was a collision. If limit has been reached, return, otherwise
    // just start search of another node.
    if (picked_node.IsCollision()) {
      if (--collision_events_left <= 0) return;
      if ((collisions_left -= picked_node.multivisit) <= 0) return;
      if (search_->stop_.load(std::memory_order_acquire)) return;
      continue;
    }
    ++minibatch_size;

    // If node is already known as terminal (win/loss/draw according to rules
    // of the game), it means that we already visited this node before.
    if (picked_node.IsExtendable()) {
      // Node was never visited, extend it.
      ExtendNode(node);

      // Only send non-terminal nodes to a neural network.
      if (!node->IsTerminal()) {
        picked_node.nn_queried = true;
        picked_node.is_cache_hit = AddNodeToComputation(node, true);
      }
    }

    // If out of order eval is enabled and the node to compute we added last
    // doesn't require NN eval (i.e. it's a cache hit or terminal node), do
    // out of order eval for it.
    if (params_.GetOutOfOrderEval() && picked_node.CanEvalOutOfOrder()) {
      // Perform out of order eval for the last entry in minibatch_.
      FetchSingleNodeResult(&picked_node, computation_->GetBatchSize() - 1);
      {
        // Nodes mutex for doing node updates.
        SharedMutex::Lock lock(search_->nodes_mutex_);
        DoBackupUpdateSingleNode(picked_node);
      }

      // Remove last entry in minibatch_, as it has just been
      // processed.
      // If NN eval was already processed out of order, remove it.
      if (picked_node.nn_queried) computation_->PopCacheHit();
      minibatch_.pop_back();
      --minibatch_size;
      ++number_out_of_order_;
    }
    // Check for stop at the end so we have at least one node.
    if (search_->stop_.load(std::memory_order_acquire)) return;
  }
}

namespace {
void IncrementNInFlight(Node* node, Node* root, int amount) {
  if (amount == 0) return;
  while (true) {
    node->IncrementNInFlight(amount);
    if (node == root) break;
    node = node->GetParent();
  }
}
}  // namespace

// Returns node and whether there's been a search collision on the node.
SearchWorker::NodeToProcess SearchWorker::PickNodeToExtend(
    int collision_limit) {
  // Starting from search_->root_node_, generate a playout, choosing a
  // node at each level according to the MCTS formula. n_in_flight_ is
  // incremented for each node in the playout (via TryStartScoreUpdate()).

  Node* node = search_->root_node_;
  Node::Iterator best_edge;
  Node::Iterator second_best_edge;

  // Precache a newly constructed node to avoid memory allocations being
  // performed while the mutex is held.
  if (!precached_node_) {
    precached_node_ = std::make_unique<Node>(nullptr, 0);
  }

  SharedMutex::Lock lock(search_->nodes_mutex_);

  // Fetch the current best root node visits for possible smart pruning.
  const int64_t best_node_n = search_->current_best_edge_.GetN();

  // True on first iteration, false as we dive deeper.
  bool is_root_node = true;
  uint16_t depth = 0;
  bool node_already_updated = true;

  while (true) {
    // First, terminate if we find collisions or leaf nodes.
    // Set 'node' to point to the node that was picked on previous iteration,
    // possibly spawning it.
    // TODO(crem) This statement has to be in the end of the loop rather than
    //            in the beginning (and there would be no need for "if
    //            (!is_root_node)"), but that would mean extra mutex lock.
    //            Will revisit that after rethinking locking strategy.
    if (!node_already_updated) {
      node = best_edge.GetOrSpawnNode(/* parent */ node, &precached_node_);
    }
    best_edge.Reset();
    depth++;
    // n_in_flight_ is incremented. If the method returns false, then there is
    // a search collision, and this node is already being expanded.
    if (!node->TryStartScoreUpdate()) {
      if (!is_root_node) {
        IncrementNInFlight(node->GetParent(), search_->root_node_,
                           collision_limit - 1);
      }
      return NodeToProcess::Collision(node, depth, collision_limit);
    }
    // Either terminal or unexamined leaf node -- the end of this playout.
    if (node->IsTerminal() || !node->HasChildren()) {
      return NodeToProcess::Visit(node, depth);
    }
    Node* possible_shortcut_child = node->GetCachedBestChild();
    if (possible_shortcut_child) {
      // Add two here to reverse the conservatism that goes into calculating the
      // remaining cache visits.
      collision_limit =
          std::min(collision_limit, node->GetRemainingCacheVisits() + 2);
      is_root_node = false;
      node = possible_shortcut_child;
      node_already_updated = true;
      continue;
    }
    node_already_updated = false;

    // If we fall through, then n_in_flight_ has been incremented but this
    // playout remains incomplete; we must go deeper.
    const float cpuct = ComputeCpuct(params_, node->GetN());
    const float puct_mult =
        cpuct * std::sqrt(std::max(node->GetChildrenVisits(), 1u));
    float best = std::numeric_limits<float>::lowest();
    float second_best = std::numeric_limits<float>::lowest();
    const float fpu = GetFpu(params_, node, is_root_node);
    for (auto child : node->Edges()) {
      if (is_root_node) {
        // If there's no chance to catch up to the current best node with
        // remaining playouts, don't consider it.
        // best_move_node_ could have changed since best_node_n was retrieved.
        // To ensure we have at least one node to expand, always include
        // current best node.
        if (child != search_->current_best_edge_ &&
            latest_time_manager_hints_.GetEstimatedRemainingPlayouts() <
                best_node_n - child.GetN()) {
          continue;
        }
        // If root move filter exists, make sure move is in the list.
        if (!root_move_filter_.empty() &&
            std::find(root_move_filter_.begin(), root_move_filter_.end(),
                      child.GetMove()) == root_move_filter_.end()) {
          continue;
        }
      }
      const float Q = child.GetQ(fpu, params_.GetLogitQ());
      const float score = child.GetU(puct_mult) + Q;
      if (score > best) {
        second_best = best;
        second_best_edge = best_edge;
        best = score;
        best_edge = child;
      } else if (score > second_best) {
        second_best = score;
        second_best_edge = child;
      }
    }

    if (second_best_edge) {
      int estimated_visits_to_change_best = best_edge.GetVisitsToReachU(
          second_best, puct_mult, fpu, params_.GetLogitQ());
      // Only cache for n-2 steps as the estimate created by GetVisitsToReachU
      // has potential rounding errors and some conservative logic that can push
      // it up to 2 away from the real value.
      node->UpdateBestChild(best_edge,
                            std::max(0, estimated_visits_to_change_best - 2));
      collision_limit =
          std::min(collision_limit, estimated_visits_to_change_best);
      assert(collision_limit >= 1);
      second_best_edge.Reset();
    }

    is_root_node = false;
  }
}

void SearchWorker::ExtendNode(Node* node) {
  // Initialize position sequence with pre-move position.
  history_.Trim(search_->played_history_.GetLength());
  std::vector<Move> to_add;
  // Could instead reserve one more than the difference between history_.size()
  // and history_.capacity().
  to_add.reserve(60);
  Node* cur = node;
  while (cur != search_->root_node_) {
    Node* prev = cur->GetParent();
    to_add.push_back(prev->GetEdgeToNode(cur)->GetMove());
    cur = prev;
  }
  for (int i = to_add.size() - 1; i >= 0; i--) {
    history_.Append(to_add[i]);
  }

  // We don't need the mutex because other threads will see that N=0 and
  // N-in-flight=1 and will not touch this node.
  const auto& board = history_.Last().GetBoard();
  auto legal_moves = board.GenerateLegalMoves();

  // Check whether it's a draw/lose by position. Importantly, we must check
  // these before doing the by-rule checks below.
  if (legal_moves.empty()) {
    // Could be a checkmate or a stalemate
    if (board.IsUnderCheck()) {
      node->MakeTerminal(GameResult::WHITE_WON);
    } else {
      node->MakeTerminal(GameResult::DRAW);
    }
    return;
  }

  // We can shortcircuit these draws-by-rule only if they aren't root;
  // if they are root, then thinking about them is the point.
  if (node != search_->root_node_) {
    if (!board.HasMatingMaterial()) {
      node->MakeTerminal(GameResult::DRAW);
      return;
    }

    if (history_.Last().GetNoCaptureNoPawnPly() >= 100) {
      node->MakeTerminal(GameResult::DRAW);
      return;
    }

    if (history_.Last().GetRepetitions() >= 2) {
      node->MakeTerminal(GameResult::DRAW);
      return;
    }

    // Neither by-position or by-rule termination, but maybe it's a TB position.
    if (search_->syzygy_tb_ && board.castlings().no_legal_castle() &&
        history_.Last().GetNoCaptureNoPawnPly() == 0 &&
        (board.ours() | board.theirs()).count() <=
            search_->syzygy_tb_->max_cardinality()) {
      ProbeState state;
      const WDLScore wdl =
          search_->syzygy_tb_->probe_wdl(history_.Last(), &state);
      // Only fail state means the WDL is wrong, probe_wdl may produce correct
      // result with a stat other than OK.
      if (state != FAIL) {
        // If the colors seem backwards, check the checkmate check above.
        if (wdl == WDL_WIN) {
          node->MakeTerminal(GameResult::BLACK_WON);
        } else if (wdl == WDL_LOSS) {
          node->MakeTerminal(GameResult::WHITE_WON);
        } else {  // Cursed wins and blessed losses count as draws.
          node->MakeTerminal(GameResult::DRAW);
        }
        search_->tb_hits_.fetch_add(1, std::memory_order_acq_rel);
        return;
      }
    }
  }

  // Add legal moves as edges of this node.
  node->CreateEdges(legal_moves);
}

// Returns whether node was already in cache.
bool SearchWorker::AddNodeToComputation(Node* node, bool add_if_cached) {
  const auto hash = history_.HashLast(params_.GetCacheHistoryLength() + 1);
  // If already in cache, no need to do anything.
  if (add_if_cached) {
    if (computation_->AddInputByHash(hash)) return true;
  } else {
    if (search_->cache_->ContainsKey(hash)) return true;
  }
  auto planes = EncodePositionForNN(history_, 8, params_.GetHistoryFill());

  std::vector<uint16_t> moves;

  if (node && node->HasChildren()) {
    // Legal moves are known, use them.
    moves.reserve(node->GetNumEdges());
    for (const auto& edge : node->Edges()) {
      moves.emplace_back(edge.GetMove().as_nn_index());
    }
  } else {
    // Cache pseudolegal moves. A bit of a waste, but faster.
    const auto& pseudolegal_moves =
        history_.Last().GetBoard().GeneratePseudolegalMoves();
    moves.reserve(pseudolegal_moves.size());
    for (auto iter = pseudolegal_moves.begin(), end = pseudolegal_moves.end();
         iter != end; ++iter) {
      moves.emplace_back(iter->as_nn_index());
    }
  }

  computation_->AddInput(hash, std::move(planes), std::move(moves));
  return false;
}

// 3. Prefetch into cache.
// ~~~~~~~~~~~~~~~~~~~~~~~
void SearchWorker::MaybePrefetchIntoCache() {
  // TODO(mooskagh) Remove prefetch into cache if node collisions work well.
  // If there are requests to NN, but the batch is not full, try to prefetch
  // nodes which are likely useful in future.
  if (search_->stop_.load(std::memory_order_acquire)) return;
  if (computation_->GetCacheMisses() > 0 &&
      computation_->GetCacheMisses() < params_.GetMaxPrefetchBatch()) {
    history_.Trim(search_->played_history_.GetLength());
    SharedMutex::SharedLock lock(search_->nodes_mutex_);
    PrefetchIntoCache(search_->root_node_, params_.GetMaxPrefetchBatch() -
                                               computation_->GetCacheMisses());
  }
}

// Prefetches up to @budget nodes into cache. Returns number of nodes
// prefetched.
int SearchWorker::PrefetchIntoCache(Node* node, int budget) {
  if (budget <= 0) return 0;

  // We are in a leaf, which is not yet being processed.
  if (!node || node->GetNStarted() == 0) {
    if (AddNodeToComputation(node, false)) {
      // Make it return 0 to make it not use the slot, so that the function
      // tries hard to find something to cache even among unpopular moves.
      // In practice that slows things down a lot though, as it's not always
      // easy to find what to cache.
      return 1;
    }
    return 1;
  }

  assert(node);
  // n = 0 and n_in_flight_ > 0, that means the node is being extended.
  if (node->GetN() == 0) return 0;
  // The node is terminal; don't prefetch it.
  if (node->IsTerminal()) return 0;

  // Populate all subnodes and their scores.
  typedef std::pair<float, EdgeAndNode> ScoredEdge;
  std::vector<ScoredEdge> scores;
  const float cpuct = ComputeCpuct(params_, node->GetN());
  const float puct_mult =
      cpuct * std::sqrt(std::max(node->GetChildrenVisits(), 1u));
  const float fpu = GetFpu(params_, node, node == search_->root_node_);
  for (auto edge : node->Edges()) {
    if (edge.GetP() == 0.0f) continue;
    // Flip the sign of a score to be able to easily sort.
    scores.emplace_back(-edge.GetU(puct_mult) - edge.GetQ(fpu), edge);
  }

  size_t first_unsorted_index = 0;
  int total_budget_spent = 0;
  int budget_to_spend = budget;  // Initialize for the case where there's only
                                 // one child.
  for (size_t i = 0; i < scores.size(); ++i) {
    if (search_->stop_.load(std::memory_order_acquire)) break;
    if (budget <= 0) break;

    // Sort next chunk of a vector. 3 at a time. Most of the time it's fine.
    if (first_unsorted_index != scores.size() &&
        i + 2 >= first_unsorted_index) {
      const int new_unsorted_index =
          std::min(scores.size(), budget < 2 ? first_unsorted_index + 2
                                             : first_unsorted_index + 3);
      std::partial_sort(scores.begin() + first_unsorted_index,
                        scores.begin() + new_unsorted_index, scores.end(),
                        [](const ScoredEdge& a, const ScoredEdge& b) {
                          return a.first < b.first;
                        });
      first_unsorted_index = new_unsorted_index;
    }

    auto edge = scores[i].second;
    // Last node gets the same budget as prev-to-last node.
    if (i != scores.size() - 1) {
      // Sign of the score was flipped for sorting, so flip it back.
      const float next_score = -scores[i + 1].first;
      const float q = edge.GetQ(-fpu);
      if (next_score > q) {
        budget_to_spend =
            std::min(budget, int(edge.GetP() * puct_mult / (next_score - q) -
                                 edge.GetNStarted()) +
                                 1);
      } else {
        budget_to_spend = budget;
      }
    }
    history_.Append(edge.GetMove());
    const int budget_spent = PrefetchIntoCache(edge.node(), budget_to_spend);
    history_.Pop();
    budget -= budget_spent;
    total_budget_spent += budget_spent;
  }
  return total_budget_spent;
}

// 4. Run NN computation.
// ~~~~~~~~~~~~~~~~~~~~~~
void SearchWorker::RunNNComputation() { computation_->ComputeBlocking(); }

// 5. Retrieve NN computations (and terminal values) into nodes.
// ~~~~~~~~~~~~~~~~~~~~~~~~~~~~~~~~~~~~~~~~~~~~~~~~~~~~~~~~~~~~~
void SearchWorker::FetchMinibatchResults() {
  // Populate NN/cached results, or terminal results, into nodes.
  int idx_in_computation = 0;
  for (auto& node_to_process : minibatch_) {
    FetchSingleNodeResult(&node_to_process, idx_in_computation);
    if (node_to_process.nn_queried) ++idx_in_computation;
  }
}

void SearchWorker::FetchSingleNodeResult(NodeToProcess* node_to_process,
                                         int idx_in_computation) {
  Node* node = node_to_process->node;
  if (!node_to_process->nn_queried) {
    // Terminal nodes don't involve the neural NetworkComputation, nor do
    // they require any further processing after value retrieval.
    node_to_process->v = node->GetQ();
    node_to_process->d = node->GetD();
    return;
  }
  // For NN results, we need to populate policy as well as value.
  // First the value...
  node_to_process->v = -computation_->GetQVal(idx_in_computation);
  node_to_process->d = computation_->GetDVal(idx_in_computation);
  // ...and secondly, the policy data.
  // Calculate maximum first.
  float max_p = -std::numeric_limits<float>::infinity();
  for (auto edge : node->Edges()) {
    max_p =
        std::max(max_p, computation_->GetPVal(idx_in_computation,
                                              edge.GetMove().as_nn_index()));
  }
  float total = 0.0;
  for (auto edge : node->Edges()) {
    float p =
        computation_->GetPVal(idx_in_computation, edge.GetMove().as_nn_index());
    // Perform softmax and take into account policy softmax temperature T.
    // Note that we want to calculate (exp(p-max_p))^(1/T) = exp((p-max_p)/T).
    p = FastExp((p - max_p) / params_.GetPolicySoftmaxTemp());

    // Note that p now lies in [0, 1], so it is safe to store it in compressed
    // format. Normalization happens later.
    edge.edge()->SetP(p);
    // Edge::SetP does some rounding, so only add to the total after rounding.
    total += edge.edge()->GetP();
  }
  // Normalize P values to add up to 1.0.
  if (total > 0.0f) {
    const float scale = 1.0f / total;
    for (auto edge : node->Edges()) edge.edge()->SetP(edge.GetP() * scale);
  }
  // Add Dirichlet noise if enabled and at root.
  if (params_.GetNoiseEpsilon() && node == search_->root_node_) {
    ApplyDirichletNoise(node, params_.GetNoiseEpsilon(),
                        params_.GetNoiseAlpha());
  }
}

// 6. Propagate the new nodes' information to all their parents in the tree.
// ~~~~~~~~~~~~~~
void SearchWorker::DoBackupUpdate() {
  // Nodes mutex for doing node updates.
  SharedMutex::Lock lock(search_->nodes_mutex_);

  for (const NodeToProcess& node_to_process : minibatch_) {
    DoBackupUpdateSingleNode(node_to_process);
  }
}

void SearchWorker::DoBackupUpdateSingleNode(
    const NodeToProcess& node_to_process) REQUIRES(search_->nodes_mutex_) {
  Node* node = node_to_process.node;
  if (node_to_process.IsCollision()) {
    // If it was a collision, just undo counters.
    for (node = node->GetParent(); node != search_->root_node_->GetParent();
         node = node->GetParent()) {
      node->CancelScoreUpdate(node_to_process.multivisit);
    }
    return;
  }

  // For the first visit to a terminal, maybe convert ancestors to terminal too.
  auto can_convert =
      params_.GetStickyEndgames() && node->IsTerminal() && !node->GetN();

  // Backup V value up to a root. After 1 visit, V = Q.
  float v = node_to_process.v;
  float d = node_to_process.d;
  int depth = 0;
  for (Node *n = node, *p; n != search_->root_node_->GetParent(); n = p) {
    p = n->GetParent();

    // Current node might have become terminal from some other descendant, so
    // backup the rest of the way with more accurate values.
    if (n->IsTerminal()) {
      v = n->GetQ();
      d = n->GetD();
    }
    n->FinalizeScoreUpdate(v / (1.0f + params_.GetShortSightedness() * depth),
                           d, node_to_process.multivisit);

    // Nothing left to do without ancestors to update.
    if (!p) break;

    // Convert parents to terminals except the root or those already converted.
    can_convert = can_convert && p != search_->root_node_ && !p->IsTerminal();

    // A non-winning terminal move needs all other moves to have the same value.
    if (can_convert && v != 1.0f) {
      for (const auto& edge : p->Edges()) {
        can_convert = can_convert && edge.IsTerminal() && edge.GetQ(0.0f) == v;
      }
    }

    // Convert the parent to a terminal loss if at least one move is winning or
    // to a terminal win or draw if all moves are loss or draw respectively.
    if (can_convert) {
      p->MakeTerminal(v == 1.0f ? GameResult::BLACK_WON
                                : v == -1.0f ? GameResult::WHITE_WON
                                             : GameResult::DRAW);
    }

    // Q will be flipped for opponent.
    v = -v;
    depth++;

    // Update the stats.
    // Best move.
    if (p == search_->root_node_ &&
        search_->current_best_edge_.GetN() <= n->GetN()) {
      search_->current_best_edge_ =
          search_->GetBestChildNoTemperature(search_->root_node_);
    }
  }
  search_->total_playouts_ += node_to_process.multivisit;
  search_->cum_depth_ += node_to_process.depth * node_to_process.multivisit;
  search_->max_depth_ = std::max(search_->max_depth_, node_to_process.depth);
}  // namespace lczero

// 7. Update the Search's status and progress information.
//~~~~~~~~~~~~~~~~~~~~
void SearchWorker::UpdateCounters() {
  search_->PopulateCommonIterationStats(&iteration_stats_);
  search_->MaybeTriggerStop(iteration_stats_, &latest_time_manager_hints_);
  search_->MaybeOutputInfo();

  // If this thread had no work, not even out of order, then sleep for some
  // milliseconds. Collisions don't count as work, so have to enumerate to find
  // out if there was anything done.
  bool work_done = number_out_of_order_ > 0;
  if (!work_done) {
    for (NodeToProcess& node_to_process : minibatch_) {
      if (!node_to_process.IsCollision()) {
        work_done = true;
        break;
      }
    }
  }
  if (!work_done) {
    std::this_thread::sleep_for(std::chrono::milliseconds(10));
  }
}

}  // namespace lczero<|MERGE_RESOLUTION|>--- conflicted
+++ resolved
@@ -128,18 +128,14 @@
     } else if (score_type == "Q") {
       uci_info.score = q * 10000;
     }
-<<<<<<< HEAD
     const auto& d = edge.GetD();
     const int w = static_cast<int>(std::round(500.0 * (1.0 + q - d)));
     const int l = static_cast<int>(std::round(500.0 * (1.0 - q - d)));
     // Using 1000-w-l instead of 1000*d for D score so that W+D+L add up to
     // 1000.0.
     uci_info.wdl = ThinkingInfo::WDL{w, 1000 - w - l, l};
-    if (params_.GetMultiPv() > 1) uci_info.multipv = multipv;
-=======
     if (max_pv > 1) uci_info.multipv = multipv;
     if (per_pv_counters) uci_info.nodes = edge.GetN();
->>>>>>> ccc0fd67
     bool flip = played_history_.IsBlackToMove();
     for (auto iter = edge; iter;
          iter = GetBestChildNoTemperature(iter.node()), flip = !flip) {
