/*
  This file is part of Leela Chess Zero.
  Copyright (C) 2018-2019 The LCZero Authors

  Leela Chess is free software: you can redistribute it and/or modify
  it under the terms of the GNU General Public License as published by
  the Free Software Foundation, either version 3 of the License, or
  (at your option) any later version.

  Leela Chess is distributed in the hope that it will be useful,
  but WITHOUT ANY WARRANTY; without even the implied warranty of
  MERCHANTABILITY or FITNESS FOR A PARTICULAR PURPOSE.  See the
  GNU General Public License for more details.

  You should have received a copy of the GNU General Public License
  along with Leela Chess.  If not, see <http://www.gnu.org/licenses/>.

  Additional permission under GNU GPL version 3 section 7

  If you modify this Program, or any covered work, by linking or
  combining it with NVIDIA Corporation's libraries from the NVIDIA CUDA
  Toolkit and the NVIDIA CUDA Deep Neural Network library (or a
  modified version of those libraries), containing parts covered by the
  terms of the respective license agreement, the licensors of this
  Program grant you additional permission to convey the resulting work.
*/

#include "mcts/search.h"

#include <algorithm>
#include <array>
#include <chrono>
#include <cmath>
#include <iomanip>
#include <iostream>
#include <iterator>
#include <sstream>
#include <thread>

#include "mcts/node.h"
#include "neural/cache.h"
#include "neural/encoder.h"
#include "utils/fastmath.h"
#include "utils/random.h"

namespace lczero {

namespace {
// Maximum delay between outputting "uci info" when nothing interesting happens.
const int kUciInfoMinimumFrequencyMs = 5000;

MoveList MakeRootMoveFilter(const MoveList& searchmoves,
                            SyzygyTablebase* syzygy_tb,
                            const PositionHistory& history, bool fast_play,
                            std::atomic<int>* tb_hits, bool* dtz_success) {
  assert(tb_hits);
  assert(dtz_success);
  // Search moves overrides tablebase.
  if (!searchmoves.empty()) return searchmoves;
  const auto& board = history.Last().GetBoard();
  MoveList root_moves;
  if (!syzygy_tb || !board.castlings().no_legal_castle() ||
      (board.ours() | board.theirs()).count() > syzygy_tb->max_cardinality()) {
    return root_moves;
  }
  if (syzygy_tb->root_probe(
          history.Last(), fast_play || history.DidRepeatSinceLastZeroingMove(),
          &root_moves)) {
    *dtz_success = true;
    tb_hits->fetch_add(1, std::memory_order_acq_rel);
  } else if (syzygy_tb->root_probe_wdl(history.Last(), &root_moves)) {
    tb_hits->fetch_add(1, std::memory_order_acq_rel);
  }
  return root_moves;
}

class MEvaluator {
 public:
  MEvaluator()
      : enabled_{false},
        m_slope_{0.0f},
        m_cap_{0.0f},
        a_constant_{0.0f},
        a_linear_{0.0f},
        a_square_{0.0f},
        q_threshold_{0.0f},
        parent_m_{0.0f} {}

  MEvaluator(const SearchParams& params, const Node* parent = nullptr)
      : enabled_{true},
        m_slope_{params.GetMovesLeftSlope()},
        m_cap_{params.GetMovesLeftMaxEffect()},
        a_constant_{params.GetMovesLeftConstantFactor()},
        a_linear_{params.GetMovesLeftScaledFactor()},
        a_square_{params.GetMovesLeftQuadraticFactor()},
        q_threshold_{params.GetMovesLeftThreshold()},
        parent_m_{parent ? parent->GetM() : 0.0f},
        parent_within_threshold_{parent ? WithinThreshold(parent, q_threshold_)
                                        : false} {}

  void SetParent(const Node* parent) {
    assert(parent);
    if (enabled_) {
      parent_m_ = parent->GetM();
      parent_within_threshold_ = WithinThreshold(parent, q_threshold_);
    }
  }

  float GetM(const EdgeAndNode& child, float q) const {
    if (!enabled_ || !parent_within_threshold_) return 0.0f;
    const float child_m = child.GetM(parent_m_);
    float m = std::clamp(m_slope_ * (child_m - parent_m_), -m_cap_, m_cap_);
    m *= FastSign(-q);
    m *= a_constant_ + a_linear_ * std::abs(q) + a_square_ * q * q;
    return m;
  }

  float GetM(Node* child, float q) const {
    if (!enabled_ || !parent_within_threshold_) return 0.0f;
    const float child_m = child->GetM();
    float m = std::clamp(m_slope_ * (child_m - parent_m_), -m_cap_, m_cap_);
    m *= FastSign(-q);
    m *= a_constant_ + a_linear_ * std::abs(q) + a_square_ * q * q;
    return m;
  }

  // The M utility to use for unvisited nodes.
  float GetDefaultM() const { return 0.0f; }

 private:
  static bool WithinThreshold(const Node* parent, float q_threshold) {
    return std::abs(parent->GetQ(0.0f)) > q_threshold;
  }

  const bool enabled_;
  const float m_slope_;
  const float m_cap_;
  const float a_constant_;
  const float a_linear_;
  const float a_square_;
  const float q_threshold_;
  float parent_m_ = 0.0f;
  bool parent_within_threshold_ = false;
};

}  // namespace

Search::Search(const NodeTree& tree, Network* network,
               std::unique_ptr<UciResponder> uci_responder,
               const MoveList& searchmoves,
               std::chrono::steady_clock::time_point start_time,
               std::unique_ptr<SearchStopper> stopper, bool infinite,
               const OptionsDict& options, NNCache* cache,
               SyzygyTablebase* syzygy_tb)
    : ok_to_respond_bestmove_(!infinite),
      stopper_(std::move(stopper)),
      root_node_(tree.GetCurrentHead()),
      cache_(cache),
      syzygy_tb_(syzygy_tb),
      played_history_(tree.GetPositionHistory()),
      network_(network),
      params_(options),
      searchmoves_(searchmoves),
      start_time_(start_time),
      initial_visits_(root_node_->GetN()),
      root_move_filter_(MakeRootMoveFilter(
          searchmoves_, syzygy_tb_, played_history_,
          params_.GetSyzygyFastPlay(), &tb_hits_, &root_is_in_dtz_)),
      uci_responder_(std::move(uci_responder)) {
  if (params_.GetMaxConcurrentSearchers() != 0) {
    pending_searchers_.store(params_.GetMaxConcurrentSearchers(),
                             std::memory_order_release);
  }
}

namespace {
void ApplyDirichletNoise(Node* node, float eps, double alpha) {
  float total = 0;
  std::vector<float> noise;

  for (int i = 0; i < node->GetNumEdges(); ++i) {
    float eta = Random::Get().GetGamma(alpha, 1.0);
    noise.emplace_back(eta);
    total += eta;
  }

  if (total < std::numeric_limits<float>::min()) return;

  int noise_idx = 0;
  for (const auto& child : node->Edges()) {
    auto* edge = child.edge();
    edge->SetP(edge->GetP() * (1 - eps) + eps * noise[noise_idx++] / total);
  }
}
}  // namespace

void Search::SendUciInfo() REQUIRES(nodes_mutex_) REQUIRES(counters_mutex_) {
  const auto max_pv = params_.GetMultiPv();
  const auto edges = GetBestChildrenNoTemperature(root_node_, max_pv, 0);
  const auto score_type = params_.GetScoreType();
  const auto per_pv_counters = params_.GetPerPvCounters();
  const auto display_cache_usage = params_.GetDisplayCacheUsage();
  const auto draw_score = GetDrawScore(false);

  std::vector<ThinkingInfo> uci_infos;

  // Info common for all multipv variants.
  ThinkingInfo common_info;
  common_info.depth = cum_depth_ / (total_playouts_ ? total_playouts_ : 1);
  common_info.seldepth = max_depth_;
  common_info.time = GetTimeSinceStart();
  if (!per_pv_counters) {
    common_info.nodes = total_playouts_ + initial_visits_;
  }
  if (display_cache_usage) {
    common_info.hashfull =
        cache_->GetSize() * 1000LL / std::max(cache_->GetCapacity(), 1);
  }
  if (nps_start_time_) {
    const auto time_since_first_batch_ms =
        std::chrono::duration_cast<std::chrono::milliseconds>(
            std::chrono::steady_clock::now() - *nps_start_time_)
            .count();
    if (time_since_first_batch_ms > 0) {
      common_info.nps = total_playouts_ * 1000 / time_since_first_batch_ms;
    }
  }
  common_info.tb_hits = tb_hits_.load(std::memory_order_acquire);

  int multipv = 0;
  const auto default_q = -root_node_->GetQ(-draw_score);
  const auto default_wl = -root_node_->GetWL();
  const auto default_d = root_node_->GetD();
  for (const auto& edge : edges) {
    ++multipv;
    uci_infos.emplace_back(common_info);
    auto& uci_info = uci_infos.back();
    const auto wl = edge.GetWL(default_wl);
    const auto d = edge.GetD(default_d);
    const int w = static_cast<int>(std::round(500.0 * (1.0 + wl - d)));
    const auto q = edge.GetQ(default_q, draw_score);
    if (edge.IsTerminal() && wl != 0.0f) {
      uci_info.mate = std::copysign(
          std::round(edge.GetM(0.0f)) / 2 + (edge.IsTbTerminal() ? 101 : 1),
          wl);
    } else if (score_type == "centipawn_with_drawscore") {
      uci_info.score = 90 * tan(1.5637541897 * q);
    } else if (score_type == "centipawn") {
      uci_info.score = 90 * tan(1.5637541897 * wl);
    } else if (score_type == "centipawn_2019") {
      uci_info.score = 295 * wl / (1 - 0.976953126 * std::pow(wl, 14));
    } else if (score_type == "centipawn_2018") {
      uci_info.score = 290.680623072 * tan(1.548090806 * wl);
    } else if (score_type == "win_percentage") {
      uci_info.score = wl * 5000 + 5000;
    } else if (score_type == "Q") {
      uci_info.score = q * 10000;
    } else if (score_type == "W-L") {
      uci_info.score = wl * 10000;
    }
    const int l = static_cast<int>(std::round(500.0 * (1.0 - wl - d)));
    // Using 1000-w-l instead of 1000*d for D score so that W+D+L add up to
    // 1000.0.
    uci_info.wdl = ThinkingInfo::WDL{w, 1000 - w - l, l};
    if (network_->GetCapabilities().has_mlh()) {
      uci_info.moves_left = static_cast<int>(
          (1.0f + edge.GetM(1.0f + root_node_->GetM())) / 2.0f);
    }
    if (max_pv > 1) uci_info.multipv = multipv;
    if (per_pv_counters) uci_info.nodes = edge.GetN();
    bool flip = played_history_.IsBlackToMove();
    int depth = 0;
    for (auto iter = edge; iter;
         iter = GetBestChildNoTemperature(iter.node(), depth), flip = !flip) {
      uci_info.pv.push_back(iter.GetMove(flip));
      if (!iter.node()) break;  // Last edge was dangling, cannot continue.
      depth += 1;
    }
  }

  if (!uci_infos.empty()) last_outputted_uci_info_ = uci_infos.front();
  if (current_best_edge_ && !edges.empty()) {
    last_outputted_info_edge_ = current_best_edge_.edge();
  }

  uci_responder_->OutputThinkingInfo(&uci_infos);
}

// Decides whether anything important changed in stats and new info should be
// shown to a user.
void Search::MaybeOutputInfo() {
  SharedMutex::Lock lock(nodes_mutex_);
  Mutex::Lock counters_lock(counters_mutex_);
  if (!bestmove_is_sent_ && current_best_edge_ &&
      (current_best_edge_.edge() != last_outputted_info_edge_ ||
       last_outputted_uci_info_.depth !=
           static_cast<int>(cum_depth_ /
                            (total_playouts_ ? total_playouts_ : 1)) ||
       last_outputted_uci_info_.seldepth != max_depth_ ||
       last_outputted_uci_info_.time + kUciInfoMinimumFrequencyMs <
           GetTimeSinceStart())) {
    SendUciInfo();
    if (params_.GetLogLiveStats()) {
      SendMovesStats();
    }
    if (stop_.load(std::memory_order_acquire) && !ok_to_respond_bestmove_) {
      std::vector<ThinkingInfo> info(1);
      info.back().comment =
          "WARNING: Search has reached limit and does not make any progress.";
      uci_responder_->OutputThinkingInfo(&info);
    }
  }
}

int64_t Search::GetTimeSinceStart() const {
  return std::chrono::duration_cast<std::chrono::milliseconds>(
             std::chrono::steady_clock::now() - start_time_)
      .count();
}

int64_t Search::GetTimeSinceFirstBatch() const REQUIRES(counters_mutex_) {
  if (!nps_start_time_) return 0;
  return std::chrono::duration_cast<std::chrono::milliseconds>(
             std::chrono::steady_clock::now() - *nps_start_time_)
      .count();
}

// Root is depth 0, i.e. even depth.
float Search::GetDrawScore(bool is_odd_depth) const {
  return (is_odd_depth ? params_.GetOpponentDrawScore()
                       : params_.GetSidetomoveDrawScore()) +
         (is_odd_depth == played_history_.IsBlackToMove()
              ? params_.GetWhiteDrawDelta()
              : params_.GetBlackDrawDelta());
}

namespace {
inline float GetFpu(const SearchParams& params, Node* node, bool is_root_node,
                    float draw_score) {
  const auto value = params.GetFpuValue(is_root_node);
  return params.GetFpuAbsolute(is_root_node)
             ? value
             : -node->GetQ(-draw_score) -
                   value * std::sqrt(node->GetVisitedPolicy());
}

// Faster version for if visited_policy is readily available already.
inline float GetFpu(const SearchParams& params, Node* node, bool is_root_node,
                    float draw_score, float visited_pol) {
  const auto value = params.GetFpuValue(is_root_node);
  return params.GetFpuAbsolute(is_root_node)
             ? value
             : -node->GetQ(-draw_score) - value * std::sqrt(visited_pol);
}

inline float ComputeCpuct(const SearchParams& params, uint32_t N,
                          bool is_root_node) {
  const float init = params.GetCpuct(is_root_node);
  const float k = params.GetCpuctFactor(is_root_node);
  const float base = params.GetCpuctBase(is_root_node);
  return init + (k ? k * FastLog((N + base) / base) : 0.0f);
}
}  // namespace

std::vector<std::string> Search::GetVerboseStats(Node* node) const {
  assert(node == root_node_ || node->GetParent() == root_node_);
  const bool is_root = (node == root_node_);
  const bool is_odd_depth = !is_root;
  const bool is_black_to_move = (played_history_.IsBlackToMove() == is_root);
  const float draw_score = GetDrawScore(is_odd_depth);
  const float fpu = GetFpu(params_, node, is_root, draw_score);
  const float cpuct = ComputeCpuct(params_, node->GetN(), is_root);
  const float U_coeff =
      cpuct * std::sqrt(std::max(node->GetChildrenVisits(), 1u));
  std::vector<EdgeAndNode> edges;
  for (const auto& edge : node->Edges()) edges.push_back(edge);

  std::sort(edges.begin(), edges.end(),
            [&fpu, &U_coeff, &draw_score](EdgeAndNode a, EdgeAndNode b) {
              return std::forward_as_tuple(
                         a.GetN(), a.GetQ(fpu, draw_score) + a.GetU(U_coeff)) <
                     std::forward_as_tuple(
                         b.GetN(), b.GetQ(fpu, draw_score) + b.GetU(U_coeff));
            });

  auto print = [](auto* oss, auto pre, auto v, auto post, auto w, int p = 0) {
    *oss << pre << std::setw(w) << std::setprecision(p) << v << post;
  };
  auto print_head = [&](auto* oss, auto label, int i, auto n, auto f, auto p) {
    *oss << std::fixed;
    print(oss, "", label, " ", 5);
    print(oss, "(", i, ") ", 4);
    *oss << std::right;
    print(oss, "N: ", n, " ", 7);
    print(oss, "(+", f, ") ", 2);
    print(oss, "(P: ", p * 100, "%) ", 5, p >= 0.99995f ? 1 : 2);
  };
  auto print_stats = [&](auto* oss, const auto* n) {
    const auto sign = n == node ? -1 : 1;
    if (n) {
      print(oss, "(WL: ", sign * n->GetWL(), ") ", 8, 5);
      print(oss, "(D: ", n->GetD(), ") ", 5, 3);
      print(oss, "(M: ", n->GetM(), ") ", 4, 1);
    } else {
      *oss << "(WL:  -.-----) (D: -.---) (M:  -.-) ";
    }
    print(oss, "(Q: ", n ? sign * n->GetQ(sign * draw_score) : fpu, ") ", 8, 5);
  };
  auto print_tail = [&](auto* oss, const auto* n) {
    const auto sign = n == node ? -1 : 1;
    std::optional<float> v;
    if (n && n->IsTerminal()) {
      v = n->GetQ(sign * draw_score);
    } else {
      NNCacheLock nneval = GetCachedNNEval(n);
      if (nneval) v = -nneval->q;
    }
    if (v) {
      print(oss, "(V: ", sign * *v, ") ", 7, 4);
    } else {
      *oss << "(V:  -.----) ";
    }

    if (n) {
      auto [lo, up] = n->GetBounds();
      if (sign == -1) {
        lo = -lo;
        up = -up;
        std::swap(lo, up);
      }
      *oss << (lo == up
                   ? "(T) "
                   : lo == GameResult::DRAW && up == GameResult::WHITE_WON
                         ? "(W) "
                         : lo == GameResult::BLACK_WON && up == GameResult::DRAW
                               ? "(L) "
                               : "");
    }
  };

  std::vector<std::string> infos;
  const auto m_evaluator = network_->GetCapabilities().has_mlh()
                               ? MEvaluator(params_, node)
                               : MEvaluator();
  for (const auto& edge : edges) {
    float Q = edge.GetQ(fpu, draw_score);
    float M = m_evaluator.GetM(edge, Q);
    std::ostringstream oss;
    oss << std::left;
    // TODO: should this be displaying transformed index?
    print_head(&oss, edge.GetMove(is_black_to_move).as_string(),
               edge.GetMove().as_nn_index(0), edge.GetN(), edge.GetNInFlight(),
               edge.GetP());
    print_stats(&oss, edge.node());
    print(&oss, "(U: ", edge.GetU(U_coeff), ") ", 6, 5);
    print(&oss, "(S: ", Q + edge.GetU(U_coeff) + M, ") ", 8, 5);
    print_tail(&oss, edge.node());
    infos.emplace_back(oss.str());
  }

  // Include stats about the node in similar format to its children above.
  std::ostringstream oss;
  print_head(&oss, "node ", node->GetNumEdges(), node->GetN(),
             node->GetNInFlight(), node->GetVisitedPolicy());
  print_stats(&oss, node);
  print_tail(&oss, node);
  infos.emplace_back(oss.str());
  return infos;
}

void Search::SendMovesStats() const REQUIRES(counters_mutex_) {
  auto move_stats = GetVerboseStats(root_node_);

  if (params_.GetVerboseStats()) {
    std::vector<ThinkingInfo> infos;
    std::transform(move_stats.begin(), move_stats.end(),
                   std::back_inserter(infos), [](const std::string& line) {
                     ThinkingInfo info;
                     info.comment = line;
                     return info;
                   });
    uci_responder_->OutputThinkingInfo(&infos);
  } else {
    LOGFILE << "=== Move stats:";
    for (const auto& line : move_stats) LOGFILE << line;
  }
  for (auto& edge : root_node_->Edges()) {
    if (!(edge.GetMove(played_history_.IsBlackToMove()) == final_bestmove_)) {
      continue;
    }
    if (edge.HasNode()) {
      LOGFILE << "--- Opponent moves after: " << final_bestmove_.as_string();
      for (const auto& line : GetVerboseStats(edge.node())) {
        LOGFILE << line;
      }
    }
  }
}

NNCacheLock Search::GetCachedNNEval(const Node* node) const {
  if (!node) return {};

  std::vector<Move> moves;
  for (; node != root_node_; node = node->GetParent()) {
    moves.push_back(node->GetOwnEdge()->GetMove());
  }
  PositionHistory history(played_history_);
  for (auto iter = moves.rbegin(), end = moves.rend(); iter != end; ++iter) {
    history.Append(*iter);
  }
  const auto hash = history.HashLast(params_.GetCacheHistoryLength() + 1);
  NNCacheLock nneval(cache_, hash);
  return nneval;
}

void Search::MaybeTriggerStop(const IterationStats& stats,
                              StoppersHints* hints) {
  hints->Reset();
  SharedMutex::Lock nodes_lock(nodes_mutex_);
  Mutex::Lock lock(counters_mutex_);
  // Already responded bestmove, nothing to do here.
  if (bestmove_is_sent_) return;
  // Don't stop when the root node is not yet expanded.
  if (total_playouts_ + initial_visits_ == 0) return;

  if (!stop_.load(std::memory_order_acquire) || !ok_to_respond_bestmove_) {
    if (stopper_->ShouldStop(stats, hints)) FireStopInternal();
  }

  // If we are the first to see that stop is needed.
  if (stop_.load(std::memory_order_acquire) && ok_to_respond_bestmove_ &&
      !bestmove_is_sent_) {
    SendUciInfo();
    EnsureBestMoveKnown();
    SendMovesStats();
    BestMoveInfo info(final_bestmove_, final_pondermove_);
    uci_responder_->OutputBestMove(&info);
    stopper_->OnSearchDone(stats);
    bestmove_is_sent_ = true;
    current_best_edge_ = EdgeAndNode();
  }

  // Use a 0 visit cancel score update to clear out any cached best edge, as
  // at the next iteration remaining playouts may be different.
  // TODO(crem) Is it really needed?
  root_node_->CancelScoreUpdate(0);
}

// Return the evaluation of the actual best child, regardless of temperature
// settings. This differs from GetBestMove, which does obey any temperature
// settings. So, somethimes, they may return results of different moves.
Eval Search::GetBestEval(Move* move, bool* is_terminal) const {
  SharedMutex::SharedLock lock(nodes_mutex_);
  Mutex::Lock counters_lock(counters_mutex_);
  float parent_wl = -root_node_->GetWL();
  float parent_d = root_node_->GetD();
  float parent_m = root_node_->GetM();
  if (!root_node_->HasChildren()) return {parent_wl, parent_d, parent_m};
  EdgeAndNode best_edge = GetBestChildNoTemperature(root_node_, 0);
  if (move) *move = best_edge.GetMove(played_history_.IsBlackToMove());
  if (is_terminal) *is_terminal = best_edge.IsTerminal();
  return {best_edge.GetWL(parent_wl), best_edge.GetD(parent_d),
          best_edge.GetM(parent_m - 1) + 1};
}

std::pair<Move, Move> Search::GetBestMove() {
  SharedMutex::Lock lock(nodes_mutex_);
  Mutex::Lock counters_lock(counters_mutex_);
  EnsureBestMoveKnown();
  return {final_bestmove_, final_pondermove_};
}

std::int64_t Search::GetTotalPlayouts() const {
  SharedMutex::SharedLock lock(nodes_mutex_);
  return total_playouts_;
}

void Search::ResetBestMove() {
  SharedMutex::Lock nodes_lock(nodes_mutex_);
  Mutex::Lock lock(counters_mutex_);
  bool old_sent = bestmove_is_sent_;
  bestmove_is_sent_ = false;
  EnsureBestMoveKnown();
  bestmove_is_sent_ = old_sent;
}

// Computes the best move, maybe with temperature (according to the settings).
void Search::EnsureBestMoveKnown() REQUIRES(nodes_mutex_)
    REQUIRES(counters_mutex_) {
  if (bestmove_is_sent_) return;
  if (root_node_->GetN() == 0) return;
  if (!root_node_->HasChildren()) return;

  float temperature = params_.GetTemperature();
  const int cutoff_move = params_.GetTemperatureCutoffMove();
  const int decay_delay_moves = params_.GetTempDecayDelayMoves();
  const int decay_moves = params_.GetTempDecayMoves();
  const int moves = played_history_.Last().GetGamePly() / 2;

  if (cutoff_move && (moves + 1) >= cutoff_move) {
    temperature = params_.GetTemperatureEndgame();
  } else if (temperature && decay_moves) {
    if (moves >= decay_delay_moves + decay_moves) {
      temperature = 0.0;
    } else if (moves >= decay_delay_moves) {
      temperature *=
          static_cast<float>(decay_delay_moves + decay_moves - moves) /
          decay_moves;
    }
    // don't allow temperature to decay below endgame temperature
    if (temperature < params_.GetTemperatureEndgame()) {
      temperature = params_.GetTemperatureEndgame();
    }
  }

  auto bestmove_edge = temperature
                           ? GetBestRootChildWithTemperature(temperature)
                           : GetBestChildNoTemperature(root_node_, 0);
  final_bestmove_ = bestmove_edge.GetMove(played_history_.IsBlackToMove());

  if (bestmove_edge.GetN() > 0 && bestmove_edge.node()->HasChildren()) {
    final_pondermove_ = GetBestChildNoTemperature(bestmove_edge.node(), 1)
                            .GetMove(!played_history_.IsBlackToMove());
  }
}

// Returns @count children with most visits.
std::vector<EdgeAndNode> Search::GetBestChildrenNoTemperature(Node* parent,
                                                              int count,
                                                              int depth) const {
  // Even if Edges is populated at this point, its a race condition to access
  // the node, so exit quickly.
  if (parent->GetN() == 0) return {};
  const bool is_odd_depth = (depth % 2) == 1;
  const float draw_score = GetDrawScore(is_odd_depth);
  // Best child is selected using the following criteria:
  // * Prefer shorter terminal wins / avoid shorter terminal losses.
  // * Largest number of playouts.
  // * If two nodes have equal number:
  //   * If that number is 0, the one with larger prior wins.
  //   * If that number is larger than 0, the one with larger eval wins.
  std::vector<EdgeAndNode> edges;
  for (auto& edge : parent->Edges()) {
    if (parent == root_node_ && !root_move_filter_.empty() &&
        std::find(root_move_filter_.begin(), root_move_filter_.end(),
                  edge.GetMove()) == root_move_filter_.end()) {
      continue;
    }
    edges.push_back(edge);
  }
  const auto middle = (static_cast<int>(edges.size()) > count)
                          ? edges.begin() + count
                          : edges.end();
  std::partial_sort(
      edges.begin(), middle, edges.end(),
      [draw_score](const auto& a, const auto& b) {
        // The function returns "true" when a is preferred to b.

        // Lists edge types from less desirable to more desirable.
        enum EdgeRank {
          kTerminalLoss,
          kTablebaseLoss,
          kNonTerminal,  // Non terminal or terminal draw.
          kTablebaseWin,
          kTerminalWin,
        };

        auto GetEdgeRank = [](const EdgeAndNode& edge) {
          // This default isn't used as wl only checked for case edge is
          // terminal.
          const auto wl = edge.GetWL(0.0f);
          // Not safe to access IsTerminal if GetN is 0.
          if (edge.GetN() == 0 || !edge.IsTerminal() || !wl) {
            return kNonTerminal;
          }
          if (edge.IsTbTerminal()) {
            return wl < 0.0 ? kTablebaseLoss : kTablebaseWin;
          }
          return wl < 0.0 ? kTerminalLoss : kTerminalWin;
        };

        // If moves have different outcomes, prefer better outcome.
        const auto a_rank = GetEdgeRank(a);
        const auto b_rank = GetEdgeRank(b);
        if (a_rank != b_rank) return a_rank > b_rank;

        // If both are terminal draws, try to make it shorter.
        // Not safe to access IsTerminal if GetN is 0.
        if (a_rank == kNonTerminal && a.GetN() != 0 && b.GetN() != 0 &&
            a.IsTerminal() && b.IsTerminal()) {
          if (a.IsTbTerminal() != b.IsTbTerminal()) {
            // Prefer non-tablebase draws.
            return a.IsTbTerminal() < b.IsTbTerminal();
          }
          // Prefer shorter draws.
          return a.GetM(0.0f) < b.GetM(0.0f);
        }

        // Neither is terminal, use standard rule.
        if (a_rank == kNonTerminal) {
          // Prefer largest playouts then eval then prior.
          if (a.GetN() != b.GetN()) return a.GetN() > b.GetN();
          // Default doesn't matter here so long as they are the same as either
          // both are N==0 (thus we're comparing equal defaults) or N!=0 and
          // default isn't used.
          if (a.GetQ(0.0f, draw_score) != b.GetQ(0.0f, draw_score)) {
            return a.GetQ(0.0f, draw_score) > b.GetQ(0.0f, draw_score);
          }
          return a.GetP() > b.GetP();
        }

        // Both variants are winning, prefer shortest win.
        if (a_rank > kNonTerminal) {
          return a.GetM(0.0f) < b.GetM(0.0f);
        }

        // Both variants are losing, prefer longest losses.
        return a.GetM(0.0f) > b.GetM(0.0f);
      });

  if (count < static_cast<int>(edges.size())) {
    edges.resize(count);
  }
  return edges;
}

// Returns a child with most visits.
EdgeAndNode Search::GetBestChildNoTemperature(Node* parent, int depth) const {
  auto res = GetBestChildrenNoTemperature(parent, 1, depth);
  return res.empty() ? EdgeAndNode() : res.front();
}

// Returns a child of a root chosen according to weighted-by-temperature visit
// count.
EdgeAndNode Search::GetBestRootChildWithTemperature(float temperature) const {
  // Root is at even depth.
  const float draw_score = GetDrawScore(/* is_odd_depth= */ false);

  std::vector<float> cumulative_sums;
  float sum = 0.0;
  float max_n = 0.0;
  const float offset = params_.GetTemperatureVisitOffset();
  float max_eval = -1.0f;
  const float fpu =
      GetFpu(params_, root_node_, /* is_root= */ true, draw_score);

  for (auto& edge : root_node_->Edges()) {
    if (!root_move_filter_.empty() &&
        std::find(root_move_filter_.begin(), root_move_filter_.end(),
                  edge.GetMove()) == root_move_filter_.end()) {
      continue;
    }
    if (edge.GetN() + offset > max_n) {
      max_n = edge.GetN() + offset;
      max_eval = edge.GetQ(fpu, draw_score);
    }
  }

  // No move had enough visits for temperature, so use default child criteria
  if (max_n <= 0.0f) return GetBestChildNoTemperature(root_node_, 0);

  // TODO(crem) Simplify this code when samplers.h is merged.
  const float min_eval =
      max_eval - params_.GetTemperatureWinpctCutoff() / 50.0f;
  for (auto& edge : root_node_->Edges()) {
    if (!root_move_filter_.empty() &&
        std::find(root_move_filter_.begin(), root_move_filter_.end(),
                  edge.GetMove()) == root_move_filter_.end()) {
      continue;
    }
    if (edge.GetQ(fpu, draw_score) < min_eval) continue;
    sum += std::pow(
        std::max(0.0f, (static_cast<float>(edge.GetN()) + offset) / max_n),
        1 / temperature);
    cumulative_sums.push_back(sum);
  }
  assert(sum);

  const float toss = Random::Get().GetFloat(cumulative_sums.back());
  int idx =
      std::lower_bound(cumulative_sums.begin(), cumulative_sums.end(), toss) -
      cumulative_sums.begin();

  for (auto& edge : root_node_->Edges()) {
    if (!root_move_filter_.empty() &&
        std::find(root_move_filter_.begin(), root_move_filter_.end(),
                  edge.GetMove()) == root_move_filter_.end()) {
      continue;
    }
    if (edge.GetQ(fpu, draw_score) < min_eval) continue;
    if (idx-- == 0) return edge;
  }
  assert(false);
  return {};
}

void Search::StartThreads(size_t how_many) {
  thread_count_.store(how_many, std::memory_order_release);
  Mutex::Lock lock(threads_mutex_);
  // First thread is a watchdog thread.
  if (threads_.size() == 0) {
    threads_.emplace_back([this]() { WatchdogThread(); });
  }
  // Start working threads.
  for (size_t i = 0; i < how_many; i++) {
    threads_.emplace_back([this, i]() {
      SearchWorker worker(this, params_, i);
      worker.RunBlocking();
    });
  }
  LOGFILE << "Search started. "
          << std::chrono::duration_cast<std::chrono::milliseconds>(
                 std::chrono::steady_clock::now() - start_time_)
                 .count()
          << "ms already passed.";
}

void Search::RunBlocking(size_t threads) {
  StartThreads(threads);
  Wait();
}

bool Search::IsSearchActive() const {
  return !stop_.load(std::memory_order_acquire);
}

void Search::PopulateCommonIterationStats(IterationStats* stats) {
  stats->time_since_movestart = GetTimeSinceStart();

  SharedMutex::SharedLock nodes_lock(nodes_mutex_);
  {
    Mutex::Lock counters_lock(counters_mutex_);
    stats->time_since_first_batch = GetTimeSinceFirstBatch();
    if (!nps_start_time_ && total_playouts_ > 0) {
      nps_start_time_ = std::chrono::steady_clock::now();
    }
  }
  stats->total_nodes = total_playouts_ + initial_visits_;
  stats->nodes_since_movestart = total_playouts_;
  stats->batches_since_movestart = total_batches_;
  stats->average_depth = cum_depth_ / (total_playouts_ ? total_playouts_ : 1);
  stats->edge_n.clear();
  stats->win_found = false;
  stats->time_usage_hint_ = IterationStats::TimeUsageHint::kNormal;

  // If root node hasn't finished first visit, none of this code is safe.
  if (root_node_->GetN() > 0) {
    const auto draw_score = GetDrawScore(true);
    const float fpu =
        GetFpu(params_, root_node_, /* is_root_node */ true, draw_score);
    float max_q_plus_m = -1000;
    uint64_t max_n = 0;
    bool max_n_has_max_q_plus_m = true;
    const auto m_evaluator = network_->GetCapabilities().has_mlh()
                                 ? MEvaluator(params_, root_node_)
                                 : MEvaluator();
    for (const auto& edge : root_node_->Edges()) {
      const auto n = edge.GetN();
      const auto q = edge.GetQ(fpu, draw_score);
      const auto m = m_evaluator.GetM(edge, q);
      const auto q_plus_m = q + m;
      stats->edge_n.push_back(n);
      if (n > 0 && edge.IsTerminal() && edge.GetWL(0.0f) > 0.0f) {
        stats->win_found = true;
      }
      if (max_n < n) {
        max_n = n;
        max_n_has_max_q_plus_m = false;
      }
      if (max_q_plus_m <= q_plus_m) {
        max_n_has_max_q_plus_m = (max_n == n);
        max_q_plus_m = q_plus_m;
      }
    }
    if (!max_n_has_max_q_plus_m) {
      stats->time_usage_hint_ = IterationStats::TimeUsageHint::kNeedMoreTime;
    }
  }
}

void Search::WatchdogThread() {
  Numa::BindThread(0);
  LOGFILE << "Start a watchdog thread.";
  StoppersHints hints;
  IterationStats stats;
  while (true) {
    hints.Reset();
    PopulateCommonIterationStats(&stats);
    MaybeTriggerStop(stats, &hints);
    MaybeOutputInfo();

    constexpr auto kMaxWaitTimeMs = 100;
    constexpr auto kMinWaitTimeMs = 1;

    Mutex::Lock lock(counters_mutex_);
    // Only exit when bestmove is responded. It may happen that search threads
    // already all exited, and we need at least one thread that can do that.
    if (bestmove_is_sent_) break;

    auto remaining_time = hints.GetEstimatedRemainingTimeMs();
    if (remaining_time > kMaxWaitTimeMs) remaining_time = kMaxWaitTimeMs;
    if (remaining_time < kMinWaitTimeMs) remaining_time = kMinWaitTimeMs;
    // There is no real need to have max wait time, and sometimes it's fine
    // to wait without timeout at all (e.g. in `go nodes` mode), but we
    // still limit wait time for exotic cases like when pc goes to sleep
    // mode during thinking.
    // Minimum wait time is there to prevent busy wait and other threads
    // starvation.
    watchdog_cv_.wait_for(
        lock.get_raw(), std::chrono::milliseconds(remaining_time),
        [this]() { return stop_.load(std::memory_order_acquire); });
  }
  LOGFILE << "End a watchdog thread.";
}

void Search::FireStopInternal() {
  stop_.store(true, std::memory_order_release);
  watchdog_cv_.notify_all();
}

void Search::Stop() {
  Mutex::Lock lock(counters_mutex_);
  ok_to_respond_bestmove_ = true;
  FireStopInternal();
  LOGFILE << "Stopping search due to `stop` uci command.";
}

void Search::Abort() {
  Mutex::Lock lock(counters_mutex_);
  if (!stop_.load(std::memory_order_acquire) ||
      (!bestmove_is_sent_ && !ok_to_respond_bestmove_)) {
    bestmove_is_sent_ = true;
    FireStopInternal();
  }
  LOGFILE << "Aborting search, if it is still active.";
}

void Search::Wait() {
  Mutex::Lock lock(threads_mutex_);
  while (!threads_.empty()) {
    threads_.back().join();
    threads_.pop_back();
  }
}

void Search::CancelSharedCollisions() REQUIRES(nodes_mutex_) {
  for (auto& entry : shared_collisions_) {
    Node* node = entry.first;
    for (node = node->GetParent(); node != root_node_->GetParent();
         node = node->GetParent()) {
      node->CancelScoreUpdate(entry.second);
    }
  }
  shared_collisions_.clear();
}

Search::~Search() {
  Abort();
  Wait();
  {
    SharedMutex::Lock lock(nodes_mutex_);
    CancelSharedCollisions();
  }
  LOGFILE << "Search destroyed.";
}

//////////////////////////////////////////////////////////////////////////////
// SearchWorker
//////////////////////////////////////////////////////////////////////////////

void SearchWorker::RunTasks(int tid) {
  while (true) {
    PickTask* task = nullptr;
    int id = 0;
    {
      int spins = 0;
      while (true) {
        int nta = tasks_taken_.load(std::memory_order_acquire);
        int tc = task_count_.load(std::memory_order_acquire);
        if (nta < tc) {
          int val = 0;
          if (task_taking_started_.compare_exchange_weak(
                  val, 1, std::memory_order_acq_rel,
                  std::memory_order_relaxed)) {
            nta = tasks_taken_.load(std::memory_order_acquire);
            tc = task_count_.load(std::memory_order_acquire);
            // We got the spin lock, double check we're still in the clear.
            if (nta < tc) {
              id = tasks_taken_.fetch_add(1, std::memory_order_acq_rel);
              task = &picking_tasks_[id];
              task_taking_started_.store(0, std::memory_order_release);
              break;
            }
            task_taking_started_.store(0, std::memory_order_release);
          }
          SpinloopPause();
          spins = 0;
          continue;
        } else if (tc != -1) {
          spins++;
          if (spins >= 512) {
            std::this_thread::yield();
            spins = 0;
          } else {
            SpinloopPause();
          }
          continue;
        }
        spins = 0;
        // Looks like sleep time.
        Mutex::Lock lock(picking_tasks_mutex_);
        // Refresh them now we have the lock.
        nta = tasks_taken_.load(std::memory_order_acquire);
        tc = task_count_.load(std::memory_order_acquire);
        if (tc != -1) continue;
        if (nta >= tc && exiting_) return;
        task_added_.wait(lock.get_raw());
        // And refresh again now we're awake.
        nta = tasks_taken_.load(std::memory_order_acquire);
        tc = task_count_.load(std::memory_order_acquire);
        if (nta >= tc && exiting_) return;
      }
    }
    if (task != nullptr) {
      switch (task->task_type) {
        case PickTask::kGathering: {
          PickNodesToExtendTask(task->start, task->base_depth,
                                task->collision_limit, task->moves_to_base,
                                &(task->results), &(task_workspaces_[tid]));
          break;
        }
        case PickTask::kProcessing: {
          ProcessPickedTask(task->start_idx, task->end_idx,
                            &(task_workspaces_[tid]));
          break;
        }
      }
      picking_tasks_[id].complete = true;
      completed_tasks_.fetch_add(1, std::memory_order_acq_rel);
    }
  }
}

void SearchWorker::ExecuteOneIteration() {
  // 1. Initialize internal structures.
  InitializeIteration(search_->network_->NewComputation());

  if (params_.GetMaxConcurrentSearchers() != 0) {
    while (true) {
      // If search is stop, we've not gathered or done anything and we don't
      // want to, so we can safely skip all below. But make sure we have done
      // at least one iteration.
      if (search_->stop_.load(std::memory_order_acquire) &&
          search_->GetTotalPlayouts() + search_->initial_visits_ > 0) {
        return;
      }
      int available =
          search_->pending_searchers_.load(std::memory_order_acquire);
      if (available > 0 &&
          search_->pending_searchers_.compare_exchange_weak(
              available, available - 1, std::memory_order_acq_rel)) {
        break;
      }
      // This is a hard spin lock to reduce latency but at the expense of busy
      // wait cpu usage. If search worker count is large, this is probably a bad
      // idea.
    }
  }

  // 2. Gather minibatch.
  if (params_.GetMultiGatherEnabled()) {
    GatherMinibatch2();
    task_count_.store(-1, std::memory_order_release);
  } else {
    GatherMinibatch();
  }
  search_->backend_waiting_counter_.fetch_add(1, std::memory_order_relaxed);

  // 2b. Collect collisions.
  CollectCollisions();

  // 3. Prefetch into cache.
  MaybePrefetchIntoCache();

  if (params_.GetMaxConcurrentSearchers() != 0) {
    search_->pending_searchers_.fetch_add(1, std::memory_order_acq_rel);
  }

  // 4. Run NN computation.
  RunNNComputation();
  search_->backend_waiting_counter_.fetch_add(-1, std::memory_order_relaxed);

  // 5. Retrieve NN computations (and terminal values) into nodes.
  FetchMinibatchResults();

  // 6. Propagate the new nodes' information to all their parents in the tree.
  DoBackupUpdate();

  // 7. Update the Search's status and progress information.
  UpdateCounters();

  for (NodeToProcess& node_to_process : minibatch_) {
    if (!node_to_process.IsCollision()) {
      main_workspace_.move_list_cache.push_back(
          std::move(node_to_process.moves_to_visit));
      break;
    }
  }


  // If required, waste time to limit nps.
  if (params_.GetNpsLimit() > 0) {
    while (search_->IsSearchActive()) {
      int64_t time_since_first_batch_ms = 0;
      {
        Mutex::Lock lock(search_->counters_mutex_);
        time_since_first_batch_ms = search_->GetTimeSinceFirstBatch();
      }
      if (time_since_first_batch_ms <= 0) {
        time_since_first_batch_ms = search_->GetTimeSinceStart();
      }
      auto nps = search_->GetTotalPlayouts() * 1e3f / time_since_first_batch_ms;
      if (nps > params_.GetNpsLimit()) {
        std::this_thread::sleep_for(std::chrono::milliseconds(1));
      } else {
        break;
      }
    }
  }
}

// 1. Initialize internal structures.
// ~~~~~~~~~~~~~~~~~~~~~~~~~~~~~~~~~~
void SearchWorker::InitializeIteration(
    std::unique_ptr<NetworkComputation> computation) {
  computation_ = std::make_unique<CachingComputation>(std::move(computation),
                                                      search_->cache_);
  computation_->Reserve(params_.GetMiniBatchSize());
  minibatch_.clear();
  minibatch_.reserve(2 * params_.GetMiniBatchSize());
  // Re-balance workspaces.
  if (!task_workspaces_.empty()) {
    while (true) {
      bool any_changes = false;
      for (int i = 0; i < static_cast<int>(task_workspaces_.size()); i++) {
        if (task_workspaces_[i].move_list_cache.size() + 2 <
            main_workspace_.move_list_cache.size()) {
          task_workspaces_[i].move_list_cache.push_back(
              std::move(main_workspace_.move_list_cache.back()));
          main_workspace_.move_list_cache.pop_back();
          any_changes = true;
        }
      }
      if (!any_changes) break;
    }
  }
}

// 2. Gather minibatch.
// ~~~~~~~~~~~~~~~~~~~~
void SearchWorker::GatherMinibatch() {
  // Total number of nodes to process.
  int minibatch_size = 0;
  int collision_events_left = params_.GetMaxCollisionEvents();
  int collisions_left = params_.GetMaxCollisionVisitsId();

  // Number of nodes processed out of order.
  number_out_of_order_ = 0;

  // Gather nodes to process in the current batch.
  // If we had too many nodes out of order, also interrupt the iteration so
  // that search can exit.
  while (minibatch_size < params_.GetMiniBatchSize() &&
         number_out_of_order_ < params_.GetMaxOutOfOrderEvals()) {
    // If there's something to process without touching slow neural net, do it.
    if (minibatch_size > 0 && computation_->GetCacheMisses() == 0) return;
    // Pick next node to extend.
    minibatch_.emplace_back(PickNodeToExtend(collisions_left));
    auto& picked_node = minibatch_.back();
    auto* node = picked_node.node;

    // There was a collision. If limit has been reached, return, otherwise
    // just start search of another node.
    if (picked_node.IsCollision()) {
      if (--collision_events_left <= 0) return;
      if ((collisions_left -= picked_node.multivisit) <= 0) return;
      if (search_->stop_.load(std::memory_order_acquire)) return;
      continue;
    }
    ++minibatch_size;

    // If node is already known as terminal (win/loss/draw according to rules
    // of the game), it means that we already visited this node before.
    if (picked_node.IsExtendable()) {
      // Node was never visited, extend it.
      ExtendNode(node, picked_node.depth);

      // Only send non-terminal nodes to a neural network.
      if (!node->IsTerminal()) {
        picked_node.nn_queried = true;
        int transform;
        picked_node.is_cache_hit = AddNodeToComputation(node, true, &transform);
        picked_node.probability_transform = transform;
      }
    }

    // If out of order eval is enabled and the node to compute we added last
    // doesn't require NN eval (i.e. it's a cache hit or terminal node), do
    // out of order eval for it.
    if (params_.GetOutOfOrderEval() && picked_node.CanEvalOutOfOrder()) {
      // Perform out of order eval for the last entry in minibatch_.
      FetchSingleNodeResult(&picked_node, *computation_,
                            computation_->GetBatchSize() - 1);
      {
        // Nodes mutex for doing node updates.
        SharedMutex::Lock lock(search_->nodes_mutex_);
        DoBackupUpdateSingleNode(picked_node);
      }

      // Remove last entry in minibatch_, as it has just been
      // processed.
      // If NN eval was already processed out of order, remove it.
      if (picked_node.nn_queried) computation_->PopCacheHit();
      minibatch_.pop_back();
      --minibatch_size;
      ++number_out_of_order_;
    }
    // Check for stop at the end so we have at least one node.
    if (search_->stop_.load(std::memory_order_acquire)) return;
  }
}
void SearchWorker::GatherMinibatch2() {
  // Total number of nodes to process.
  int minibatch_size = 0;
  int collision_events_left = params_.GetMaxCollisionEvents();
  int collisions_left = params_.GetMaxCollisionVisitsId();

  // Number of nodes processed out of order.
  number_out_of_order_ = 0;

  int thread_count = search_->thread_count_.load(std::memory_order_acquire);

  // Gather nodes to process in the current batch.
  // If we had too many nodes out of order, also interrupt the iteration so
  // that search can exit.
  while (minibatch_size < params_.GetMiniBatchSize() &&
         number_out_of_order_ < params_.GetMaxOutOfOrderEvals()) {
    // If there's something to process without touching slow neural net, do it.
    if (minibatch_size > 0 && computation_->GetCacheMisses() == 0) return;

    // If there is backend work to be done, and the backend is idle - exit
    // immediately.
    // Only do this fancy work if there are multiple threads as otherwise we
    // early exit from every batch since there is never another search thread to
    // be keeping the backend busy. Which would mean that threads=1 has a
    // massive nps drop.
    if (thread_count > 1 && minibatch_size > 0 &&
        computation_->GetCacheMisses() > params_.GetIdlingMinimumWork() &&
        thread_count - search_->backend_waiting_counter_.load(
                           std::memory_order_relaxed) >
            params_.GetThreadIdlingThreshold()) {
      return;
    }

    int new_start = static_cast<int>(minibatch_.size());

    PickNodesToExtend(
        std::min({collision_events_left, collisions_left,
                  params_.GetMiniBatchSize() - minibatch_size,
                  params_.GetMaxOutOfOrderEvals() - number_out_of_order_}));

    // Count the non-collisions.
    int non_collisions = 0;
    for (int i = new_start; i < static_cast<int>(minibatch_.size()); i++) {
      auto& picked_node = minibatch_[i];
      if (picked_node.IsCollision()) {
        continue;
      }
      ++non_collisions;
      ++minibatch_size;
    }

    bool needs_wait = false;
    int ppt_start = new_start;
    if (params_.GetTaskWorkersPerSearchWorker() > 0 &&
        non_collisions >= params_.GetMinimumWorkSizeForProcessing()) {
      const int num_tasks = std::clamp(
          non_collisions / params_.GetMinimumWorkPerTaskForProcessing(), 2,
          params_.GetTaskWorkersPerSearchWorker() + 1);
      // Round down, left overs can go to main thread so it waits less.
      int per_worker = non_collisions / num_tasks;
      needs_wait = true;
      ResetTasks();
      int found = 0;
      for (int i = new_start; i < static_cast<int>(minibatch_.size()); i++) {
        auto& picked_node = minibatch_[i];
        if (picked_node.IsCollision()) {
          continue;
        }
        ++found;
        if (found == per_worker) {
          picking_tasks_.emplace_back(ppt_start, i + 1);
          task_count_.fetch_add(1, std::memory_order_acq_rel);
          ppt_start = i + 1;
          found = 0;
          if (picking_tasks_.size() == num_tasks - 1) {
            break;
          }
        }
      }
    }
    ProcessPickedTask(ppt_start, static_cast<int>(minibatch_.size()),
                      &main_workspace_);
    if (needs_wait) {
      WaitForTasks();
    }
    bool some_ooo = false;
    for (int i = static_cast<int>(minibatch_.size()) - 1; i >= new_start; i--) {
      if (minibatch_[i].ooo_completed) {
        some_ooo = true;
        break;
      }
    }
    if (some_ooo) {
      SharedMutex::Lock lock(search_->nodes_mutex_);
      for (int i = static_cast<int>(minibatch_.size()) - 1; i >= new_start;
           i--) {
        // If there was any OOO, revert 'all' new collisions - it isn't possible
        // to identify exactly which ones are afterwards and only prune those.
        // This may remove too many items, but hopefully most of the time they
        // will just be added back in the same in the next gather.
        if (minibatch_[i].IsCollision()) {
          Node* node = minibatch_[i].node;
          for (node = node->GetParent();
               node != search_->root_node_->GetParent();
               node = node->GetParent()) {
            node->CancelScoreUpdate(minibatch_[i].multivisit);
          }
          minibatch_.erase(minibatch_.begin() + i);
        } else if (minibatch_[i].ooo_completed) {
          DoBackupUpdateSingleNode(minibatch_[i]);
          main_workspace_.move_list_cache.push_back(
              std::move(minibatch_[i].moves_to_visit));
          minibatch_.erase(minibatch_.begin() + i);
          --minibatch_size;
          ++number_out_of_order_;
        }
      }
    }
    for (int i = new_start; i < minibatch_.size(); i++) {
      // If there was no OOO, there can stil be collisions.
      // There are no OOO though.
      // Also terminals when OOO is disabled.
      if (!minibatch_[i].nn_queried) continue;
      if (minibatch_[i].is_cache_hit) {
        // Since minibatch_[i] holds cache lock, this is guaranteed to succeed.
        computation_->AddInputByHash(minibatch_[i].hash,
                                     std::move(minibatch_[i].lock));
      } else {
        computation_->AddInput(minibatch_[i].hash,
                               std::move(minibatch_[i].input_planes),
                               std::move(minibatch_[i].probabilities_to_cache));
      }
    }

    // Check for stop at the end so we have at least one node.
    for (int i = new_start; i < static_cast<int>(minibatch_.size()); i++) {
      auto& picked_node = minibatch_[i];

      if (picked_node.IsCollision()) {
        // Check to see if we can upsize the collision to exit sooner.
        if (picked_node.maxvisit > 0 &&
            collisions_left > picked_node.multivisit) {
          SharedMutex::Lock lock(search_->nodes_mutex_);
          int extra = std::min(picked_node.maxvisit, collisions_left) -
                      picked_node.multivisit;
          picked_node.multivisit += extra;
          Node* node = picked_node.node;
          for (node = node->GetParent();
               node != search_->root_node_->GetParent();
               node = node->GetParent()) {
            node->IncrementNInFlight(extra);
          }
        }
        if (--collision_events_left <= 0) return;
        if ((collisions_left -= picked_node.multivisit) <= 0) return;
        if (search_->stop_.load(std::memory_order_acquire)) return;
      }
    }
  }
}

void SearchWorker::ProcessPickedTask(int start_idx, int end_idx,
                                     TaskWorkspace* workspace) {
  auto& history = workspace->history;
  // This code runs multiple passes of work across the same input in order to
  // reduce taking/dropping mutexes in quick succession.
  history = search_->played_history_;

  // First pass - Extend nodes.
  for (int i = start_idx; i < end_idx; i++) {
    auto& picked_node = minibatch_[i];
    if (picked_node.IsCollision()) continue;
    auto* node = picked_node.node;

    // If node is already known as terminal (win/loss/draw according to rules
    // of the game), it means that we already visited this node before.
    if (picked_node.IsExtendable()) {
      // Node was never visited, extend it.
      ExtendNode(node, picked_node.depth, picked_node.moves_to_visit, &history);
      if (!node->IsTerminal()) {
        picked_node.nn_queried = true;
        const auto hash = history.HashLast(params_.GetCacheHistoryLength() + 1);
        picked_node.hash = hash;
        picked_node.lock = NNCacheLock(search_->cache_, hash);
        picked_node.is_cache_hit = picked_node.lock;
        if (!picked_node.is_cache_hit) {
          int transform;
          picked_node.input_planes = EncodePositionForNN(
              search_->network_->GetCapabilities().input_format, history, 8,
              params_.GetHistoryFill(), &transform);
          picked_node.probability_transform = transform;

          std::vector<uint16_t>& moves = picked_node.probabilities_to_cache;
          // Legal moves are known, use them.
          moves.reserve(node->GetNumEdges());
          for (const auto& edge : node->Edges()) {
            moves.emplace_back(edge.GetMove().as_nn_index(transform));
          }
        } else {
          picked_node.probability_transform = TransformForPosition(
              search_->network_->GetCapabilities().input_format, history);
        }
      }
    }
    if (params_.GetOutOfOrderEval() && picked_node.CanEvalOutOfOrder()) {
      // Perform out of order eval for the last entry in minibatch_.
<<<<<<< HEAD
      FetchSingleNodeResult2(&picked_node, picked_node, 0);
      // Release the cache lock now rather than waiting until later under mutex lock.
      picked_node.lock = NNCacheLock();
=======
      FetchSingleNodeResult(&picked_node, picked_node, 0);
>>>>>>> 0e1c34da
      picked_node.ooo_completed = true;
    }
  }
}

#define MAX_TASKS 100

void SearchWorker::ResetTasks() {
  task_count_.store(0, std::memory_order_release);
  tasks_taken_.store(0, std::memory_order_release);
  completed_tasks_.store(0, std::memory_order_release);
  picking_tasks_.clear();
  // Reserve because resizing breaks pointers held by the task threads.
  picking_tasks_.reserve(MAX_TASKS);
}

int SearchWorker::WaitForTasks() {
  // Spin lock, other tasks should be done soon.
  while (true) {
    int completed = completed_tasks_.load(std::memory_order_acquire);
    int todo = task_count_.load(std::memory_order_acquire);
    if (todo == completed) return completed;
    SpinloopPause();
  }
}

void SearchWorker::PickNodesToExtend(int collision_limit) {
  ResetTasks();
  {
    // While nothing is ready yet - wake the task runners so they are ready to
    // receive quickly.
    Mutex::Lock lock(picking_tasks_mutex_);
    task_added_.notify_all();
  }
  std::vector<Move> empty_movelist;
  // This lock must be held until after the task_completed_ wait succeeds below.
  // Since the tasks perform work which assumes they have the lock, even though
  // actually this thread does.
  SharedMutex::Lock lock(search_->nodes_mutex_);
  PickNodesToExtendTask(search_->root_node_, 0, collision_limit, empty_movelist,
                        &minibatch_, &main_workspace_);

  WaitForTasks();
  for (int i = 0; i < static_cast<int>(picking_tasks_.size()); i++) {
    for (int j = 0; j < static_cast<int>(picking_tasks_[i].results.size());
         j++) {
      minibatch_.emplace_back(std::move(picking_tasks_[i].results[j]));
    }
  }
}

void SearchWorker::EnsureNodeTwoFoldCorrectForDepth(Node* child_node,
                                                    int depth) {
  // Check whether first repetition was before root. If yes, remove
  // terminal status of node and revert all visits in the tree.
  // Length of repetition was stored in m_. This code will only do
  // something when tree is reused and twofold visits need to be
  // reverted.
  if (child_node->IsTwoFoldTerminal() && depth < child_node->GetM()) {
    // Take a mutex - any SearchWorker specific mutex... since this is
    // not safe to do concurrently between multiple tasks.
    Mutex::Lock lock(picking_tasks_mutex_);
    int depth_counter = 0;
    // Cache node's values as we reset them in the process. We could
    // manually set wl and d, but if we want to reuse this for reverting
    // other terminal nodes this is the way to go.
    const auto wl = child_node->GetWL();
    const auto d = child_node->GetD();
    const auto m = child_node->GetM();
    const auto terminal_visits = child_node->GetN();
    for (Node* node_to_revert = child_node; node_to_revert != nullptr;
         node_to_revert = node_to_revert->GetParent()) {
      // Revert all visits on twofold draw when making it non terminal.
      node_to_revert->RevertTerminalVisits(wl, d, m + (float)depth_counter,
                                           terminal_visits);
      depth_counter++;
      // Even if original tree still exists, we don't want to revert
      // more than until new root.
      if (depth_counter > depth) break;
      // If wl != 0, we would have to switch signs at each depth.
    }
    // Mark the prior twofold draw as non terminal to extend it again.
    child_node->MakeNotTerminal();
    // When reverting the visits, we also need to revert the initial
    // visits, as we reused fewer nodes than anticipated.
    search_->initial_visits_ -= terminal_visits;
    // Max depth doesn't change when reverting the visits, and
    // cum_depth_ only counts the average depth of new nodes, not reused
    // ones.
  }
}

void SearchWorker::PickNodesToExtendTask(Node* node, int base_depth,
                                         int collision_limit,
                                         const std::vector<Move>& moves_to_base,
                                         std::vector<NodeToProcess>* receiver,
                                         TaskWorkspace* workspace) {
  // TODO: Bring back pre-cached nodes created outside locks in a way that works
  // with tasks.
  // TODO: pre-reserve visits_to_perform for expected depth and likely maximum
  // width. Maybe even do so outside of lock scope.
  auto& vtp_buffer = workspace->vtp_buffer;
<<<<<<< HEAD
  visits_to_perform.reserve(30);
  std::vector<int> vtp_last_filled;
  vtp_last_filled.reserve(30);
  std::vector<int> current_path;
  current_path.reserve(30);
  std::vector<Move> moves_to_path = moves_to_base;
  moves_to_path.reserve(30);
  auto& picking_results = workspace->picking_results;
  picking_results.reserve(30);
=======
  auto& visits_to_perform = workspace->visits_to_perform;
  visits_to_perform.clear();
  auto& vtp_last_filled = workspace->vtp_last_filled;
  vtp_last_filled.clear();
  auto& current_path = workspace->current_path;
  current_path.clear();
  auto& moves_to_path = workspace->moves_to_path;
  moves_to_path = moves_to_base;
  // Sometimes receiver is reused, othertimes not, so only jump start if small.
  if (receiver->capacity() < 30) {
    receiver->reserve(receiver->size() + 30);
  }
>>>>>>> 0e1c34da

  // These 2 are 'filled pre-emptively'.
  std::array<float, 256> current_pol;
  std::array<float, 256> current_util;

  // These 3 are 'filled on demand'.
  std::array<float, 256> current_score;
  std::array<int, 256> current_nstarted;
  auto& cur_iters = workspace->cur_iters;

  Node::Iterator best_edge;
  Node::Iterator second_best_edge;
  // Fetch the current best root node visits for possible smart pruning.
  const int64_t best_node_n = search_->current_best_edge_.GetN();

  int passed_off = 0;
  int completed_visits = 0;

  bool is_root_node = node == search_->root_node_;
  const float even_draw_score = search_->GetDrawScore(false);
  const float odd_draw_score = search_->GetDrawScore(true);
  const auto& root_move_filter = search_->root_move_filter_;
  auto m_evaluator = moves_left_support_ ? MEvaluator(params_) : MEvaluator();

  int max_limit = std::numeric_limits<int>::max();

  current_path.push_back(-1);
  while (current_path.size() > 0) {
    // First prepare visits_to_perform.
    if (current_path.back() == -1) {
      // Need to do n visits, where n is either collision_limit, or comes from
      // visits_to_perform for the current path.
      int cur_limit = collision_limit;
      if (current_path.size() > 1) {
        cur_limit =
            (*visits_to_perform.back())[current_path[current_path.size() - 2]];
      }
      // First check if node is terminal or not-expanded.  If either than create
      // a collision of appropriate size and pop current_path.
      if (node->GetN() == 0 || node->IsTerminal()) {
        if (is_root_node) {
          // Root node is special - since its not reached from anywhere else, so
          // it needs its own logic. Still need to create the collision to
          // ensure the outer gather loop gives up.
          if (node->TryStartScoreUpdate()) {
            cur_limit -= 1;
            picking_results.push_back(NodeToProcess::Visit(
                node, static_cast<uint16_t>(current_path.size() + base_depth)));
            completed_visits++;
          }
        }
        // Visits are created elsewhere, just need the collisions here.
        if (cur_limit > 0) {
          int max_count = 0;
          if (cur_limit == collision_limit && base_depth == 0 &&
              max_limit > cur_limit) {
            max_count = max_limit;
          }
          picking_results.push_back(NodeToProcess::Collision(
              node, static_cast<uint16_t>(current_path.size() + base_depth),
              cur_limit, max_count));
          completed_visits += cur_limit;
        }
        node = node->GetParent();
        current_path.pop_back();
        continue;
      }
      if (is_root_node) {
        // Root node is again special - needs its n in flight updated separately
        // as its not handled on the path to it, since there isn't one.
        node->IncrementNInFlight(cur_limit);
      }
      // !is_root_node only for clarity, it can never pass the second condition.
      if (params_.GetTaskWorkersPerSearchWorker() > 0 && !is_root_node &&
          cur_limit > params_.GetMinimumWorkSizeForPicking() &&
          cur_limit <
              ((collision_limit - passed_off - completed_visits) * 2 / 3) &&
          cur_limit + passed_off + completed_visits <
              collision_limit -
                  params_.GetMinimumRemainingWorkSizeForPicking()) {
        bool passed = false;
        {
          // Multiple writers, so need mutex here.
          Mutex::Lock lock(picking_tasks_mutex_);
          // Ensure not to exceed size of reservation.
          if (picking_tasks_.size() < MAX_TASKS) {
            picking_tasks_.emplace_back(node,
                                        current_path.size() - 1 + base_depth,
                                        moves_to_path, cur_limit);
            task_count_.fetch_add(1, std::memory_order_acq_rel);
            task_added_.notify_all();
            passed = true;
            passed_off += cur_limit;
          }
        }
        if (passed) {
          node = node->GetParent();
          current_path.pop_back();
          continue;
        }
      }

      // Create visits_to_perform new back entry for this level.
      if (vtp_buffer.size() > 0) {
        visits_to_perform.push_back(std::move(vtp_buffer.back()));
        vtp_buffer.pop_back();
      } else {
        visits_to_perform.push_back(std::make_unique<std::array<int, 256>>());
      }
      vtp_last_filled.push_back(-1);

      // Cache all constant UCT parameters.
      // When we're near the leaves we can copy less of the policy, since there
      // is no way iteration will ever reach it.
      // TODO: This is a very conservative formula. It assumes every visit we're
      // aiming to add is going to trigger a new child, and that any visits
      // we've already had have also done so and then a couple extra since we go
      // to 2 unvisited to get second best in worst case.
      // Unclear we can do better without having already walked the children.
      // Which we are putting off until after policy is copied so we can create
      // visited policy without having to cache it in the node (allowing the
      // node to stay at 64 bytes).
      int max_needed = std::min(static_cast<int>(node->GetNumEdges()),
                                node->GetNStarted() + cur_limit + 2);
      node->CopyPolicy(max_needed, current_pol.data());
      for (int i = 0; i < max_needed; i++) {
        current_util[i] = std::numeric_limits<float>::lowest();
      }
      // Root depth is 1 here, while for GetDrawScore() it's 0-based, that's why
      // the weirdness.
      const float draw_score = ((current_path.size() + base_depth) % 2 == 0)
                                   ? odd_draw_score
                                   : even_draw_score;
      m_evaluator.SetParent(node);
      float visited_pol = 0.0f;
      for (Node* child : node->VisitedNodes()) {
        int index = child->Index();
        visited_pol += current_pol[index];
        float q = child->GetQ(draw_score);
        current_util[index] = q + m_evaluator.GetM(child, q);
      }
      const float fpu =
          GetFpu(params_, node, is_root_node, draw_score, visited_pol);
      for (int i = 0; i < max_needed; i++) {
        if (current_util[i] == std::numeric_limits<float>::lowest()) {
          current_util[i] = fpu + m_evaluator.GetDefaultM();
        }
      }

      const float cpuct = ComputeCpuct(params_, node->GetN(), is_root_node);
      const float puct_mult =
          cpuct * std::sqrt(std::max(node->GetChildrenVisits(), 1u));
      int cache_filled_idx = -1;
      while (cur_limit > 0) {
        // Perform UCT for current node.
        float best = std::numeric_limits<float>::lowest();
        int best_idx = -1;
        float best_without_u = std::numeric_limits<float>::lowest();
        float second_best = std::numeric_limits<float>::lowest();
        bool can_exit = false;
        best_edge.Reset();
        for (int idx = 0; idx < max_needed; ++idx) {
          if (idx > cache_filled_idx) {
            if (idx == 0) {
              cur_iters[idx] = node->Edges();
            } else {
              cur_iters[idx] = cur_iters[idx - 1];
              ++cur_iters[idx];
            }
            current_nstarted[idx] = cur_iters[idx].GetNStarted();
          }
          int nstarted = current_nstarted[idx];
          const float util = current_util[idx];
          if (idx > cache_filled_idx) {
            current_score[idx] =
                current_pol[idx] * puct_mult / (1 + nstarted) + util;
            cache_filled_idx++;
          }
          if (is_root_node) {
            // If there's no chance to catch up to the current best node with
            // remaining playouts, don't consider it.
            // best_move_node_ could have changed since best_node_n was
            // retrieved. To ensure we have at least one node to expand, always
            // include current best node.
            if (cur_iters[idx] != search_->current_best_edge_ &&
                latest_time_manager_hints_.GetEstimatedRemainingPlayouts() <
                    best_node_n - cur_iters[idx].GetN()) {
              continue;
            }
            // If root move filter exists, make sure move is in the list.
            if (!root_move_filter.empty() &&
                std::find(root_move_filter.begin(), root_move_filter.end(),
                          cur_iters[idx].GetMove()) == root_move_filter.end()) {
              continue;
            }
          }

          float score = current_score[idx];
          if (score > best) {
            second_best = best;
            second_best_edge = best_edge;
            best = score;
            best_idx = idx;
            best_without_u = util;
            best_edge = cur_iters[idx];
          } else if (score > second_best) {
            second_best = score;
            second_best_edge = cur_iters[idx];
          }
          if (can_exit) break;
          if (nstarted == 0) {
            // One more loop will get 2 unvisited nodes, which is sufficient to
            // ensure second best is correct. This relies upon the fact that
            // edges are sorted in policy decreasing order.
            can_exit = true;
          }
        }
        int new_visits = 0;
        if (second_best_edge) {
          int estimated_visits_to_change_best = std::numeric_limits<int>::max();
          if (best_without_u < second_best) {
            const auto n1 = current_nstarted[best_idx] + 1;
            estimated_visits_to_change_best = static_cast<int>(
                std::max(1.0f, std::min(current_pol[best_idx] * puct_mult /
                                                (second_best - best_without_u) -
                                            n1 + 1,
                                        1e9f)));
          }
          second_best_edge.Reset();
          max_limit = std::min(max_limit, estimated_visits_to_change_best);
          new_visits = std::min(cur_limit, estimated_visits_to_change_best);
        } else {
          // No second best - only one edge, so everything goes in here.
          new_visits = cur_limit;
        }
        if (best_idx >= vtp_last_filled.back()) {
          auto* vtp_array = visits_to_perform.back().get()->data();
          std::fill(vtp_array + (vtp_last_filled.back() + 1),
                    vtp_array + best_idx + 1, 0);
        }
        (*visits_to_perform.back())[best_idx] += new_visits;
        cur_limit -= new_visits;
        Node* child_node = best_edge.GetOrSpawnNode(/* parent */ node, nullptr);

        // Probably best place to check for two-fold draws consistently.
        // Depth starts with 1 at root, so real depth is depth - 1.
        EnsureNodeTwoFoldCorrectForDepth(
            child_node, current_path.size() + base_depth + 1 - 1);

        bool decremented = false;
        if (child_node->TryStartScoreUpdate()) {
          current_nstarted[best_idx]++;
          new_visits -= 1;
          decremented = true;
          if (child_node->GetN() > 0 && !child_node->IsTerminal()) {
            child_node->IncrementNInFlight(new_visits);
            current_nstarted[best_idx] += new_visits;
          }
          current_score[best_idx] = current_pol[best_idx] * puct_mult /
                                        (1 + current_nstarted[best_idx]) +
                                    current_util[best_idx];
        }
        if ((decremented &&
             (child_node->GetN() == 0 || child_node->IsTerminal()))) {
          // Reduce 1 for the visits_to_perform to ensure the collision created
          // doesn't include this visit.
          (*visits_to_perform.back())[best_idx] -= 1;
          picking_results.push_back(NodeToProcess::Visit(
              child_node,
              static_cast<uint16_t>(current_path.size() + 1 + base_depth)));
          completed_visits++;
          if (workspace->move_list_cache.empty()) {
            picking_results.back().moves_to_visit.reserve(moves_to_path.size() +
                                                          1);
          } else {
            picking_results.back().moves_to_visit =
                std::move(workspace->move_list_cache.back());
            workspace->move_list_cache.pop_back();
          }
          picking_results.back().moves_to_visit = moves_to_path;
          picking_results.back().moves_to_visit.push_back(best_edge.GetMove());
        }
        if (best_idx > vtp_last_filled.back() &&
            (*visits_to_perform.back())[best_idx] > 0) {
          vtp_last_filled.back() = best_idx;
        }
      }
      is_root_node = false;
      // Fall through to select the first child.
    }
    int min_idx = current_path.back();
    bool found_child = false;
    if (vtp_last_filled.back() > min_idx) {
      int idx = -1;
      for (auto& child : node->Edges()) {
        idx++;
        if (idx > min_idx && (*visits_to_perform.back())[idx] > 0) {
          if (moves_to_path.size() != current_path.size() + base_depth) {
            moves_to_path.push_back(child.GetMove());
          } else {
            moves_to_path.back() = child.GetMove();
          }
          current_path.back() = idx;
          current_path.push_back(-1);
          node = child.GetOrSpawnNode(/* parent */ node, nullptr);
          found_child = true;
          break;
        }
        if (idx >= vtp_last_filled.back()) break;
      }
    }
    if (!found_child) {
      node = node->GetParent();
      if (!moves_to_path.empty()) moves_to_path.pop_back();
      current_path.pop_back();
      vtp_buffer.push_back(std::move(visits_to_perform.back()));
      visits_to_perform.pop_back();
      vtp_last_filled.pop_back();
    }
  }
  receiver->reserve(picking_results.size());
  for (int i = 0; i < picking_results.size(); i++) {
    receiver->push_back(std::move(picking_results[i]));
  }
  picking_results.clear();
}

void SearchWorker::ExtendNode(Node* node, int depth,
                              const std::vector<Move>& moves_to_node,
                              PositionHistory* history) {
  // Initialize position sequence with pre-move position.
  history->Trim(search_->played_history_.GetLength());
  for (int i = 0; i < moves_to_node.size(); i++) {
    history->Append(moves_to_node[i]);
  }

  // We don't need the mutex because other threads will see that N=0 and
  // N-in-flight=1 and will not touch this node.
  const auto& board = history->Last().GetBoard();
  auto legal_moves = board.GenerateLegalMoves();

  // Check whether it's a draw/lose by position. Importantly, we must check
  // these before doing the by-rule checks below.
  if (legal_moves.empty()) {
    // Could be a checkmate or a stalemate
    if (board.IsUnderCheck()) {
      node->MakeTerminal(GameResult::WHITE_WON);
    } else {
      node->MakeTerminal(GameResult::DRAW);
    }
    return;
  }

  // We can shortcircuit these draws-by-rule only if they aren't root;
  // if they are root, then thinking about them is the point.
  if (node != search_->root_node_) {
    if (!board.HasMatingMaterial()) {
      node->MakeTerminal(GameResult::DRAW);
      return;
    }

    if (history->Last().GetRule50Ply() >= 100) {
      node->MakeTerminal(GameResult::DRAW);
      return;
    }

    const auto repetitions = history->Last().GetRepetitions();
    // Mark two-fold repetitions as draws according to settings.
    // Depth starts with 1 at root, so number of plies in PV is depth - 1.
    if (repetitions >= 2) {
      node->MakeTerminal(GameResult::DRAW);
      return;
    } else if (repetitions == 1 && depth - 1 >= 4 &&
               params_.GetTwoFoldDraws() &&
               depth - 1 >= history->Last().GetPliesSincePrevRepetition()) {
      const auto cycle_length = history->Last().GetPliesSincePrevRepetition();
      // use plies since first repetition as moves left; exact if forced draw.
      node->MakeTerminal(GameResult::DRAW, (float)cycle_length,
                         Node::Terminal::TwoFold);
      return;
    }

    // Neither by-position or by-rule termination, but maybe it's a TB position.
    if (search_->syzygy_tb_ && board.castlings().no_legal_castle() &&
        history->Last().GetRule50Ply() == 0 &&
        (board.ours() | board.theirs()).count() <=
            search_->syzygy_tb_->max_cardinality()) {
      ProbeState state;
      const WDLScore wdl =
          search_->syzygy_tb_->probe_wdl(history->Last(), &state);
      // Only fail state means the WDL is wrong, probe_wdl may produce correct
      // result with a stat other than OK.
      if (state != FAIL) {
        // TB nodes don't have NN evaluation, assign M from parent node.
        float m = 0.0f;
        // Need a lock to access parent, in case MakeSolid is in progress.
        {
          SharedMutex::SharedLock lock(search_->nodes_mutex_);
          auto parent = node->GetParent();
          if (parent) {
            m = std::max(0.0f, parent->GetM() - 1.0f);
          }
        }
        // If the colors seem backwards, check the checkmate check above.
        if (wdl == WDL_WIN) {
          node->MakeTerminal(GameResult::BLACK_WON, m,
                             Node::Terminal::Tablebase);
        } else if (wdl == WDL_LOSS) {
          node->MakeTerminal(GameResult::WHITE_WON, m,
                             Node::Terminal::Tablebase);
        } else {  // Cursed wins and blessed losses count as draws.
          node->MakeTerminal(GameResult::DRAW, m, Node::Terminal::Tablebase);
        }
        search_->tb_hits_.fetch_add(1, std::memory_order_acq_rel);
        return;
      }
    }
  }

  // Add legal moves as edges of this node.
  node->CreateEdges(legal_moves);
}

namespace {
void IncrementNInFlight(Node* node, Node* root, int amount) {
  if (amount == 0) return;
  while (true) {
    node->IncrementNInFlight(amount);
    if (node == root) break;
    node = node->GetParent();
  }
}
}  // namespace

// Returns node and whether there's been a search collision on the node.
SearchWorker::NodeToProcess SearchWorker::PickNodeToExtend(
    int collision_limit) {
  // Starting from search_->root_node_, generate a playout, choosing a
  // node at each level according to the MCTS formula. n_in_flight_ is
  // incremented for each node in the playout (via TryStartScoreUpdate()).

  Node* node = search_->root_node_;
  Node::Iterator best_edge;
  Node::Iterator second_best_edge;

  // Precache a newly constructed node to avoid memory allocations being
  // performed while the mutex is held.
  if (!precached_node_) {
    precached_node_ = std::make_unique<Node>(nullptr, 0);
  }

  SharedMutex::Lock lock(search_->nodes_mutex_);

  // Fetch the current best root node visits for possible smart pruning.
  const int64_t best_node_n = search_->current_best_edge_.GetN();

  // True on first iteration, false as we dive deeper.
  bool is_root_node = true;
  const float even_draw_score = search_->GetDrawScore(false);
  const float odd_draw_score = search_->GetDrawScore(true);
  const auto& root_move_filter = search_->root_move_filter_;
  uint16_t depth = 0;
  bool node_already_updated = true;
  auto m_evaluator = moves_left_support_ ? MEvaluator(params_) : MEvaluator();

  while (true) {
    // First, terminate if we find collisions or leaf nodes.
    // Set 'node' to point to the node that was picked on previous iteration,
    // possibly spawning it.
    // TODO(crem) This statement has to be in the end of the loop rather than
    //            in the beginning (and there would be no need for "if
    //            (!is_root_node)"), but that would mean extra mutex lock.
    //            Will revisit that after rethinking locking strategy.
    if (!node_already_updated) {
      node = best_edge.GetOrSpawnNode(/* parent */ node, &precached_node_);
    }
    best_edge.Reset();
    depth++;

    // n_in_flight_ is incremented. If the method returns false, then there is
    // a search collision, and this node is already being expanded.
    if (!node->TryStartScoreUpdate()) {
      if (!is_root_node) {
        IncrementNInFlight(node->GetParent(), search_->root_node_,
                           collision_limit - 1);
      }
      return NodeToProcess::Collision(node, depth, collision_limit);
    }

    // Probably best place to check for two-fold draws consistently.
    // Depth starts with 1 at root, so real depth is depth - 1.
    EnsureNodeTwoFoldCorrectForDepth(node, depth - 1);

    // If terminal, we reached the end of this playout.
    if (node->IsTerminal()) {
      return NodeToProcess::Visit(node, depth);
    }
    // If unexamined leaf node -- the end of this playout.
    if (!node->HasChildren()) {
      return NodeToProcess::Visit(node, depth);
    }
    Node* possible_shortcut_child = node->GetCachedBestChild();
    if (possible_shortcut_child) {
      // Add two here to reverse the conservatism that goes into calculating
      // the remaining cache visits.
      collision_limit =
          std::min(collision_limit, node->GetRemainingCacheVisits() + 2);
      is_root_node = false;
      node = possible_shortcut_child;
      node_already_updated = true;
      continue;
    }
    node_already_updated = false;

    // If we fall through, then n_in_flight_ has been incremented but this
    // playout remains incomplete; we must go deeper.
    const float cpuct = ComputeCpuct(params_, node->GetN(), is_root_node);
    const float puct_mult =
        cpuct * std::sqrt(std::max(node->GetChildrenVisits(), 1u));
    float best = std::numeric_limits<float>::lowest();
    float best_without_u = std::numeric_limits<float>::lowest();
    float second_best = std::numeric_limits<float>::lowest();
    // Root depth is 1 here, while for GetDrawScore() it's 0-based, that's why
    // the weirdness.
    const float draw_score =
        (depth % 2 == 0) ? odd_draw_score : even_draw_score;
    const float fpu = GetFpu(params_, node, is_root_node, draw_score);

    m_evaluator.SetParent(node);
    bool can_exit = false;
    for (auto& child : node->Edges()) {
      if (is_root_node) {
        // If there's no chance to catch up to the current best node with
        // remaining playouts, don't consider it.
        // best_move_node_ could have changed since best_node_n was retrieved.
        // To ensure we have at least one node to expand, always include
        // current best node.
        if (child != search_->current_best_edge_ &&
            latest_time_manager_hints_.GetEstimatedRemainingPlayouts() <
                best_node_n - child.GetN()) {
          continue;
        }
        // If root move filter exists, make sure move is in the list.
        if (!root_move_filter.empty() &&
            std::find(root_move_filter.begin(), root_move_filter.end(),
                      child.GetMove()) == root_move_filter.end()) {
          continue;
        }
      }

      const float Q = child.GetQ(fpu, draw_score);
      const float M = m_evaluator.GetM(child, Q);

      const float score = child.GetU(puct_mult) + Q + M;
      if (score > best) {
        second_best = best;
        second_best_edge = best_edge;
        best = score;
        best_without_u = Q + M;
        best_edge = child;
      } else if (score > second_best) {
        second_best = score;
        second_best_edge = child;
      }
      if (can_exit) break;
      if (child.GetNStarted() == 0) {
        // One more loop will get 2 unvisited nodes, which is sufficient to
        // ensure second best is correct. This relies upon the fact that edges
        // are sorted in policy decreasing order.
        can_exit = true;
      }
    }

    if (second_best_edge) {
      int estimated_visits_to_change_best =
          best_edge.GetVisitsToReachU(second_best, puct_mult, best_without_u);
      // Only cache for n-2 steps as the estimate created by GetVisitsToReachU
      // has potential rounding errors and some conservative logic that can push
      // it up to 2 away from the real value.
      node->UpdateBestChild(best_edge,
                            std::max(0, estimated_visits_to_change_best - 2));
      collision_limit =
          std::min(collision_limit, estimated_visits_to_change_best);
      assert(collision_limit >= 1);
      second_best_edge.Reset();
    }

    is_root_node = false;
  }
}

void SearchWorker::ExtendNode(Node* node, int depth) {
  std::vector<Move> to_add;
  // Could instead reserve one more than the difference between history_.size()
  // and history_.capacity().
  to_add.reserve(60);
  // Need a lock to walk parents of leaf in case MakeSolid is concurrently
  // adjusting parent chain.
  {
    SharedMutex::SharedLock lock(search_->nodes_mutex_);
    Node* cur = node;
    while (cur != search_->root_node_) {
      Node* prev = cur->GetParent();
      to_add.push_back(prev->GetEdgeToNode(cur)->GetMove());
      cur = prev;
    }
  }
  std::reverse(to_add.begin(), to_add.end());

  ExtendNode(node, depth, to_add, &history_);
}

// Returns whether node was already in cache.
bool SearchWorker::AddNodeToComputation(Node* node, bool add_if_cached,
                                        int* transform_out) {
  const auto hash = history_.HashLast(params_.GetCacheHistoryLength() + 1);
  // If already in cache, no need to do anything.
  if (add_if_cached) {
    if (computation_->AddInputByHash(hash)) {
      if (transform_out) {
        *transform_out = TransformForPosition(
            search_->network_->GetCapabilities().input_format, history_);
      }
      return true;
    }
  } else {
    if (search_->cache_->ContainsKey(hash)) {
      if (transform_out) {
        *transform_out = TransformForPosition(
            search_->network_->GetCapabilities().input_format, history_);
      }
      return true;
    }
  }
  int transform;
  auto planes =
      EncodePositionForNN(search_->network_->GetCapabilities().input_format,
                          history_, 8, params_.GetHistoryFill(), &transform);

  std::vector<uint16_t> moves;

  if (node && node->HasChildren()) {
    // Legal moves are known, use them.
    moves.reserve(node->GetNumEdges());
    for (const auto& edge : node->Edges()) {
      moves.emplace_back(edge.GetMove().as_nn_index(transform));
    }
  } else {
    // Cache pseudolegal moves. A bit of a waste, but faster.
    const auto& pseudolegal_moves =
        history_.Last().GetBoard().GeneratePseudolegalMoves();
    moves.reserve(pseudolegal_moves.size());
    for (auto iter = pseudolegal_moves.begin(), end = pseudolegal_moves.end();
         iter != end; ++iter) {
      moves.emplace_back(iter->as_nn_index(transform));
    }
  }

  computation_->AddInput(hash, std::move(planes), std::move(moves));
  if (transform_out) *transform_out = transform;
  return false;
}

// 2b. Copy collisions into shared collisions.
void SearchWorker::CollectCollisions() {
  SharedMutex::Lock lock(search_->nodes_mutex_);

  for (const NodeToProcess& node_to_process : minibatch_) {
    if (node_to_process.IsCollision()) {
      search_->shared_collisions_.emplace_back(node_to_process.node,
                                               node_to_process.multivisit);
    }
  }
}

// 3. Prefetch into cache.
// ~~~~~~~~~~~~~~~~~~~~~~~
void SearchWorker::MaybePrefetchIntoCache() {
  // TODO(mooskagh) Remove prefetch into cache if node collisions work well.
  // If there are requests to NN, but the batch is not full, try to prefetch
  // nodes which are likely useful in future.
  if (search_->stop_.load(std::memory_order_acquire)) return;
  if (computation_->GetCacheMisses() > 0 &&
      computation_->GetCacheMisses() < params_.GetMaxPrefetchBatch()) {
    history_.Trim(search_->played_history_.GetLength());
    SharedMutex::SharedLock lock(search_->nodes_mutex_);
    PrefetchIntoCache(
        search_->root_node_,
        params_.GetMaxPrefetchBatch() - computation_->GetCacheMisses(), false);
  }
}

// Prefetches up to @budget nodes into cache. Returns number of nodes
// prefetched.
int SearchWorker::PrefetchIntoCache(Node* node, int budget, bool is_odd_depth) {
  const float draw_score = search_->GetDrawScore(is_odd_depth);
  if (budget <= 0) return 0;

  // We are in a leaf, which is not yet being processed.
  if (!node || node->GetNStarted() == 0) {
    if (AddNodeToComputation(node, false, nullptr)) {
      // Make it return 0 to make it not use the slot, so that the function
      // tries hard to find something to cache even among unpopular moves.
      // In practice that slows things down a lot though, as it's not always
      // easy to find what to cache.
      return 1;
    }
    return 1;
  }

  assert(node);
  // n = 0 and n_in_flight_ > 0, that means the node is being extended.
  if (node->GetN() == 0) return 0;
  // The node is terminal; don't prefetch it.
  if (node->IsTerminal()) return 0;

  // Populate all subnodes and their scores.
  typedef std::pair<float, EdgeAndNode> ScoredEdge;
  std::vector<ScoredEdge> scores;
  const float cpuct =
      ComputeCpuct(params_, node->GetN(), node == search_->root_node_);
  const float puct_mult =
      cpuct * std::sqrt(std::max(node->GetChildrenVisits(), 1u));
  const float fpu =
      GetFpu(params_, node, node == search_->root_node_, draw_score);
  for (auto& edge : node->Edges()) {
    if (edge.GetP() == 0.0f) continue;
    // Flip the sign of a score to be able to easily sort.
    // TODO: should this use logit_q if set??
    scores.emplace_back(-edge.GetU(puct_mult) - edge.GetQ(fpu, draw_score),
                        edge);
  }

  size_t first_unsorted_index = 0;
  int total_budget_spent = 0;
  int budget_to_spend = budget;  // Initialize for the case where there's only
                                 // one child.
  for (size_t i = 0; i < scores.size(); ++i) {
    if (search_->stop_.load(std::memory_order_acquire)) break;
    if (budget <= 0) break;

    // Sort next chunk of a vector. 3 at a time. Most of the time it's fine.
    if (first_unsorted_index != scores.size() &&
        i + 2 >= first_unsorted_index) {
      const int new_unsorted_index =
          std::min(scores.size(), budget < 2 ? first_unsorted_index + 2
                                             : first_unsorted_index + 3);
      std::partial_sort(scores.begin() + first_unsorted_index,
                        scores.begin() + new_unsorted_index, scores.end(),
                        [](const ScoredEdge& a, const ScoredEdge& b) {
                          return a.first < b.first;
                        });
      first_unsorted_index = new_unsorted_index;
    }

    auto edge = scores[i].second;
    // Last node gets the same budget as prev-to-last node.
    if (i != scores.size() - 1) {
      // Sign of the score was flipped for sorting, so flip it back.
      const float next_score = -scores[i + 1].first;
      // TODO: As above - should this use logit_q if set?
      const float q = edge.GetQ(-fpu, draw_score);
      if (next_score > q) {
        budget_to_spend =
            std::min(budget, int(edge.GetP() * puct_mult / (next_score - q) -
                                 edge.GetNStarted()) +
                                 1);
      } else {
        budget_to_spend = budget;
      }
    }
    history_.Append(edge.GetMove());
    const int budget_spent =
        PrefetchIntoCache(edge.node(), budget_to_spend, !is_odd_depth);
    history_.Pop();
    budget -= budget_spent;
    total_budget_spent += budget_spent;
  }
  return total_budget_spent;
}

// 4. Run NN computation.
// ~~~~~~~~~~~~~~~~~~~~~~
void SearchWorker::RunNNComputation() { computation_->ComputeBlocking(); }

// 5. Retrieve NN computations (and terminal values) into nodes.
// ~~~~~~~~~~~~~~~~~~~~~~~~~~~~~~~~~~~~~~~~~~~~~~~~~~~~~~~~~~~~~
void SearchWorker::FetchMinibatchResults() {
  // Populate NN/cached results, or terminal results, into nodes.
  int idx_in_computation = 0;
  for (auto& node_to_process : minibatch_) {
    FetchSingleNodeResult(&node_to_process, *computation_, idx_in_computation);
    if (node_to_process.nn_queried) ++idx_in_computation;
  }
}

template <typename Computation>
void SearchWorker::FetchSingleNodeResult(NodeToProcess* node_to_process,
                                         const Computation& computation,
                                         int idx_in_computation) {
  if (node_to_process->IsCollision()) return;
  Node* node = node_to_process->node;
  if (!node_to_process->nn_queried) {
    // Terminal nodes don't involve the neural NetworkComputation, nor do
    // they require any further processing after value retrieval.
    node_to_process->v = node->GetWL();
    node_to_process->d = node->GetD();
    node_to_process->m = node->GetM();
    return;
  }
  // For NN results, we need to populate policy as well as value.
  // First the value...
  node_to_process->v = -computation.GetQVal(idx_in_computation);
  node_to_process->d = computation.GetDVal(idx_in_computation);
  node_to_process->m = computation.GetMVal(idx_in_computation);
  // ...and secondly, the policy data.
  // Calculate maximum first.
  float max_p = -std::numeric_limits<float>::infinity();
  // Intermediate array to store values when processing policy.
  // There are never more than 256 valid legal moves in any legal position.
  std::array<float, 256> intermediate;
  int counter = 0;
  for (auto& edge : node->Edges()) {
    float p = computation.GetPVal(
        idx_in_computation,
        edge.GetMove().as_nn_index(node_to_process->probability_transform));
    intermediate[counter++] = p;
    max_p = std::max(max_p, p);
  }
  float total = 0.0;
  for (int i = 0; i < counter; i++) {
    // Perform softmax and take into account policy softmax temperature T.
    // Note that we want to calculate (exp(p-max_p))^(1/T) = exp((p-max_p)/T).
    float p =
        FastExp((intermediate[i] - max_p) / params_.GetPolicySoftmaxTemp());
    intermediate[i] = p;
    total += p;
  }
  counter = 0;
  // Normalize P values to add up to 1.0.
  const float scale = total > 0.0f ? 1.0f / total : 1.0f;
  for (auto& edge : node->Edges()) {
    edge.edge()->SetP(intermediate[counter++] * scale);
  }
  // Add Dirichlet noise if enabled and at root.
  if (params_.GetNoiseEpsilon() && node == search_->root_node_) {
    ApplyDirichletNoise(node, params_.GetNoiseEpsilon(),
                        params_.GetNoiseAlpha());
  }
  node->SortEdges();
}

// 6. Propagate the new nodes' information to all their parents in the tree.
// ~~~~~~~~~~~~~~
void SearchWorker::DoBackupUpdate() {
  // Nodes mutex for doing node updates.
  SharedMutex::Lock lock(search_->nodes_mutex_);

  bool work_done = number_out_of_order_ > 0;
  for (const NodeToProcess& node_to_process : minibatch_) {
    DoBackupUpdateSingleNode(node_to_process);
    if (!node_to_process.IsCollision()) {
      work_done = true;
    }
  }
  if (!work_done) return;
  search_->CancelSharedCollisions();
  search_->total_batches_ += 1;
}

void SearchWorker::DoBackupUpdateSingleNode(
    const NodeToProcess& node_to_process) REQUIRES(search_->nodes_mutex_) {
  Node* node = node_to_process.node;
  if (node_to_process.IsCollision()) {
    // Collisions are handled via shared_collisions instead.
    return;
  }

  // For the first visit to a terminal, maybe update parent bounds too.
  auto update_parent_bounds =
      params_.GetStickyEndgames() && node->IsTerminal() && !node->GetN();

  // Backup V value up to a root. After 1 visit, V = Q.
  float v = node_to_process.v;
  float d = node_to_process.d;
  float m = node_to_process.m;
  int n_to_fix = 0;
  float v_delta = 0.0f;
  float d_delta = 0.0f;
  float m_delta = 0.0f;
  uint32_t solid_threshold =
      static_cast<uint32_t>(params_.GetSolidTreeThreshold());
  for (Node *n = node, *p; n != search_->root_node_->GetParent(); n = p) {
    p = n->GetParent();

    // Current node might have become terminal from some other descendant, so
    // backup the rest of the way with more accurate values.
    if (n->IsTerminal()) {
      v = n->GetWL();
      d = n->GetD();
      m = n->GetM();
    }
    n->FinalizeScoreUpdate(v, d, m, node_to_process.multivisit);
    if (n_to_fix > 0 && !n->IsTerminal()) {
      n->AdjustForTerminal(v_delta, d_delta, m_delta, n_to_fix);
    }
    if (n->GetN() >= solid_threshold) {
      if (n->MakeSolid() && n == search_->root_node_) {
        // If we make the root solid, the current_best_edge_ becomes invalid and
        // we should repopulate it.
        search_->current_best_edge_ =
            search_->GetBestChildNoTemperature(search_->root_node_, 0);
      }
    }

    // Nothing left to do without ancestors to update.
    if (!p) break;

    bool old_update_parent_bounds = update_parent_bounds;
    // If parent already is terminal further adjustment is not required.
    if (p->IsTerminal()) n_to_fix = 0;
    // Try setting parent bounds except the root or those already terminal.
    update_parent_bounds =
        update_parent_bounds && p != search_->root_node_ && !p->IsTerminal() &&
        MaybeSetBounds(p, m, &n_to_fix, &v_delta, &d_delta, &m_delta);

    // Q will be flipped for opponent.
    v = -v;
    v_delta = -v_delta;
    m++;

    // Update the stats.
    // Best move.
    // If update_parent_bounds was set, we just adjusted bounds on the
    // previous loop or there was no previous loop, so if n is a terminal, it
    // just became that way and could be a candidate for changing the current
    // best edge. Otherwise a visit can only change best edge if its to an edge
    // that isn't already the best and the new n is equal or greater to the old
    // n.
    if (p == search_->root_node_ &&
        ((old_update_parent_bounds && n->IsTerminal()) ||
         (n != search_->current_best_edge_.node() &&
          search_->current_best_edge_.GetN() <= n->GetN()))) {
      search_->current_best_edge_ =
          search_->GetBestChildNoTemperature(search_->root_node_, 0);
    }
  }
  search_->total_playouts_ += node_to_process.multivisit;
  search_->cum_depth_ += node_to_process.depth * node_to_process.multivisit;
  search_->max_depth_ = std::max(search_->max_depth_, node_to_process.depth);
}

bool SearchWorker::MaybeSetBounds(Node* p, float m, int* n_to_fix,
                                  float* v_delta, float* d_delta,
                                  float* m_delta) const {
  auto losing_m = 0.0f;
  auto prefer_tb = false;

  // Determine the maximum (lower, upper) bounds across all children.
  // (-1,-1) Loss (initial and lowest bounds)
  // (-1, 0) Can't Win
  // (-1, 1) Regular node
  // ( 0, 0) Draw
  // ( 0, 1) Can't Lose
  // ( 1, 1) Win (highest bounds)
  auto lower = GameResult::BLACK_WON;
  auto upper = GameResult::BLACK_WON;
  for (const auto& edge : p->Edges()) {
    const auto [edge_lower, edge_upper] = edge.GetBounds();
    lower = std::max(edge_lower, lower);
    upper = std::max(edge_upper, upper);

    // Checkmate is the best, so short-circuit.
    const auto is_tb = edge.IsTbTerminal();
    if (edge_lower == GameResult::WHITE_WON && !is_tb) {
      prefer_tb = false;
      break;
    } else if (edge_upper == GameResult::BLACK_WON) {
      // Track the longest loss.
      losing_m = std::max(losing_m, edge.GetM(0.0f));
    }
    prefer_tb = prefer_tb || is_tb;
  }

  // The parent's bounds are flipped from the children (-max(U), -max(L))
  // aggregated as if it was a single child (forced move) of the same bound.
  //       Loss (-1,-1) -> ( 1, 1) Win
  //  Can't Win (-1, 0) -> ( 0, 1) Can't Lose
  //    Regular (-1, 1) -> (-1, 1) Regular
  //       Draw ( 0, 0) -> ( 0, 0) Draw
  // Can't Lose ( 0, 1) -> (-1, 0) Can't Win
  //        Win ( 1, 1) -> (-1,-1) Loss

  // Nothing left to do for ancestors if the parent would be a regular node.
  if (lower == GameResult::BLACK_WON && upper == GameResult::WHITE_WON) {
    return false;
  } else if (lower == upper) {
    // Search can stop at the parent if the bounds can't change anymore, so make
    // it terminal preferring shorter wins and longer losses.
    *n_to_fix = p->GetN();
    assert(*n_to_fix > 0);
    float cur_v = p->GetWL();
    float cur_d = p->GetD();
    float cur_m = p->GetM();
    p->MakeTerminal(
        -upper,
        (upper == GameResult::BLACK_WON ? std::max(losing_m, m) : m) + 1.0f,
        prefer_tb ? Node::Terminal::Tablebase : Node::Terminal::EndOfGame);
    // Negate v_delta because we're calculating for the parent, but immediately
    // afterwards we'll negate v_delta in case it has come from the child.
    *v_delta = -(p->GetWL() - cur_v);
    *d_delta = p->GetD() - cur_d;
    *m_delta = p->GetM() - cur_m;
  } else {
    p->SetBounds(-upper, -lower);
  }

  // Bounds were set, so indicate we should check the parent too.
  return true;
}

// 7. Update the Search's status and progress information.
//~~~~~~~~~~~~~~~~~~~~
void SearchWorker::UpdateCounters() {
  search_->PopulateCommonIterationStats(&iteration_stats_);
  search_->MaybeTriggerStop(iteration_stats_, &latest_time_manager_hints_);
  search_->MaybeOutputInfo();

  // If this thread had no work, not even out of order, then sleep for some
  // milliseconds. Collisions don't count as work, so have to enumerate to find
  // out if there was anything done.
  bool work_done = number_out_of_order_ > 0;
  if (!work_done) {
    for (NodeToProcess& node_to_process : minibatch_) {
      if (!node_to_process.IsCollision()) {
        work_done = true;
        break;
      }
    }
  }
  if (!work_done) {
    std::this_thread::sleep_for(std::chrono::milliseconds(10));
  }
}

}  // namespace lczero<|MERGE_RESOLUTION|>--- conflicted
+++ resolved
@@ -1435,13 +1435,10 @@
     }
     if (params_.GetOutOfOrderEval() && picked_node.CanEvalOutOfOrder()) {
       // Perform out of order eval for the last entry in minibatch_.
-<<<<<<< HEAD
-      FetchSingleNodeResult2(&picked_node, picked_node, 0);
-      // Release the cache lock now rather than waiting until later under mutex lock.
+      FetchSingleNodeResult(&picked_node, picked_node, 0);
+      // Release the cache lock now rather than waiting until later under mutex
+      // lock.
       picked_node.lock = NNCacheLock();
-=======
-      FetchSingleNodeResult(&picked_node, picked_node, 0);
->>>>>>> 0e1c34da
       picked_node.ooo_completed = true;
     }
   }
@@ -1544,17 +1541,6 @@
   // TODO: pre-reserve visits_to_perform for expected depth and likely maximum
   // width. Maybe even do so outside of lock scope.
   auto& vtp_buffer = workspace->vtp_buffer;
-<<<<<<< HEAD
-  visits_to_perform.reserve(30);
-  std::vector<int> vtp_last_filled;
-  vtp_last_filled.reserve(30);
-  std::vector<int> current_path;
-  current_path.reserve(30);
-  std::vector<Move> moves_to_path = moves_to_base;
-  moves_to_path.reserve(30);
-  auto& picking_results = workspace->picking_results;
-  picking_results.reserve(30);
-=======
   auto& visits_to_perform = workspace->visits_to_perform;
   visits_to_perform.clear();
   auto& vtp_last_filled = workspace->vtp_last_filled;
@@ -1563,11 +1549,8 @@
   current_path.clear();
   auto& moves_to_path = workspace->moves_to_path;
   moves_to_path = moves_to_base;
-  // Sometimes receiver is reused, othertimes not, so only jump start if small.
-  if (receiver->capacity() < 30) {
-    receiver->reserve(receiver->size() + 30);
-  }
->>>>>>> 0e1c34da
+  auto& picking_results = workspace->picking_results;
+  picking_results.reserve(30);
 
   // These 2 are 'filled pre-emptively'.
   std::array<float, 256> current_pol;
