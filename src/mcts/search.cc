/*
  This file is part of Leela Chess Zero.
  Copyright (C) 2018-2019 The LCZero Authors

  Leela Chess is free software: you can redistribute it and/or modify
  it under the terms of the GNU General Public License as published by
  the Free Software Foundation, either version 3 of the License, or
  (at your option) any later version.

  Leela Chess is distributed in the hope that it will be useful,
  but WITHOUT ANY WARRANTY; without even the implied warranty of
  MERCHANTABILITY or FITNESS FOR A PARTICULAR PURPOSE.  See the
  GNU General Public License for more details.

  You should have received a copy of the GNU General Public License
  along with Leela Chess.  If not, see <http://www.gnu.org/licenses/>.

  Additional permission under GNU GPL version 3 section 7

  If you modify this Program, or any covered work, by linking or
  combining it with NVIDIA Corporation's libraries from the NVIDIA CUDA
  Toolkit and the NVIDIA CUDA Deep Neural Network library (or a
  modified version of those libraries), containing parts covered by the
  terms of the respective license agreement, the licensors of this
  Program grant you additional permission to convey the resulting work.
*/

#include "mcts/search.h"

#include <algorithm>
#include <array>
#include <chrono>
#include <cmath>
#include <iomanip>
#include <iostream>
#include <iterator>
#include <sstream>
#include <thread>
#include <future>

#include "mcts/node.h"
#include "neural/cache.h"
#include "neural/encoder.h"
#include "utils/fastmath.h"
#include "utils/random.h"

namespace lczero {

namespace {
// Maximum delay between outputting "uci info" when nothing interesting happens.
const int kUciInfoMinimumFrequencyMs = 5000;

MoveList MakeRootMoveFilter(const MoveList& searchmoves,
                            SyzygyTablebase* syzygy_tb,
                            const PositionHistory& history, bool fast_play,
                            std::atomic<int>* tb_hits) {
  // Search moves overrides tablebase.
  if (!searchmoves.empty()) return searchmoves;
  const auto& board = history.Last().GetBoard();
  MoveList root_moves;
  if (!syzygy_tb || !board.castlings().no_legal_castle() ||
      (board.ours() | board.theirs()).count() > syzygy_tb->max_cardinality()) {
    return root_moves;
  }
  if (syzygy_tb->root_probe(
          history.Last(), fast_play || history.DidRepeatSinceLastZeroingMove(),
          &root_moves) ||
      syzygy_tb->root_probe_wdl(history.Last(), &root_moves)) {
    tb_hits->fetch_add(1, std::memory_order_acq_rel);
  }
  return root_moves;
}

class MEvaluator {
 public:
  MEvaluator()
      : enabled_{false},
        m_slope_{0.0f},
        m_cap_{0.0f},
        a_constant_{0.0f},
        a_linear_{0.0f},
        a_square_{0.0f},
        q_threshold_{0.0f},
        parent_m_{0.0f} {}

  MEvaluator(const SearchParams& params, const Node* parent = nullptr)
      : enabled_{true},
        m_slope_{params.GetMovesLeftSlope()},
        m_cap_{params.GetMovesLeftMaxEffect()},
        a_constant_{params.GetMovesLeftConstantFactor()},
        a_linear_{params.GetMovesLeftScaledFactor()},
        a_square_{params.GetMovesLeftQuadraticFactor()},
        q_threshold_{params.GetMovesLeftThreshold()},
        parent_m_{parent ? parent->GetM() : 0.0f},
        parent_within_threshold_{parent ? WithinThreshold(parent, q_threshold_)
                                        : false} {}

  void SetParent(const Node* parent) {
    assert(parent);
    if (enabled_) {
      parent_m_ = parent->GetM();
      parent_within_threshold_ = WithinThreshold(parent, q_threshold_);
    }
  }

  float GetM(const EdgeAndNode& child, float q) const {
    if (!enabled_ || !parent_within_threshold_) return 0.0f;
    const float child_m = child.GetM(parent_m_);
    float m = std::clamp(m_slope_ * (child_m - parent_m_), -m_cap_, m_cap_);
    // Microsoft compiler does not have a builtin for copysign and emits a
    // library call which is too expensive for a hot path like this.
#if defined(_MSC_VER)
    // This doesn't treat signed 0's the same way that copysign does, but it
    // should be good enough...
    if (q > 0) m *= -1.0f;
#else
    m *= std::copysign(1.0f, -q);
#endif
    m *= a_constant_ + a_linear_ * std::abs(q) + a_square_ * q * q;
    return m;
  }

 private:
  static bool WithinThreshold(const Node* parent, float q_threshold) {
    return std::abs(parent->GetQ(0.0f)) > q_threshold;
  }

  const bool enabled_;
  const float m_slope_;
  const float m_cap_;
  const float a_constant_;
  const float a_linear_;
  const float a_square_;
  const float q_threshold_;
  float parent_m_ = 0.0f;
  bool parent_within_threshold_ = false;
};

}  // namespace

Search::Search(const NodeTree& tree, Network* network,
               std::unique_ptr<UciResponder> uci_responder,
               const MoveList& searchmoves,
               std::chrono::steady_clock::time_point start_time,
               std::unique_ptr<SearchStopper> stopper, bool infinite,
               const OptionsDict& options, NNCache* cache,
               SyzygyTablebase* syzygy_tb)
    : ok_to_respond_bestmove_(!infinite),
      stopper_(std::move(stopper)),
      root_node_(tree.GetCurrentHead()),
      cache_(cache),
      syzygy_tb_(syzygy_tb),
      played_history_(tree.GetPositionHistory()),
      network_(network),
      params_(options),
      searchmoves_(searchmoves),
      start_time_(start_time),
      initial_visits_(root_node_->GetN()),
      root_move_filter_(
          MakeRootMoveFilter(searchmoves_, syzygy_tb_, played_history_,
                             params_.GetSyzygyFastPlay(), &tb_hits_)),
      uci_responder_(std::move(uci_responder)) {
  if (params_.GetMaxConcurrentSearchers() != 0) {
    pending_searchers_.store(params_.GetMaxConcurrentSearchers(),
                             std::memory_order_release);
  }
}

namespace {
void ApplyDirichletNoise(Node* node, float eps, double alpha) {
  float total = 0;
  std::vector<float> noise;

  for (int i = 0; i < node->GetNumEdges(); ++i) {
    float eta = Random::Get().GetGamma(alpha, 1.0);
    noise.emplace_back(eta);
    total += eta;
  }

  if (total < std::numeric_limits<float>::min()) return;

  int noise_idx = 0;
  for (const auto& child : node->Edges()) {
    auto* edge = child.edge();
    edge->SetP(edge->GetP() * (1 - eps) + eps * noise[noise_idx++] / total);
  }
}
}  // namespace

void Search::SendUciInfo() REQUIRES(nodes_mutex_) {
  const auto max_pv = params_.GetMultiPv();
  const auto edges = GetBestChildrenNoTemperature(root_node_, max_pv, 0);
  const auto score_type = params_.GetScoreType();
  const auto per_pv_counters = params_.GetPerPvCounters();
  const auto display_cache_usage = params_.GetDisplayCacheUsage();
  const auto draw_score = GetDrawScore(false);

  std::vector<ThinkingInfo> uci_infos;

  // Info common for all multipv variants.
  ThinkingInfo common_info;
  common_info.depth = cum_depth_ / (total_playouts_ ? total_playouts_ : 1);
  common_info.seldepth = max_depth_;
  common_info.time = GetTimeSinceStart();
  if (!per_pv_counters) {
    common_info.nodes = total_playouts_ + initial_visits_;
  }
  if (display_cache_usage) {
    common_info.hashfull =
        cache_->GetSize() * 1000LL / std::max(cache_->GetCapacity(), 1);
  }
  if (nps_start_time_) {
    const auto time_since_first_batch_ms =
        std::chrono::duration_cast<std::chrono::milliseconds>(
            std::chrono::steady_clock::now() - *nps_start_time_)
            .count();
    if (time_since_first_batch_ms > 0) {
      common_info.nps = total_playouts_ * 1000 / time_since_first_batch_ms;
    }
  }
  common_info.tb_hits = tb_hits_.load(std::memory_order_acquire);

  int multipv = 0;
  const auto default_q = -root_node_->GetQ(-draw_score);
  const auto default_wl = -root_node_->GetWL(params_.GetBetamctsLevel() >= 2);
  const auto default_d = root_node_->GetD();
  for (const auto& edge : edges) {
    ++multipv;
    uci_infos.emplace_back(common_info);
    auto& uci_info = uci_infos.back();
    const auto wl = edge.GetWL(default_wl, params_.GetBetamctsLevel() >= 2);
    const auto d = edge.GetD(default_d);
    const int w = static_cast<int>(std::round(500.0 * (1.0 + wl - d)));
    const auto q = edge.GetQ(default_q, draw_score,
                             params_.GetBetamctsLevel() >= 1);
    if (edge.IsTerminal() && wl != 0.0f) {
      uci_info.mate = std::copysign(
          std::round(edge.GetM(0.0f)) / 2 + (edge.IsTbTerminal() ? 101 : 1),
          wl);
    } else if (score_type == "centipawn_with_drawscore") {
      uci_info.score = 90 * tan(1.5637541897 * q);
    } else if (score_type == "centipawn") {
      uci_info.score = 90 * tan(1.5637541897 * wl);
    } else if (score_type == "centipawn_2019") {
      uci_info.score = 295 * wl / (1 - 0.976953126 * std::pow(wl, 14));
    } else if (score_type == "centipawn_2018") {
      uci_info.score = 290.680623072 * tan(1.548090806 * wl);
    } else if (score_type == "win_percentage") {
      uci_info.score = wl * 5000 + 5000;
    } else if (score_type == "Q") {
      uci_info.score = q * 10000;
    } else if (score_type == "W-L") {
      uci_info.score = wl * 10000;
    }
    const int l = static_cast<int>(std::round(500.0 * (1.0 - wl - d)));
    // Using 1000-w-l instead of 1000*d for D score so that W+D+L add up to
    // 1000.0.
    uci_info.wdl = ThinkingInfo::WDL{w, 1000 - w - l, l};
    if (network_->GetCapabilities().has_mlh()) {
      uci_info.moves_left = static_cast<int>(
          (1.0f + edge.GetM(1.0f + root_node_->GetM())) / 2.0f);
    }
    if (max_pv > 1) uci_info.multipv = multipv;
    if (per_pv_counters) uci_info.nodes = edge.GetN();
    bool flip = played_history_.IsBlackToMove();
    int depth = 0;
    for (auto iter = edge; iter;
         iter = GetBestChildNoTemperature(iter.node(), depth), flip = !flip) {
      uci_info.pv.push_back(iter.GetMove(flip));
      if (!iter.node()) break;  // Last edge was dangling, cannot continue.
      depth += 1;
    }
  }

  if (!uci_infos.empty()) last_outputted_uci_info_ = uci_infos.front();
  if (current_best_edge_ && !edges.empty()) {
    last_outputted_info_edge_ = current_best_edge_.edge();
  }

  uci_responder_->OutputThinkingInfo(&uci_infos);
}

// Decides whether anything important changed in stats and new info should be
// shown to a user.
void Search::MaybeOutputInfo() {
  SharedMutex::Lock lock(nodes_mutex_);
  Mutex::Lock counters_lock(counters_mutex_);
  if (!bestmove_is_sent_ && current_best_edge_ &&
      (current_best_edge_.edge() != last_outputted_info_edge_ ||
       last_outputted_uci_info_.depth !=
           static_cast<int>(cum_depth_ /
                            (total_playouts_ ? total_playouts_ : 1)) ||
       last_outputted_uci_info_.seldepth != max_depth_ ||
       last_outputted_uci_info_.time + kUciInfoMinimumFrequencyMs <
           GetTimeSinceStart())) {
    SendUciInfo();
    if (params_.GetLogLiveStats()) {
      SendMovesStats();
    }
    if (stop_.load(std::memory_order_acquire) && !ok_to_respond_bestmove_) {
      std::vector<ThinkingInfo> info(1);
      info.back().comment =
          "WARNING: Search has reached limit and does not make any progress.";
      uci_responder_->OutputThinkingInfo(&info);
    }
  }
}

int64_t Search::GetTimeSinceStart() const {
  return std::chrono::duration_cast<std::chrono::milliseconds>(
             std::chrono::steady_clock::now() - start_time_)
      .count();
}

int64_t Search::GetTimeSinceFirstBatch() const {
  if (!nps_start_time_) return 0;
  return std::chrono::duration_cast<std::chrono::milliseconds>(
             std::chrono::steady_clock::now() - *nps_start_time_)
      .count();
}

// Root is depth 0, i.e. even depth.
float Search::GetDrawScore(bool is_odd_depth) const {
  return (is_odd_depth ? params_.GetOpponentDrawScore()
                       : params_.GetSidetomoveDrawScore()) +
         (is_odd_depth == played_history_.IsBlackToMove()
              ? params_.GetWhiteDrawDelta()
              : params_.GetBlackDrawDelta());
}

namespace {
inline float GetFpu(const SearchParams& params, Node* node, bool is_root_node,
                    float draw_score) {
  const auto value = params.GetFpuValue(is_root_node);
  const auto Q = -node->GetQ(-draw_score, params.GetBetamctsLevel()>=2);
  return params.GetFpuAbsolute(is_root_node)
             ? value
             : Q - value * std::sqrt(node->GetVisitedPolicy());
}

inline float ComputeCpuct(const SearchParams& params, uint32_t N,
                          bool is_root_node) {
  const float init = params.GetCpuct(is_root_node);
  const float k = params.GetCpuctFactor(is_root_node);
  const float base = params.GetCpuctBase(is_root_node);
  return init + (k ? k * FastLog((N + base) / base) : 0.0f);
}
}  // namespace

std::vector<std::string> Search::GetVerboseStats(Node* node) const {
  assert(node == root_node_ || node->GetParent() == root_node_);
  const bool is_root = (node == root_node_);
  const bool is_odd_depth = !is_root;
  const bool is_black_to_move = (played_history_.IsBlackToMove() == is_root);
  const float draw_score = GetDrawScore(is_odd_depth);
  const float fpu = GetFpu(params_, node, is_root, draw_score);
  const float cpuct = ComputeCpuct(params_, node->GetN(), is_root);
  const float U_coeff =
      cpuct * std::sqrt(std::max(node->GetChildrenVisits(), 1u));
<<<<<<< HEAD
  const bool logit_q = params_.GetLogitQ();
  const float april_factor = params_.GetAprilFactor();
  const float april_factor_parent = params_.GetAprilFactorParent();
  const float m_slope = params_.GetMovesLeftSlope();
  const float m_cap = params_.GetMovesLeftMaxEffect();
  const float a = params_.GetMovesLeftConstantFactor();
  const float b = params_.GetMovesLeftScaledFactor();
  const float c = params_.GetMovesLeftQuadraticFactor();
  const bool do_moves_left_adjustment =
      network_->GetCapabilities().moves_left !=
          pblczero::NetworkFormat::MOVES_LEFT_NONE &&
      (std::abs(node->GetQ(0.0f)) > params_.GetMovesLeftThreshold());
  std::vector<EdgeAndNode> edges;
  for (const auto& edge : node->Edges()) edges.push_back(edge);

  std::sort(
      edges.begin(), edges.end(),
      [&fpu, &U_coeff, &logit_q, &draw_score, &april_factor,
                &april_factor_parent](EdgeAndNode a, EdgeAndNode b) {
        return std::forward_as_tuple(
                   a.GetN(),
                   a.GetQ(fpu, draw_score, logit_q) + a.GetU(U_coeff,
                                     april_factor, april_factor_parent)) <
               std::forward_as_tuple(
                   b.GetN(),
                   b.GetQ(fpu, draw_score, logit_q) + b.GetU(U_coeff,
                                     april_factor, april_factor_parent));
      });
=======

  const bool betamcts_q = (params_.GetBetamctsLevel() >= 2);
  const float trust = params_.GetBetamctsTrust();
  const float prior = params_.GetBetamctsPrior();

  std::vector<EdgeAndNode> edges;
  for (const auto& edge : node->Edges()) edges.push_back(edge);

  std::sort(edges.begin(), edges.end(),
            [&fpu, &U_coeff, &draw_score, &betamcts_q, &trust, &prior]
            (EdgeAndNode a, EdgeAndNode b) {
              return std::forward_as_tuple(
                         betamcts_q ? a.GetLCBBetamcts(trust, prior) : a.GetN(),
                            a.GetQ(fpu, draw_score, betamcts_q) + a.GetU(U_coeff)) <
                     std::forward_as_tuple(
                         betamcts_q ? b.GetLCBBetamcts(trust, prior) : b.GetN(),
                            b.GetQ(fpu, draw_score, betamcts_q) + b.GetU(U_coeff));
            });
>>>>>>> 6ee24d6d

  auto print = [](auto* oss, auto pre, auto v, auto post, auto w, int p = 0) {
    *oss << pre << std::setw(w) << std::setprecision(p) << v << post;
  };
  auto print_head = [&](auto* oss, auto label, int i, auto n, auto f, auto p) {
    *oss << std::fixed;
    print(oss, "", label, " ", 5);
    print(oss, "(", i, ") ", 4);
    *oss << std::right;
    print(oss, "N: ", n, " ", 7);
    print(oss, "(+", f, ") ", 2);
    print(oss, "(P: ", p * 100, "%) ", 5, p >= 0.99995f ? 1 : 2);
  };
  auto print_stats = [&](auto* oss, const auto* n) {
    const auto sign = n == node ? -1 : 1;
    if (n) {
      print(oss, "(WL: ", sign * n->GetWL(params_.GetBetamctsLevel() >= 1), ") ", 8, 5);
      print(oss, "(D: ", n->GetD(), ") ", 5, 3);
      print(oss, "(M: ", n->GetM(), ") ", 4, 1);
    } else {
      *oss << "(WL:  -.-----) (D: -.---) (M:  -.-) ";
    }
    print(oss, "(Q: ", n ? sign * n->GetQ(sign * draw_score, betamcts_q) : fpu, ") ", 8, 5);
    print(oss, "(Qraw: ", n ? sign * n->GetQ(sign * draw_score) : fpu, ") ", 8, 5);
    print(oss, "(Nbeta: ", n ? n->GetNBetamcts() : 0, ") ", 8, 1);
    print(oss, "(Rbeta: ", n ? n->GetRBetamcts() : 0, ") ", 8, 3);
  };
  auto print_tail = [&](auto* oss, const auto* n) {
    const auto sign = n == node ? -1 : 1;
    std::optional<float> v;
    if (n && n->IsTerminal()) {
      v = n->GetQ(sign * draw_score);
    } else {
      NNCacheLock nneval = GetCachedNNEval(n);
      if (nneval) v = -nneval->q;
    }
    if (v) {
      print(oss, "(V: ", sign * *v, ") ", 7, 4);
    } else {
      *oss << "(V:  -.----) ";
    }

    if (n) {
      auto [lo, up] = n->GetBounds();
      if (sign == -1) {
        lo = -lo;
        up = -up;
        std::swap(lo, up);
      }
      *oss << (lo == up
                   ? "(T) "
                   : lo == GameResult::DRAW && up == GameResult::WHITE_WON
                         ? "(W) "
                         : lo == GameResult::BLACK_WON && up == GameResult::DRAW
                               ? "(L) "
                               : "");
    }
  };

  std::vector<std::string> infos;
  const auto m_evaluator = network_->GetCapabilities().has_mlh()
                               ? MEvaluator(params_, node)
                               : MEvaluator();
  for (const auto& edge : edges) {
    float Q = edge.GetQ(fpu, draw_score, betamcts_q);
    float M = m_evaluator.GetM(edge, Q);
    std::ostringstream oss;
    oss << std::left;
    // TODO: should this be displaying transformed index?
    print_head(&oss, edge.GetMove(is_black_to_move).as_string(),
               edge.GetMove().as_nn_index(0), edge.GetN(), edge.GetNInFlight(),
               edge.GetP());
    print_stats(&oss, edge.node());
<<<<<<< HEAD
    print(&oss, "(U: ", edge.GetU(U_coeff,
            params_.GetAprilFactor(), params_.GetAprilFactorParent()), ") ", 6, 5);
    print(&oss, "(S: ", Q + edge.GetU(U_coeff,
            params_.GetAprilFactor(), params_.GetAprilFactorParent()) + M_effect, ") ", 8, 5);
=======
    print(&oss, "(U: ", edge.GetU(U_coeff), ") ", 6, 5);
    print(&oss, "(S: ", Q + edge.GetU(U_coeff) + M, ") ", 8, 5);
>>>>>>> 6ee24d6d
    print_tail(&oss, edge.node());
    infos.emplace_back(oss.str());
  }

  // Include stats about the node in similar format to its children above.
  std::ostringstream oss;
  print_head(&oss, "node ", node->GetNumEdges(), node->GetN(),
             node->GetNInFlight(), node->GetVisitedPolicy());
  print_stats(&oss, node);
  print_tail(&oss, node);
  infos.emplace_back(oss.str());
  return infos;
}

void Search::SendMovesStats() const REQUIRES(counters_mutex_) {
  auto move_stats = GetVerboseStats(root_node_);

  if (params_.GetVerboseStats()) {
    std::vector<ThinkingInfo> infos;
    std::transform(move_stats.begin(), move_stats.end(),
                   std::back_inserter(infos), [](const std::string& line) {
                     ThinkingInfo info;
                     info.comment = line;
                     return info;
                   });
    uci_responder_->OutputThinkingInfo(&infos);
  } else {
    LOGFILE << "=== Move stats:";
    for (const auto& line : move_stats) LOGFILE << line;
  }
  for (auto edge : root_node_->Edges()) {
    if (!(edge.GetMove(played_history_.IsBlackToMove()) == final_bestmove_)) {
      continue;
    }
    if (edge.HasNode()) {
      LOGFILE << "--- Opponent moves after: " << final_bestmove_.as_string();
      for (const auto& line : GetVerboseStats(edge.node())) {
        LOGFILE << line;
      }
    }
  }
}

NNCacheLock Search::GetCachedNNEval(const Node* node) const {
  if (!node) return {};

  std::vector<Move> moves;
  for (; node != root_node_; node = node->GetParent()) {
    moves.push_back(node->GetOwnEdge()->GetMove());
  }
  PositionHistory history(played_history_);
  for (auto iter = moves.rbegin(), end = moves.rend(); iter != end; ++iter) {
    history.Append(*iter);
  }
  const auto hash = history.HashLast(params_.GetCacheHistoryLength() + 1);
  NNCacheLock nneval(cache_, hash);
  return nneval;
}

void Search::MaybeTriggerStop(const IterationStats& stats,
                              StoppersHints* hints) {
  hints->Reset();
  SharedMutex::Lock nodes_lock(nodes_mutex_);
  Mutex::Lock lock(counters_mutex_);
  // Already responded bestmove, nothing to do here.
  if (bestmove_is_sent_) return;
  // Don't stop when the root node is not yet expanded.
  if (total_playouts_ + initial_visits_ == 0) return;

  if (!stop_.load(std::memory_order_acquire) || !ok_to_respond_bestmove_) {
    if (stopper_->ShouldStop(stats, hints)) FireStopInternal();
  }

  // If we are the first to see that stop is needed.
  if (stop_.load(std::memory_order_acquire) && ok_to_respond_bestmove_ &&
      !bestmove_is_sent_) {
    SendUciInfo();
    EnsureBestMoveKnown();
    SendMovesStats();
    BestMoveInfo info(final_bestmove_, final_pondermove_);
    uci_responder_->OutputBestMove(&info);
    stopper_->OnSearchDone(stats);
    bestmove_is_sent_ = true;
    current_best_edge_ = EdgeAndNode();
  }

  // Use a 0 visit cancel score update to clear out any cached best edge, as
  // at the next iteration remaining playouts may be different.
  // TODO(crem) Is it really needed?
  root_node_->CancelScoreUpdate(0);
}

// Return the evaluation of the actual best child, regardless of temperature
// settings. This differs from GetBestMove, which does obey any temperature
// settings. So, somethimes, they may return results of different moves.
Search::BestEval Search::GetBestEval() const {
  SharedMutex::SharedLock lock(nodes_mutex_);
  Mutex::Lock counters_lock(counters_mutex_);
  float parent_wl = -root_node_->GetWL(params_.GetBetamctsLevel() >= 2);
  float parent_d = root_node_->GetD();
  float parent_m = root_node_->GetM();
  if (!root_node_->HasChildren()) return {parent_wl, parent_d, parent_m};
  EdgeAndNode best_edge = GetBestChildNoTemperature(root_node_, 0);
  return {best_edge.GetWL(parent_wl, params_.GetBetamctsLevel() >= 2),
          best_edge.GetD(parent_d), best_edge.GetM(parent_m - 1) + 1};
}

std::pair<Move, Move> Search::GetBestMove() {
  SharedMutex::Lock lock(nodes_mutex_);
  Mutex::Lock counters_lock(counters_mutex_);
  EnsureBestMoveKnown();
  return {final_bestmove_, final_pondermove_};
}

std::int64_t Search::GetTotalPlayouts() const {
  SharedMutex::SharedLock lock(nodes_mutex_);
  return total_playouts_;
}

void Search::ResetBestMove() {
  SharedMutex::Lock nodes_lock(nodes_mutex_);
  Mutex::Lock lock(counters_mutex_);
  bool old_sent = bestmove_is_sent_;
  bestmove_is_sent_ = false;
  EnsureBestMoveKnown();
  bestmove_is_sent_ = old_sent;
}

// Computes the best move, maybe with temperature (according to the settings).
void Search::EnsureBestMoveKnown() REQUIRES(nodes_mutex_)
    REQUIRES(counters_mutex_) {
  if (bestmove_is_sent_) return;
  if (!root_node_->HasChildren()) return;

  float temperature = params_.GetTemperature();
  const int cutoff_move = params_.GetTemperatureCutoffMove();
  const int decay_delay_moves = params_.GetTempDecayDelayMoves();
  const int decay_moves = params_.GetTempDecayMoves();
  const int moves = played_history_.Last().GetGamePly() / 2;

  if (cutoff_move && (moves + 1) >= cutoff_move) {
    temperature = params_.GetTemperatureEndgame();
  } else if (temperature && decay_moves) {
    if (moves >= decay_delay_moves + decay_moves) {
      temperature = 0.0;
    } else if (moves >= decay_delay_moves) {
      temperature *=
          static_cast<float>(decay_delay_moves + decay_moves - moves) /
          decay_moves;
    }
    // don't allow temperature to decay below endgame temperature
    if (temperature < params_.GetTemperatureEndgame()) {
      temperature = params_.GetTemperatureEndgame();
    }
  }

  auto bestmove_edge = temperature
                           ? GetBestRootChildWithTemperature(temperature)
                           : GetBestChildNoTemperature(root_node_, 0);
  final_bestmove_ = bestmove_edge.GetMove(played_history_.IsBlackToMove());

  if (bestmove_edge.HasNode() && bestmove_edge.node()->HasChildren()) {
    final_pondermove_ = GetBestChildNoTemperature(bestmove_edge.node(), 1)
                            .GetMove(!played_history_.IsBlackToMove());
  }
}

// Returns @count children with most visits.
std::vector<EdgeAndNode> Search::GetBestChildrenNoTemperature(Node* parent,
                                                              int count,
                                                              int depth) const {
  const bool is_odd_depth = (depth % 2) == 1;
  const float draw_score = GetDrawScore(is_odd_depth);
  const bool betamcts_q = (params_.GetBetamctsLevel() >= 1);
  const float trust = params_.GetBetamctsTrust();
  const float prior = params_.GetBetamctsPrior();

  // Best child is selected using the following criteria:
  // * Prefer shorter terminal wins / avoid shorter terminal losses.
  // * Largest number of playouts.
  // * If two nodes have equal number:
  //   * If that number is 0, the one with larger prior wins.
  //   * If that number is larger than 0, the one with larger eval wins.
  std::vector<EdgeAndNode> edges;
  for (auto edge : parent->Edges()) {
    if (parent == root_node_ && !root_move_filter_.empty() &&
        std::find(root_move_filter_.begin(), root_move_filter_.end(),
                  edge.GetMove()) == root_move_filter_.end()) {
      continue;
    }
    edges.push_back(edge);
  }
  const auto middle = (static_cast<int>(edges.size()) > count)
                          ? edges.begin() + count
                          : edges.end();
  std::partial_sort(
      edges.begin(), middle, edges.end(),
      [draw_score, betamcts_q, trust, prior](const auto& a, const auto& b) {
        // The function returns "true" when a is preferred to b.

        // Lists edge types from less desirable to more desirable.
        enum EdgeRank {
          kTerminalLoss,
          kTablebaseLoss,
          kNonTerminal,  // Non terminal or terminal draw.
          kTablebaseWin,
          kTerminalWin,
        };

        auto GetEdgeRank = [](const EdgeAndNode& edge) {
          // This default isn't used as wl only checked for case edge is
          // terminal.
          const auto wl = edge.GetWL(0.0f);
          if (!edge.IsTerminal() || !wl) return kNonTerminal;
          if (edge.IsTbTerminal()) {
            return wl < 0.0 ? kTablebaseLoss : kTablebaseWin;
          }
          return wl < 0.0 ? kTerminalLoss : kTerminalWin;
        };

        // If moves have different outcomes, prefer better outcome.
        const auto a_rank = GetEdgeRank(a);
        const auto b_rank = GetEdgeRank(b);
        if (a_rank != b_rank) return a_rank > b_rank;

        // If both are terminal draws, try to make it shorter.
        if (a_rank == kNonTerminal && a.IsTerminal() && b.IsTerminal()) {
          if (a.IsTbTerminal() != b.IsTbTerminal()) {
            // Prefer non-tablebase draws.
            return a.IsTbTerminal() < b.IsTbTerminal();
          }
          // Prefer shorter draws.
          return a.GetM(0.0f) < b.GetM(0.0f);
        }

        // Neither is terminal, use standard rule.
        if (a_rank == kNonTerminal) {
          // Prefer largest n_betamcts * relevance when using betamcts.
          // At level = 0, this just equates to equal visits.
          if (betamcts_q && a.GetLCBBetamcts(trust, prior) !=
              b.GetLCBBetamcts(trust, prior)) {
            return a.GetLCBBetamcts(trust, prior) > b.GetLCBBetamcts(trust, prior);
          }
          // Prefer largest playouts then eval then prior.
          if (a.GetN() != b.GetN()) return a.GetN() > b.GetN();
          // Default doesn't matter here so long as they are the same as either
          // both are N==0 (thus we're comparing equal defaults) or N!=0 and
          // default isn't used.
          if (a.GetQ(0.0f, draw_score) != b.GetQ(0.0f, draw_score)) {
            return a.GetQ(0.0f, draw_score) > b.GetQ(0.0f, draw_score);
          }
          return a.GetP() > b.GetP();
    }

        // Both variants are winning, prefer shortest win.
        if (a_rank > kNonTerminal) {
          return a.GetM(0.0f) < b.GetM(0.0f);
        }

        // Both variants are losing, prefer longest losses.
        return a.GetM(0.0f) > b.GetM(0.0f);
      });

  if (count < static_cast<int>(edges.size())) {
    edges.resize(count);
  }
  return edges;
}

// Returns a child with most visits.
EdgeAndNode Search::GetBestChildNoTemperature(Node* parent, int depth) const {
  auto res = GetBestChildrenNoTemperature(parent, 1, depth);
  return res.empty() ? EdgeAndNode() : res.front();
}

// Returns a child of a root chosen according to weighted-by-temperature visit
// count.
EdgeAndNode Search::GetBestRootChildWithTemperature(float temperature) const {
  // Root is at even depth.
  const float draw_score = GetDrawScore(/* is_odd_depth= */ false);

  std::vector<float> cumulative_sums;
  float sum = 0.0;
  float max_n = 0.0;
  const float offset = params_.GetTemperatureVisitOffset();
  float max_eval = -1.0f;
  const float fpu =
      GetFpu(params_, root_node_, /* is_root= */ true, draw_score);

  for (auto edge : root_node_->Edges()) {
    if (!root_move_filter_.empty() &&
        std::find(root_move_filter_.begin(), root_move_filter_.end(),
                  edge.GetMove()) == root_move_filter_.end()) {
      continue;
    }
    if (edge.GetN() + offset > max_n) {
      max_n = edge.GetN() + offset;
      max_eval = edge.GetQ(fpu, draw_score);
    }
  }

  // No move had enough visits for temperature, so use default child criteria
  if (max_n <= 0.0f) return GetBestChildNoTemperature(root_node_, 0);

  // TODO(crem) Simplify this code when samplers.h is merged.
  const float min_eval =
      max_eval - params_.GetTemperatureWinpctCutoff() / 50.0f;
  for (auto edge : root_node_->Edges()) {
    if (!root_move_filter_.empty() &&
        std::find(root_move_filter_.begin(), root_move_filter_.end(),
                  edge.GetMove()) == root_move_filter_.end()) {
      continue;
    }
    if (edge.GetQ(fpu, draw_score,
                  params_.GetBetamctsLevel() >= 2) < min_eval) continue;
    sum += std::pow(
        std::max(0.0f, (static_cast<float>(edge.GetN()) + offset) / max_n),
        1 / temperature);
    cumulative_sums.push_back(sum);
  }
  assert(sum);

  const float toss = Random::Get().GetFloat(cumulative_sums.back());
  int idx =
      std::lower_bound(cumulative_sums.begin(), cumulative_sums.end(), toss) -
      cumulative_sums.begin();

  for (auto edge : root_node_->Edges()) {
    if (!root_move_filter_.empty() &&
        std::find(root_move_filter_.begin(), root_move_filter_.end(),
                  edge.GetMove()) == root_move_filter_.end()) {
      continue;
    }
    if (edge.GetQ(fpu, draw_score,
                  params_.GetBetamctsLevel() >= 2) < min_eval) continue;
    if (idx-- == 0) return edge;
  }
  assert(false);
  return {};
}

void Search::StartThreads(size_t how_many) {
  Mutex::Lock lock(threads_mutex_);
  // First thread is a watchdog thread.
  if (threads_.size() == 0) {
    threads_.emplace_back([this]() { WatchdogThread(); });
  }
  // Start working threads.
  while (threads_.size() <= how_many) {
    threads_.emplace_back([this]() {
      SearchWorker worker(this, params_);
      worker.RunBlocking();
    });
  }
  LOGFILE << "Search started. "
          << std::chrono::duration_cast<std::chrono::milliseconds>(
                 std::chrono::steady_clock::now() - start_time_)
                 .count()
          << "ms already passed.";
}

void Search::RunBlocking(size_t threads) {
  StartThreads(threads);
  Wait();
}

bool Search::IsSearchActive() const {
  return !stop_.load(std::memory_order_acquire);
}

void Search::PopulateCommonIterationStats(IterationStats* stats) {
  stats->time_since_movestart = GetTimeSinceStart();

  SharedMutex::SharedLock nodes_lock(nodes_mutex_);
  stats->time_since_first_batch = GetTimeSinceFirstBatch();
  if (!nps_start_time_ && total_playouts_ > 0) {
    nps_start_time_ = std::chrono::steady_clock::now();
  }
  stats->total_nodes = total_playouts_ + initial_visits_;
  stats->nodes_since_movestart = total_playouts_;
  stats->batches_since_movestart = total_batches_;
  stats->average_depth = cum_depth_ / (total_playouts_ ? total_playouts_ : 1);
  stats->edge_n.clear();
  stats->win_found = false;
  stats->time_usage_hint_ = IterationStats::TimeUsageHint::kNormal;

  const auto draw_score = GetDrawScore(true);
  const float fpu =
      GetFpu(params_, root_node_, /* is_root_node */ true, draw_score);
  float max_q_plus_m = -1000;
  uint64_t max_n = 0;
  bool max_n_has_max_q_plus_m = true;
  const auto m_evaluator = network_->GetCapabilities().has_mlh()
                               ? MEvaluator(params_, root_node_)
                               : MEvaluator();
  for (const auto& edge : root_node_->Edges()) {
    const auto n = edge.GetN();
    const auto q = edge.GetQ(fpu, draw_score);
    const auto m = m_evaluator.GetM(edge, q);
    const auto q_plus_m = q + m;
    stats->edge_n.push_back(n);
    if (edge.IsTerminal() && edge.GetWL(0.0f) > 0.0f) stats->win_found = true;
    if (max_n < n) {
      max_n = n;
      max_n_has_max_q_plus_m = false;
    }
    if (max_q_plus_m <= q_plus_m) {
      max_n_has_max_q_plus_m = (max_n == n);
      max_q_plus_m = q_plus_m;
    }
  }
  if (!max_n_has_max_q_plus_m) {
    stats->time_usage_hint_ = IterationStats::TimeUsageHint::kNeedMoreTime;
  }
}

void Search::WatchdogThread() {
  LOGFILE << "Start a watchdog thread.";
  StoppersHints hints;
  IterationStats stats;
  while (true) {
    hints.Reset();
    PopulateCommonIterationStats(&stats);
    MaybeTriggerStop(stats, &hints);
    MaybeOutputInfo();

    constexpr auto kMaxWaitTimeMs = 100;
    constexpr auto kMinWaitTimeMs = 1;

    Mutex::Lock lock(counters_mutex_);
    // Only exit when bestmove is responded. It may happen that search threads
    // already all exited, and we need at least one thread that can do that.
    if (bestmove_is_sent_) break;

    auto remaining_time = hints.GetEstimatedRemainingTimeMs();
    if (remaining_time > kMaxWaitTimeMs) remaining_time = kMaxWaitTimeMs;
    if (remaining_time < kMinWaitTimeMs) remaining_time = kMinWaitTimeMs;
    // There is no real need to have max wait time, and sometimes it's fine
    // to wait without timeout at all (e.g. in `go nodes` mode), but we
    // still limit wait time for exotic cases like when pc goes to sleep
    // mode during thinking.
    // Minimum wait time is there to prevent busy wait and other threads
    // starvation.
    watchdog_cv_.wait_for(
        lock.get_raw(), std::chrono::milliseconds(remaining_time),
        [this]() { return stop_.load(std::memory_order_acquire); });
  }
  LOGFILE << "End a watchdog thread.";
}

void Search::FireStopInternal() {
  stop_.store(true, std::memory_order_release);
  watchdog_cv_.notify_all();
}

void Search::Stop() {
  Mutex::Lock lock(counters_mutex_);
  ok_to_respond_bestmove_ = true;
  FireStopInternal();
  LOGFILE << "Stopping search due to `stop` uci command.";
}

void Search::Abort() {
  Mutex::Lock lock(counters_mutex_);
  if (!stop_.load(std::memory_order_acquire) ||
      (!bestmove_is_sent_ && !ok_to_respond_bestmove_)) {
    bestmove_is_sent_ = true;
    FireStopInternal();
  }
  LOGFILE << "Aborting search, if it is still active.";
}

void Search::Wait() {
  Mutex::Lock lock(threads_mutex_);
  while (!threads_.empty()) {
    threads_.back().join();
    threads_.pop_back();
  }
}

void Search::CancelSharedCollisions() REQUIRES(nodes_mutex_) {
  for (auto& entry : shared_collisions_) {
    Node* node = entry.first;
    for (node = node->GetParent(); node != root_node_->GetParent();
         node = node->GetParent()) {
      node->CancelScoreUpdate(entry.second);
    }
  }
  shared_collisions_.clear();
}

Search::~Search() {
  Abort();
  Wait();
  {
    SharedMutex::Lock lock(nodes_mutex_);
    CancelSharedCollisions();
  }
  LOGFILE << "Search destroyed.";
}

//////////////////////////////////////////////////////////////////////////////
// SearchWorker
//////////////////////////////////////////////////////////////////////////////

void SearchWorker::ExecuteOneIteration() {
  // 1. Initialize internal structures.
  InitializeIteration(search_->network_->NewComputation());

  if (params_.GetMaxConcurrentSearchers() != 0) {
    while (true) {
      // If search is stop, we've not gathered or done anything and we don't
      // want to, so we can safely skip all below. But make sure we have done
      // at least one iteration.
      if (search_->stop_.load(std::memory_order_acquire) &&
          search_->GetTotalPlayouts() + search_->initial_visits_ > 0) {
        return;
      }
      int available =
          search_->pending_searchers_.load(std::memory_order_acquire);
      if (available > 0 &&
          search_->pending_searchers_.compare_exchange_weak(
              available, available - 1, std::memory_order_acq_rel)) {
        break;
      }
      // This is a hard spin lock to reduce latency but at the expense of busy
      // wait cpu usage. If search worker count is large, this is probably a bad
      // idea.
    }
  }

  // 2. Gather minibatch.
  GatherMinibatch();

  // 2b. Collect collisions.
  CollectCollisions();

  // 3. Prefetch into cache.
  MaybePrefetchIntoCache();

  if (params_.GetMaxConcurrentSearchers() != 0) {
    search_->pending_searchers_.fetch_add(1, std::memory_order_acq_rel);
  }

  // 4. Run NN computation.
  RunNNComputation();

  // 5. Retrieve NN computations (and terminal values) into nodes.
  FetchMinibatchResults();

  // 6. Propagate the new nodes' information to all their parents in the tree.
  DoBackupUpdate();

  // 7. Update the Search's status and progress information.
  UpdateCounters();

  // If required, waste time to limit nps.
  if (params_.GetNpsLimit() > 0) {
    while (search_->IsSearchActive()) {
      auto time_since_first_batch_ms = search_->GetTimeSinceFirstBatch();
      if (time_since_first_batch_ms <= 0) {
        time_since_first_batch_ms = search_->GetTimeSinceStart();
      }
      auto nps = search_->GetTotalPlayouts() * 1e3f / time_since_first_batch_ms;
      if (nps > params_.GetNpsLimit()) {
        std::this_thread::sleep_for(std::chrono::milliseconds(1));
      } else {
        break;
      }
    }
  }
}

// 1. Initialize internal structures.
// ~~~~~~~~~~~~~~~~~~~~~~~~~~~~~~~~~~
void SearchWorker::InitializeIteration(
    std::unique_ptr<NetworkComputation> computation) {
  computation_ = std::make_unique<CachingComputation>(std::move(computation),
                                                      search_->cache_);
  minibatch_.clear();
}

// 2. Gather minibatch.
// ~~~~~~~~~~~~~~~~~~~~
void SearchWorker::GatherMinibatch() {
  // Total number of nodes to process.
  int minibatch_size = 0;
  int collision_events_left = params_.GetMaxCollisionEvents();
  int collisions_left = params_.GetMaxCollisionVisitsId();

  // Number of nodes processed out of order.
  number_out_of_order_ = 0;

  // Gather nodes to process in the current batch.
  // If we had too many nodes out of order, also interrupt the iteration so
  // that search can exit.
  while (minibatch_size < params_.GetMiniBatchSize() &&
         number_out_of_order_ < params_.GetMaxOutOfOrderEvals()) {
    // If there's something to process without touching slow neural net, do it.
    if (minibatch_size > 0 && computation_->GetCacheMisses() == 0) return;
    // Pick next node to extend.
    minibatch_.emplace_back(PickNodeToExtend(collisions_left));
    auto& picked_node = minibatch_.back();
    auto* node = picked_node.node;

    // There was a collision. If limit has been reached, return, otherwise
    // just start search of another node.
    if (picked_node.IsCollision()) {
      if (--collision_events_left <= 0) return;
      if ((collisions_left -= picked_node.multivisit) <= 0) return;
      if (search_->stop_.load(std::memory_order_acquire)) return;
      continue;
    }
    ++minibatch_size;

    // If node is already known as terminal (win/loss/draw according to rules
    // of the game), it means that we already visited this node before.
    if (picked_node.IsExtendable()) {
      // Node was never visited, extend it.
      ExtendNode(node, picked_node.depth);

      // Only send non-terminal nodes to a neural network.
      if (!node->IsTerminal()) {
        picked_node.nn_queried = true;
        int transform;
        picked_node.is_cache_hit = AddNodeToComputation(node, true, &transform);
        picked_node.probability_transform = transform;
      }
    }

    // If out of order eval is enabled and the node to compute we added last
    // doesn't require NN eval (i.e. it's a cache hit or terminal node), do
    // out of order eval for it.
    if (params_.GetOutOfOrderEval() && picked_node.CanEvalOutOfOrder()) {
      // Perform out of order eval for the last entry in minibatch_.
      FetchSingleNodeResult(&picked_node, computation_->GetBatchSize() - 1);
      {
        // Nodes mutex for doing node updates.
        SharedMutex::Lock lock(search_->nodes_mutex_);
        DoBackupUpdateSingleNode(picked_node);
      }

      // Remove last entry in minibatch_, as it has just been
      // processed.
      // If NN eval was already processed out of order, remove it.
      if (picked_node.nn_queried) computation_->PopCacheHit();
      minibatch_.pop_back();
      --minibatch_size;
      ++number_out_of_order_;
    }
    // Check for stop at the end so we have at least one node.
    if (search_->stop_.load(std::memory_order_acquire)) return;
  }
}

namespace {
void IncrementNInFlight(Node* node, Node* root, int amount) {
  if (amount == 0) return;
  while (true) {
    node->IncrementNInFlight(amount);
    if (node == root) break;
    node = node->GetParent();
  }
}
}  // namespace

// Returns node and whether there's been a search collision on the node.
SearchWorker::NodeToProcess SearchWorker::PickNodeToExtend(
    int collision_limit) {
  // Starting from search_->root_node_, generate a playout, choosing a
  // node at each level according to the MCTS formula. n_in_flight_ is
  // incremented for each node in the playout (via TryStartScoreUpdate()).

  Node* node = search_->root_node_;
  Node::Iterator best_edge;
  Node::Iterator second_best_edge;

  // Precache a newly constructed node to avoid memory allocations being
  // performed while the mutex is held.
  if (!precached_node_) {
    precached_node_ = std::make_unique<Node>(nullptr, 0);
  }

  SharedMutex::Lock lock(search_->nodes_mutex_);

  // Fetch the current best root node visits for possible smart pruning.
  const int64_t best_node_n = search_->current_best_edge_.GetN();

  // True on first iteration, false as we dive deeper.
  bool is_root_node = true;
  const float even_draw_score = search_->GetDrawScore(false);
  const float odd_draw_score = search_->GetDrawScore(true);
  const auto& root_move_filter = search_->root_move_filter_;
  uint16_t depth = 0;
  bool node_already_updated = true;
  auto m_evaluator = moves_left_support_ ? MEvaluator(params_) : MEvaluator();

  while (true) {
    // First, terminate if we find collisions or leaf nodes.
    // Set 'node' to point to the node that was picked on previous iteration,
    // possibly spawning it.
    // TODO(crem) This statement has to be in the end of the loop rather than
    //            in the beginning (and there would be no need for "if
    //            (!is_root_node)"), but that would mean extra mutex lock.
    //            Will revisit that after rethinking locking strategy.
    if (!node_already_updated) {
      node = best_edge.GetOrSpawnNode(/* parent */ node, &precached_node_);
    }
    best_edge.Reset();
    depth++;

    // n_in_flight_ is incremented. If the method returns false, then there is
    // a search collision, and this node is already being expanded.
    if (!node->TryStartScoreUpdate()) {
      if (!is_root_node) {
        IncrementNInFlight(node->GetParent(), search_->root_node_,
                           collision_limit - 1);
      }
      return NodeToProcess::Collision(node, depth, collision_limit);
    }
    // If terminal, we either found a twofold draw to be reverted, or
    // reached the end of this playout.
    if (node->IsTerminal()) {
      // Probably best place to check for two-fold draws consistently.
      // Depth starts with 1 at root, so real depth is depth - 1.
      // Check whether first repetition was before root. If yes, remove
      // terminal status of node and revert all visits in the tree.
      // Length of repetition was stored in m_. This code will only do
      // something when tree is reused and twofold visits need to be reverted.
      if (node->IsTwoFoldTerminal() && depth - 1 < node->GetM()) {
        int depth_counter = 0;
        // Cache node's values as we reset them in the process. We could
        // manually set wl and d, but if we want to reuse this for reverting
        // other terminal nodes this is the way to go.
        const auto wl = node->GetWL();
        const auto d = node->GetD();
        const auto m = node->GetM();
        const auto terminal_visits = node->GetN();
        LOGFILE << "== reverting " << terminal_visits << " visits to " <<
              "a twofold terminal at depth " << depth - 1 << " ==";
        for (Node* node_to_revert = node; node_to_revert != nullptr;
             node_to_revert = node_to_revert->GetParent()) {
          // Revert all visits on twofold draw when making it non terminal.
          node_to_revert->RevertTerminalVisits(wl, d, m + (float)depth_counter,
                                               terminal_visits);
          if (params_.GetBetamctsLevel() >= 1) {
            node_to_revert->StabilizeScoreBetamcts(params_.GetBetamctsTrust(),
                             params_.GetBetamctsPrior(), 5, 0.001);
          }
          depth_counter++;
          // Even if original tree still exists, we don't want to revert more
          // than until new root.
          if (depth_counter > depth - 1) break;
          // If wl != 0, we would have to switch signs at each depth.
        }
        // Mark the prior twofold draw as non terminal to extend it again.
        node->MakeNotTerminal();
        // When reverting the visits, we also need to revert the initial
        // visits, as we reused fewer nodes than anticipated.
        search_->initial_visits_ -= terminal_visits;
        // Max depth doesn't change when reverting the visits, and cum_depth_
        // only counts the average depth of new nodes, not reused ones.
      } else {
        return NodeToProcess::Visit(node, depth);
      }
    }

    // betamcts::calculate relevances only every X visits
    if ((node->GetNStarted() + 1 ) % params_.GetBetamctsUpdateInterval() == 0) {
      node->CalculateRelevanceBetamcts(params_.GetBetamctsTrust(),
            params_.GetBetamctsPrior());
    }

    // If unexamined leaf node -- the end of this playout.
    if (!node->HasChildren()) {
      return NodeToProcess::Visit(node, depth);
    }
    Node* possible_shortcut_child = node->GetCachedBestChild();
    if (possible_shortcut_child) {
      // Add two here to reverse the conservatism that goes into calculating
      // the remaining cache visits.
      collision_limit =
          std::min(collision_limit, node->GetRemainingCacheVisits() + 2);
      is_root_node = false;
      node = possible_shortcut_child;
      node_already_updated = true;
      continue;
    }
    node_already_updated = false;

    // If we fall through, then n_in_flight_ has been incremented but this
    // playout remains incomplete; we must go deeper.
    const float cpuct = ComputeCpuct(params_, (params_.GetBetamctsLevel() >= 4
        ? static_cast<unsigned int>(node->GetNBetamcts() + 0.5) : node->GetN()),
                                      is_root_node);
    const float puct_mult =
        cpuct * ( std::sqrt(std::max((params_.GetBetamctsLevel() >= 3 ?
                (int)node->GetNBetamcts() : node->GetChildrenVisits()), 1u)) );
    float best = std::numeric_limits<float>::lowest();
    float best_without_u = std::numeric_limits<float>::lowest();
    float second_best = std::numeric_limits<float>::lowest();
    // Root depth is 1 here, while for GetDrawScore() it's 0-based, that's why
    // the weirdness.
    const float draw_score =
        (depth % 2 == 0) ? odd_draw_score : even_draw_score;
    const float fpu = GetFpu(params_, node, is_root_node, draw_score);

    m_evaluator.SetParent(node);
    bool can_exit = false;
    for (auto child : node->Edges()) {
      if (is_root_node) {
        // If there's no chance to catch up to the current best node with
        // remaining playouts, don't consider it.
        // best_move_node_ could have changed since best_node_n was retrieved.
        // To ensure we have at least one node to expand, always include
        // current best node.
        if (child != search_->current_best_edge_ &&
            latest_time_manager_hints_.GetEstimatedRemainingPlayouts() <
                best_node_n - child.GetN()) {
          continue;
        }
        // If root move filter exists, make sure move is in the list.
        if (!root_move_filter.empty() &&
            std::find(root_move_filter.begin(), root_move_filter.end(),
                      child.GetMove()) == root_move_filter.end()) {
          continue;
        }
      }

      const float Q = child.GetQ(fpu, draw_score,
                                 params_.GetBetamctsLevel() >= 2);
      const float M = m_evaluator.GetM(child, Q);

      const float score = child.GetU(puct_mult, params_.GetAprilFactor(),
                              params_.GetAprilFactorParent()) + Q + M;

      if (score > best) {
        second_best = best;
        second_best_edge = best_edge;
        best = score;
        best_without_u = Q + M;
        best_edge = child;
      } else if (score > second_best) {
        second_best = score;
        second_best_edge = child;
      }
      if (can_exit) break;
      if (child.GetNStarted() == 0) {
        // One more loop will get 2 unvisited nodes, which is sufficient to
        // ensure second best is correct. This relies upon the fact that edges
        // are sorted in policy decreasing order.
        can_exit = true;
      }
    }

    if (second_best_edge) {
      int estimated_visits_to_change_best =
          best_edge.GetVisitsToReachU(second_best, puct_mult, best_without_u,
<<<<<<< HEAD
                      params_.GetAprilFactor(), params_.GetAprilFactorParent());
=======
                              params_.GetBetamctsLevel());
>>>>>>> 6ee24d6d
      // Only cache for n-2 steps as the estimate created by GetVisitsToReachU
      // has potential rounding errors and some conservative logic that can push
      // it up to 2 away from the real value.
      node->UpdateBestChild(best_edge,
                            std::max(0, estimated_visits_to_change_best - 2));
      collision_limit =
          std::min(collision_limit, estimated_visits_to_change_best);
      assert(collision_limit >= 1);
      second_best_edge.Reset();
    }

    is_root_node = false;
  }
}

void SearchWorker::ExtendNode(Node* node, int depth) {
  // Initialize position sequence with pre-move position.
  history_.Trim(search_->played_history_.GetLength());
  std::vector<Move> to_add;
  // Could instead reserve one more than the difference between history_.size()
  // and history_.capacity().
  to_add.reserve(60);
  // Need a lock to walk parents of leaf in case MakeSolid is concurrently
  // adjusting parent chain.
  {
    SharedMutex::SharedLock lock(search_->nodes_mutex_);
    Node* cur = node;
    while (cur != search_->root_node_) {
      Node* prev = cur->GetParent();
      to_add.push_back(prev->GetEdgeToNode(cur)->GetMove());
      cur = prev;
    }
  }
  for (int i = to_add.size() - 1; i >= 0; i--) {
    history_.Append(to_add[i]);
  }

  // We don't need the mutex because other threads will see that N=0 and
  // N-in-flight=1 and will not touch this node.
  const auto& board = history_.Last().GetBoard();
  auto legal_moves = board.GenerateLegalMoves();

  // Check whether it's a draw/lose by position. Importantly, we must check
  // these before doing the by-rule checks below.
  if (legal_moves.empty()) {
    // Could be a checkmate or a stalemate
    if (board.IsUnderCheck()) {
      node->MakeTerminal(GameResult::WHITE_WON);
    } else {
      node->MakeTerminal(GameResult::DRAW);
    }
    return;
  }

  // We can shortcircuit these draws-by-rule only if they aren't root;
  // if they are root, then thinking about them is the point.
  if (node != search_->root_node_) {
    if (!board.HasMatingMaterial()) {
      node->MakeTerminal(GameResult::DRAW);
      return;
    }

    if (history_.Last().GetRule50Ply() >= 100) {
      node->MakeTerminal(GameResult::DRAW);
      return;
    }

    const auto repetitions = history_.Last().GetRepetitions();
    // Mark two-fold repetitions as draws according to settings.
    // Depth starts with 1 at root, so number of plies in PV is depth - 1.
    if (repetitions >= 2) {
      node->MakeTerminal(GameResult::DRAW);
      return;
    } else if (repetitions == 1 && depth - 1 >= 4 &&
               params_.GetTwoFoldDraws() &&
               depth - 1 >= history_.Last().GetPliesSincePrevRepetition()) {
      const auto cycle_length = history_.Last().GetPliesSincePrevRepetition();
      // use plies since first repetition as moves left; exact if forced draw.
      node->MakeTerminal(GameResult::DRAW, (float)cycle_length,
                         Node::Terminal::TwoFold);
      return;
    }

    // Neither by-position or by-rule termination, but maybe it's a TB position.
    if (search_->syzygy_tb_ && board.castlings().no_legal_castle() &&
        history_.Last().GetRule50Ply() == 0 &&
        (board.ours() | board.theirs()).count() <=
            search_->syzygy_tb_->max_cardinality()) {
      ProbeState state;
      const WDLScore wdl =
          search_->syzygy_tb_->probe_wdl(history_.Last(), &state);
      // Only fail state means the WDL is wrong, probe_wdl may produce correct
      // result with a stat other than OK.
      if (state != FAIL) {
        // TB nodes don't have NN evaluation, assign M from parent node.
        float m = 0.0f;
        // Need a lock to access parent, in case MakeSolid is in progress.
        {
          SharedMutex::SharedLock lock(search_->nodes_mutex_);
          auto parent = node->GetParent();
          if (parent) {
            m = std::max(0.0f, parent->GetM() - 1.0f);
          }
        }
        // If the colors seem backwards, check the checkmate check above.
        if (wdl == WDL_WIN) {
          node->MakeTerminal(GameResult::BLACK_WON, m,
                     Node::Terminal::Tablebase);
        } else if (wdl == WDL_LOSS) {
          node->MakeTerminal(GameResult::WHITE_WON, m,
                     Node::Terminal::Tablebase);
        } else {  // Cursed wins and blessed losses count as draws.
          node->MakeTerminal(GameResult::DRAW, m,
                     Node::Terminal::Tablebase);
        }
        search_->tb_hits_.fetch_add(1, std::memory_order_acq_rel);
        return;
      }
    }
  }

  // Add legal moves as edges of this node.
  node->CreateEdges(legal_moves);
}

// Returns whether node was already in cache.
bool SearchWorker::AddNodeToComputation(Node* node, bool add_if_cached,
                                        int* transform_out) {
  const auto hash = history_.HashLast(params_.GetCacheHistoryLength() + 1);
  // If already in cache, no need to do anything.
  if (add_if_cached) {
    if (computation_->AddInputByHash(hash)) {
      if (transform_out) {
        *transform_out = TransformForPosition(
            search_->network_->GetCapabilities().input_format, history_);
      }
      return true;
    }
  } else {
    if (search_->cache_->ContainsKey(hash)) {
      if (transform_out) {
        *transform_out = TransformForPosition(
            search_->network_->GetCapabilities().input_format, history_);
      }
      return true;
    }
  }
  int transform;
  auto planes =
      EncodePositionForNN(search_->network_->GetCapabilities().input_format,
                          history_, 8, params_.GetHistoryFill(), &transform);

  std::vector<uint16_t> moves;

  if (node && node->HasChildren()) {
    // Legal moves are known, use them.
    moves.reserve(node->GetNumEdges());
    for (const auto& edge : node->Edges()) {
      moves.emplace_back(edge.GetMove().as_nn_index(transform));
    }
  } else {
    // Cache pseudolegal moves. A bit of a waste, but faster.
    const auto& pseudolegal_moves =
        history_.Last().GetBoard().GeneratePseudolegalMoves();
    moves.reserve(pseudolegal_moves.size());
    for (auto iter = pseudolegal_moves.begin(), end = pseudolegal_moves.end();
         iter != end; ++iter) {
      moves.emplace_back(iter->as_nn_index(transform));
    }
  }

  computation_->AddInput(hash, std::move(planes), std::move(moves));
  if (transform_out) *transform_out = transform;
  return false;
}

// 2b. Copy collisions into shared collisions.
void SearchWorker::CollectCollisions() {
  SharedMutex::Lock lock(search_->nodes_mutex_);

  for (const NodeToProcess& node_to_process : minibatch_) {
    if (node_to_process.IsCollision()) {
      search_->shared_collisions_.emplace_back(node_to_process.node,
                                               node_to_process.multivisit);
    }
  }
}

// 3. Prefetch into cache.
// ~~~~~~~~~~~~~~~~~~~~~~~
void SearchWorker::MaybePrefetchIntoCache() {
  // TODO(mooskagh) Remove prefetch into cache if node collisions work well.
  // If there are requests to NN, but the batch is not full, try to prefetch
  // nodes which are likely useful in future.
  if (search_->stop_.load(std::memory_order_acquire)) return;
  if (computation_->GetCacheMisses() > 0 &&
      computation_->GetCacheMisses() < params_.GetMaxPrefetchBatch()) {
    history_.Trim(search_->played_history_.GetLength());
    SharedMutex::SharedLock lock(search_->nodes_mutex_);
    PrefetchIntoCache(
        search_->root_node_,
        params_.GetMaxPrefetchBatch() - computation_->GetCacheMisses(), false);
  }
}

// Prefetches up to @budget nodes into cache. Returns number of nodes
// prefetched.
int SearchWorker::PrefetchIntoCache(Node* node, int budget, bool is_odd_depth) {
  const float draw_score = search_->GetDrawScore(is_odd_depth);
  if (budget <= 0) return 0;

  // We are in a leaf, which is not yet being processed.
  if (!node || node->GetNStarted() == 0) {
    if (AddNodeToComputation(node, false, nullptr)) {
      // Make it return 0 to make it not use the slot, so that the function
      // tries hard to find something to cache even among unpopular moves.
      // In practice that slows things down a lot though, as it's not always
      // easy to find what to cache.
      return 1;
    }
    return 1;
  }

  assert(node);
  // n = 0 and n_in_flight_ > 0, that means the node is being extended.
  if (node->GetN() == 0) return 0;
  // The node is terminal; don't prefetch it.
  if (node->IsTerminal()) return 0;

  // Populate all subnodes and their scores.
  typedef std::pair<float, EdgeAndNode> ScoredEdge;
  std::vector<ScoredEdge> scores;
  const float cpuct =
      ComputeCpuct(params_, node->GetN(), node == search_->root_node_);
  const float puct_mult =
      cpuct * std::sqrt(std::max(node->GetChildrenVisits(), 1u));
  const float fpu = GetFpu(params_, node, node == search_->root_node_, draw_score);
  for (auto edge : node->Edges()) {
    if (edge.GetP() == 0.0f) continue;
    // Flip the sign of a score to be able to easily sort.
<<<<<<< HEAD
    // TODO: should this use logit_q if set??
    scores.emplace_back(-edge.GetU(puct_mult, params_.GetAprilFactor(),
                               params_.GetAprilFactorParent()) -
                            edge.GetQ(fpu, draw_score, /* logit_q= */ false),
=======
    scores.emplace_back(-edge.GetU(puct_mult) - edge.GetQ(fpu, draw_score,
                                     params_.GetBetamctsLevel() >= 2),
>>>>>>> 6ee24d6d
                        edge);
  }

  size_t first_unsorted_index = 0;
  int total_budget_spent = 0;
  int budget_to_spend = budget;  // Initialize for the case where there's only
                                 // one child.
  for (size_t i = 0; i < scores.size(); ++i) {
    if (search_->stop_.load(std::memory_order_acquire)) break;
    if (budget <= 0) break;

    // Sort next chunk of a vector. 3 at a time. Most of the time it's fine.
    if (first_unsorted_index != scores.size() &&
        i + 2 >= first_unsorted_index) {
      const int new_unsorted_index =
          std::min(scores.size(), budget < 2 ? first_unsorted_index + 2
                                             : first_unsorted_index + 3);
      std::partial_sort(scores.begin() + first_unsorted_index,
                        scores.begin() + new_unsorted_index, scores.end(),
                        [](const ScoredEdge& a, const ScoredEdge& b) {
                          return a.first < b.first;
                        });
      first_unsorted_index = new_unsorted_index;
    }

    auto edge = scores[i].second;
    // Last node gets the same budget as prev-to-last node.
    if (i != scores.size() - 1) {
      // Sign of the score was flipped for sorting, so flip it back.
      const float next_score = -scores[i + 1].first;
      const float q = edge.GetQ(-fpu, draw_score,
                                params_.GetBetamctsLevel() >= 2);
      if (next_score > q) {
        budget_to_spend =
            std::min(budget, int(edge.GetPApril(params_.GetAprilFactor(),
            params_.GetAprilFactorParent()) * puct_mult / (next_score - q) -
                                 edge.GetNStarted()) +
                                 1);
      } else {
        budget_to_spend = budget;
      }
    }
    history_.Append(edge.GetMove());
    const int budget_spent =
        PrefetchIntoCache(edge.node(), budget_to_spend, !is_odd_depth);
    history_.Pop();
    budget -= budget_spent;
    total_budget_spent += budget_spent;
  }
  return total_budget_spent;
}

// 4. Run NN computation.
// ~~~~~~~~~~~~~~~~~~~~~~
void SearchWorker::RunNNComputation() { computation_->ComputeBlocking(); }

// 5. Retrieve NN computations (and terminal values) into nodes.
// ~~~~~~~~~~~~~~~~~~~~~~~~~~~~~~~~~~~~~~~~~~~~~~~~~~~~~~~~~~~~~
void SearchWorker::FetchMinibatchResults() {
  // Populate NN/cached results, or terminal results, into nodes.
  int idx_in_computation = 0;
  for (auto& node_to_process : minibatch_) {
    FetchSingleNodeResult(&node_to_process, idx_in_computation);
    if (node_to_process.nn_queried) ++idx_in_computation;
  }
}

void SearchWorker::FetchSingleNodeResult(NodeToProcess* node_to_process,
                                         int idx_in_computation) {
  Node* node = node_to_process->node;
  if (!node_to_process->nn_queried) {
    // Terminal nodes don't involve the neural NetworkComputation, nor do
    // they require any further processing after value retrieval.
    node_to_process->v = node->GetWL();
    node_to_process->d = node->GetD();
    node_to_process->m = node->GetM();
    return;
  }
  // For NN results, we need to populate policy as well as value.
  // First the value...
  node_to_process->v = -computation_->GetQVal(idx_in_computation);
  node_to_process->d = computation_->GetDVal(idx_in_computation);
  node_to_process->m = computation_->GetMVal(idx_in_computation);
  // ...and secondly, the policy data.
  // Calculate maximum first.
  float max_p = -std::numeric_limits<float>::infinity();
  // Intermediate array to store values when processing policy.
  // There are never more than 256 valid legal moves in any legal position.
  std::array<float, 256> intermediate;
  int counter = 0;
  for (auto edge : node->Edges()) {
    float p = computation_->GetPVal(
        idx_in_computation,
        edge.GetMove().as_nn_index(node_to_process->probability_transform));
    intermediate[counter++] = p;
    max_p = std::max(max_p, p);
  }
  float total = 0.0;
  for (int i = 0; i < counter; i++) {
    // Perform softmax and take into account policy softmax temperature T.
    // Note that we want to calculate (exp(p-max_p))^(1/T) = exp((p-max_p)/T).
    float p =
        FastExp((intermediate[i] - max_p) / params_.GetPolicySoftmaxTemp());
    intermediate[i] = p;
    total += p;
  }
  counter = 0;
  // Normalize P values to add up to 1.0.
  const float scale = total > 0.0f ? 1.0f / total : 1.0f;
  for (auto edge : node->Edges()) {
    edge.edge()->SetP(intermediate[counter++] * scale);
  }
  // Add Dirichlet noise if enabled and at root.
  if (params_.GetNoiseEpsilon() && node == search_->root_node_) {
    ApplyDirichletNoise(node, params_.GetNoiseEpsilon(),
                        params_.GetNoiseAlpha());
  }
  node->SortEdges();
}

// 6. Propagate the new nodes' information to all their parents in the tree.
// ~~~~~~~~~~~~~~
void SearchWorker::DoBackupUpdate() {
  // Nodes mutex for doing node updates.
  SharedMutex::Lock lock(search_->nodes_mutex_);

  bool work_done = number_out_of_order_ > 0;
  for (const NodeToProcess& node_to_process : minibatch_) {
    DoBackupUpdateSingleNode(node_to_process);
    if (!node_to_process.IsCollision()) {
      work_done = true;
    }
  }
  if (!work_done) return;
  search_->CancelSharedCollisions();
  search_->total_batches_ += 1;
}

void SearchWorker::DoBackupUpdateSingleNode(
    const NodeToProcess& node_to_process) REQUIRES(search_->nodes_mutex_) {
  Node* node = node_to_process.node;
  if (node_to_process.IsCollision()) {
    // Collisions are handled via shared_collisions instead.
    return;
  }

  // For the first visit to a terminal, maybe update parent bounds too.
  auto update_parent_bounds =
      params_.GetStickyEndgames() && node->IsTerminal() && !node->GetN();

  // Backup V value up to a root. After 1 visit, V = Q.
  float v = node_to_process.v;
  float d = node_to_process.d;
  float m = node_to_process.m;
  int n_to_fix = 0;
  float v_delta = 0.0f;
  float d_delta = 0.0f;
  float m_delta = 0.0f;
  uint32_t solid_threshold =
      static_cast<uint32_t>(params_.GetSolidTreeThreshold());
  float r = 1.0;
  for (Node *n = node, *p; n != search_->root_node_->GetParent(); n = p) {
    p = n->GetParent();

    // Current node might have become terminal from some other descendant, so
    // backup the rest of the way with more accurate values.
    if (n->IsTerminal()) {
      v = n->GetWL();
      d = n->GetD();
      m = n->GetM();
    }
    // When doing full betamcts score update, repeat until evals converge
    if (params_.GetBetamctsLevel() >= 1 &&
        (n->GetNStarted() + 1 ) % params_.GetBetamctsUpdateInterval() == 0) {
      auto q_init = n->GetQBetamcts();
      n->FinalizeScoreUpdate(v, d, m, node_to_process.multivisit,
                           r * (float)node_to_process.multivisit,
                           params_.GetBetamctsLevel()>=2, true);
      auto q_new = n->GetQBetamcts();
      if (std::abs(q_new - q_init) > 0.001) {
        n->StabilizeScoreBetamcts(params_.GetBetamctsTrust(),
              params_.GetBetamctsPrior(), 5, 0.001);
      }
    } else {
      n->FinalizeScoreUpdate(v, d, m, node_to_process.multivisit,
                           r * (float)node_to_process.multivisit,
                           params_.GetBetamctsLevel()>=2, false);
    }
    if (n_to_fix > 0 && !n->IsTerminal()) {
      n->AdjustForTerminal(v_delta, d_delta, m_delta, n_to_fix);
    }
    if (n->GetN() >= solid_threshold) {
      if (n->MakeSolid() && n == search_->root_node_) {
        // If we make the root solid, the current_best_edge_ becomes invalid and
        // we should repopulate it.
        search_->current_best_edge_ =
            search_->GetBestChildNoTemperature(search_->root_node_, 0);
      }
    }

    // Nothing left to do without ancestors to update.
    if (!p) break;

    bool old_update_parent_bounds = update_parent_bounds;
    // If parent already is terminal further adjustment is not required.
    if (p->IsTerminal()) n_to_fix = 0;
    // Try setting parent bounds except the root or those already terminal.
    update_parent_bounds =
        update_parent_bounds && p != search_->root_node_ && !p->IsTerminal() &&
        MaybeSetBounds(p, m, &n_to_fix, &v_delta, &d_delta, &m_delta);

    // Q will be flipped for opponent.
    v = -v;
    v_delta = -v_delta;
    m++;
    // Before switching to parent, save betamcts relevance of child.
    r = n->GetRBetamcts();

    // Update the stats.
    // Best move.
    // If update_parent_bounds was set, we just adjusted bounds on the
    // previous loop or there was no previous loop, so if n is a terminal, it
    // just became that way and could be a candidate for changing the current
    // best edge. Otherwise a visit can only change best edge if its to an edge
    // that isn't already the best and the new n is equal or greater to the old
    // n.
    if (p == search_->root_node_ &&
        ((old_update_parent_bounds && n->IsTerminal()) ||
         (n != search_->current_best_edge_.node() &&
          search_->current_best_edge_.GetN() <= n->GetN()))) {
      search_->current_best_edge_ =
          search_->GetBestChildNoTemperature(search_->root_node_, 0);
    }
  }
  search_->total_playouts_ += node_to_process.multivisit;
  search_->cum_depth_ += node_to_process.depth * node_to_process.multivisit;
  search_->max_depth_ = std::max(search_->max_depth_, node_to_process.depth);
}

bool SearchWorker::MaybeSetBounds(Node* p, float m, int* n_to_fix,
                                  float* v_delta, float* d_delta,
                                  float* m_delta) const {
  auto losing_m = 0.0f;
  auto prefer_tb = false;

  // Determine the maximum (lower, upper) bounds across all children.
  // (-1,-1) Loss (initial and lowest bounds)
  // (-1, 0) Can't Win
  // (-1, 1) Regular node
  // ( 0, 0) Draw
  // ( 0, 1) Can't Lose
  // ( 1, 1) Win (highest bounds)
  auto lower = GameResult::BLACK_WON;
  auto upper = GameResult::BLACK_WON;
  for (const auto& edge : p->Edges()) {
    const auto [edge_lower, edge_upper] = edge.GetBounds();
    lower = std::max(edge_lower, lower);
    upper = std::max(edge_upper, upper);

    // Checkmate is the best, so short-circuit.
    const auto is_tb = edge.IsTbTerminal();
    if (edge_lower == GameResult::WHITE_WON && !is_tb) {
      prefer_tb = false;
      break;
    } else if (edge_upper == GameResult::BLACK_WON) {
      // Track the longest loss.
      losing_m = std::max(losing_m, edge.GetM(0.0f));
    }
    prefer_tb = prefer_tb || is_tb;
  }

  // The parent's bounds are flipped from the children (-max(U), -max(L))
  // aggregated as if it was a single child (forced move) of the same bound.
  //       Loss (-1,-1) -> ( 1, 1) Win
  //  Can't Win (-1, 0) -> ( 0, 1) Can't Lose
  //    Regular (-1, 1) -> (-1, 1) Regular
  //       Draw ( 0, 0) -> ( 0, 0) Draw
  // Can't Lose ( 0, 1) -> (-1, 0) Can't Win
  //        Win ( 1, 1) -> (-1,-1) Loss

  // Nothing left to do for ancestors if the parent would be a regular node.
  if (lower == GameResult::BLACK_WON && upper == GameResult::WHITE_WON) {
    return false;
  } else if (lower == upper) {
    // Search can stop at the parent if the bounds can't change anymore, so make
    // it terminal preferring shorter wins and longer losses.
    *n_to_fix = p->GetN();
    assert(*n_to_fix > 0);
    float cur_v = p->GetWL();
    float cur_d = p->GetD();
    float cur_m = p->GetM();
    p->MakeTerminal(
        -upper,
        (upper == GameResult::BLACK_WON ? std::max(losing_m, m) : m) + 1.0f,
        prefer_tb ? Node::Terminal::Tablebase : Node::Terminal::EndOfGame);
    // Negate v_delta because we're calculating for the parent, but immediately
    // afterwards we'll negate v_delta in case it has come from the child.
    *v_delta = -(p->GetWL() - cur_v);
    *d_delta = p->GetD() - cur_d;
    *m_delta = p->GetM() - cur_m;
  } else {
    p->SetBounds(-upper, -lower);
  }

  // Bounds were set, so indicate we should check the parent too.
  return true;
}

// 7. Update the Search's status and progress information.
//~~~~~~~~~~~~~~~~~~~~
void SearchWorker::UpdateCounters() {
  search_->PopulateCommonIterationStats(&iteration_stats_);
  search_->MaybeTriggerStop(iteration_stats_, &latest_time_manager_hints_);
  search_->MaybeOutputInfo();

  // If this thread had no work, not even out of order, then sleep for some
  // milliseconds. Collisions don't count as work, so have to enumerate to find
  // out if there was anything done.
  bool work_done = number_out_of_order_ > 0;
  if (!work_done) {
    for (NodeToProcess& node_to_process : minibatch_) {
      if (!node_to_process.IsCollision()) {
        work_done = true;
        break;
      }
    }
  }
  if (!work_done) {
    std::this_thread::sleep_for(std::chrono::milliseconds(10));
  }
}

}  // namespace lczero<|MERGE_RESOLUTION|>--- conflicted
+++ resolved
@@ -357,55 +357,29 @@
   const float cpuct = ComputeCpuct(params_, node->GetN(), is_root);
   const float U_coeff =
       cpuct * std::sqrt(std::max(node->GetChildrenVisits(), 1u));
-<<<<<<< HEAD
-  const bool logit_q = params_.GetLogitQ();
-  const float april_factor = params_.GetAprilFactor();
-  const float april_factor_parent = params_.GetAprilFactorParent();
-  const float m_slope = params_.GetMovesLeftSlope();
-  const float m_cap = params_.GetMovesLeftMaxEffect();
-  const float a = params_.GetMovesLeftConstantFactor();
-  const float b = params_.GetMovesLeftScaledFactor();
-  const float c = params_.GetMovesLeftQuadraticFactor();
-  const bool do_moves_left_adjustment =
-      network_->GetCapabilities().moves_left !=
-          pblczero::NetworkFormat::MOVES_LEFT_NONE &&
-      (std::abs(node->GetQ(0.0f)) > params_.GetMovesLeftThreshold());
-  std::vector<EdgeAndNode> edges;
-  for (const auto& edge : node->Edges()) edges.push_back(edge);
-
-  std::sort(
-      edges.begin(), edges.end(),
-      [&fpu, &U_coeff, &logit_q, &draw_score, &april_factor,
-                &april_factor_parent](EdgeAndNode a, EdgeAndNode b) {
-        return std::forward_as_tuple(
-                   a.GetN(),
-                   a.GetQ(fpu, draw_score, logit_q) + a.GetU(U_coeff,
-                                     april_factor, april_factor_parent)) <
-               std::forward_as_tuple(
-                   b.GetN(),
-                   b.GetQ(fpu, draw_score, logit_q) + b.GetU(U_coeff,
-                                     april_factor, april_factor_parent));
-      });
-=======
 
   const bool betamcts_q = (params_.GetBetamctsLevel() >= 2);
   const float trust = params_.GetBetamctsTrust();
   const float prior = params_.GetBetamctsPrior();
+  const float april_factor = params_.GetAprilFactor();
+  const float april_factor_parent = params_.GetAprilFactorParent();
 
   std::vector<EdgeAndNode> edges;
   for (const auto& edge : node->Edges()) edges.push_back(edge);
 
   std::sort(edges.begin(), edges.end(),
-            [&fpu, &U_coeff, &draw_score, &betamcts_q, &trust, &prior]
+            [&fpu, &U_coeff, &draw_score, &betamcts_q, &trust, &prior, &april_factor,
+                &april_factor_parent]
             (EdgeAndNode a, EdgeAndNode b) {
               return std::forward_as_tuple(
                          betamcts_q ? a.GetLCBBetamcts(trust, prior) : a.GetN(),
-                            a.GetQ(fpu, draw_score, betamcts_q) + a.GetU(U_coeff)) <
+                            a.GetQ(fpu, draw_score, betamcts_q) + a.GetU(U_coeff,
+                                     april_factor, april_factor_parent)) <
                      std::forward_as_tuple(
                          betamcts_q ? b.GetLCBBetamcts(trust, prior) : b.GetN(),
-                            b.GetQ(fpu, draw_score, betamcts_q) + b.GetU(U_coeff));
+                            b.GetQ(fpu, draw_score, betamcts_q) + b.GetU(U_coeff,
+                                     april_factor, april_factor_parent));
             });
->>>>>>> 6ee24d6d
 
   auto print = [](auto* oss, auto pre, auto v, auto post, auto w, int p = 0) {
     *oss << pre << std::setw(w) << std::setprecision(p) << v << post;
@@ -479,15 +453,10 @@
                edge.GetMove().as_nn_index(0), edge.GetN(), edge.GetNInFlight(),
                edge.GetP());
     print_stats(&oss, edge.node());
-<<<<<<< HEAD
     print(&oss, "(U: ", edge.GetU(U_coeff,
             params_.GetAprilFactor(), params_.GetAprilFactorParent()), ") ", 6, 5);
     print(&oss, "(S: ", Q + edge.GetU(U_coeff,
             params_.GetAprilFactor(), params_.GetAprilFactorParent()) + M_effect, ") ", 8, 5);
-=======
-    print(&oss, "(U: ", edge.GetU(U_coeff), ") ", 6, 5);
-    print(&oss, "(S: ", Q + edge.GetU(U_coeff) + M, ") ", 8, 5);
->>>>>>> 6ee24d6d
     print_tail(&oss, edge.node());
     infos.emplace_back(oss.str());
   }
@@ -1346,11 +1315,7 @@
     if (second_best_edge) {
       int estimated_visits_to_change_best =
           best_edge.GetVisitsToReachU(second_best, puct_mult, best_without_u,
-<<<<<<< HEAD
-                      params_.GetAprilFactor(), params_.GetAprilFactorParent());
-=======
-                              params_.GetBetamctsLevel());
->>>>>>> 6ee24d6d
+           params_.GetBetamctsLevel(), params_.GetAprilFactor(), params_.GetAprilFactorParent());
       // Only cache for n-2 steps as the estimate created by GetVisitsToReachU
       // has potential rounding errors and some conservative logic that can push
       // it up to 2 away from the real value.
@@ -1591,15 +1556,9 @@
   for (auto edge : node->Edges()) {
     if (edge.GetP() == 0.0f) continue;
     // Flip the sign of a score to be able to easily sort.
-<<<<<<< HEAD
-    // TODO: should this use logit_q if set??
     scores.emplace_back(-edge.GetU(puct_mult, params_.GetAprilFactor(),
                                params_.GetAprilFactorParent()) -
-                            edge.GetQ(fpu, draw_score, /* logit_q= */ false),
-=======
-    scores.emplace_back(-edge.GetU(puct_mult) - edge.GetQ(fpu, draw_score,
-                                     params_.GetBetamctsLevel() >= 2),
->>>>>>> 6ee24d6d
+                            edge.GetQ(fpu, draw_score, params_.GetBetamctsLevel() >= 2),
                         edge);
   }
 
