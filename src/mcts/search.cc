--- conflicted
+++ resolved
@@ -234,17 +234,11 @@
 }  // namespace
 
 std::vector<std::string> Search::GetVerboseStats(Node* node,
-<<<<<<< HEAD
                                                  bool is_black_to_move,
                                                  bool is_odd_depth) const {
   const float draw_score = GetDrawScore(is_odd_depth);
   const float fpu = GetFpu(params_, node, node == root_node_, draw_score);
-  const float cpuct = ComputeCpuct(params_, node->GetN());
-=======
-                                                 bool is_black_to_move) const {
-  const float fpu = GetFpu(params_, node, node == root_node_);
   const float cpuct = ComputeCpuct(params_, node->GetN(), node == root_node_);
->>>>>>> 40a7c9ac
   const float U_coeff =
       cpuct * std::sqrt(std::max(node->GetChildrenVisits(), 1u));
   const bool logit_q = params_.GetLogitQ();
