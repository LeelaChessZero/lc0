/*
  This file is part of Leela Chess Zero.
  Copyright (C) 2018-2019 The LCZero Authors

  Leela Chess is free software: you can redistribute it and/or modify
  it under the terms of the GNU General Public License as published by
  the Free Software Foundation, either version 3 of the License, or
  (at your option) any later version.

  Leela Chess is distributed in the hope that it will be useful,
  but WITHOUT ANY WARRANTY; without even the implied warranty of
  MERCHANTABILITY or FITNESS FOR A PARTICULAR PURPOSE.  See the
  GNU General Public License for more details.

  You should have received a copy of the GNU General Public License
  along with Leela Chess.  If not, see <http://www.gnu.org/licenses/>.

  Additional permission under GNU GPL version 3 section 7

  If you modify this Program, or any covered work, by linking or
  combining it with NVIDIA Corporation's libraries from the NVIDIA CUDA
  Toolkit and the NVIDIA CUDA Deep Neural Network library (or a
  modified version of those libraries), containing parts covered by the
  terms of the respective license agreement, the licensors of this
  Program grant you additional permission to convey the resulting work.
*/

#include "mcts/search.h"

#include <algorithm>
#include <chrono>
#include <cmath>
#include <iomanip>
#include <iostream>
#include <iterator>
#include <sstream>
#include <thread>

#include "mcts/node.h"
#include "neural/cache.h"
#include "neural/encoder.h"
#include "utils/fastmath.h"
#include "utils/random.h"

namespace lczero {

namespace {
// Maximum delay between outputting "uci info" when nothing interesting happens.
const int kUciInfoMinimumFrequencyMs = 5000;
}  // namespace

Search::Search(const NodeTree& tree, Network* network,
               BestMoveInfo::Callback best_move_callback,
               ThinkingInfo::Callback info_callback,
               const MoveList& searchmoves,
               std::chrono::steady_clock::time_point start_time,
               std::unique_ptr<SearchStopper> stopper, bool infinite,
               const OptionsDict& options, NNCache* cache,
               SyzygyTablebase* syzygy_tb)
    : ok_to_respond_bestmove_(!infinite),
      stopper_(std::move(stopper)),
      root_node_(tree.GetCurrentHead()),
      cache_(cache),
      syzygy_tb_(syzygy_tb),
      played_history_(tree.GetPositionHistory()),
      network_(network),
      searchmoves_(searchmoves),
      start_time_(start_time),
      initial_visits_(root_node_->GetN()),
      best_move_callback_(best_move_callback),
      info_callback_(info_callback),
      params_(options) {}

namespace {
void ApplyDirichletNoise(Node* node, float eps, double alpha) {
  float total = 0;
  std::vector<float> noise;

  for (int i = 0; i < node->GetNumEdges(); ++i) {
    float eta = Random::Get().GetGamma(alpha, 1.0);
    noise.emplace_back(eta);
    total += eta;
  }

  if (total < std::numeric_limits<float>::min()) return;

  int noise_idx = 0;
  for (const auto& child : node->Edges()) {
    auto* edge = child.edge();
    edge->SetP(edge->GetP() * (1 - eps) + eps * noise[noise_idx++] / total);
  }
}
}  // namespace

void Search::SendUciInfo() REQUIRES(nodes_mutex_) {
  auto edges = GetBestChildrenNoTemperature(root_node_, params_.GetMultiPv());
  const auto score_type = params_.GetScoreType();

  std::vector<ThinkingInfo> uci_infos;

  // Info common for all multipv variants.
  ThinkingInfo common_info;
  common_info.depth = cum_depth_ / (total_playouts_ ? total_playouts_ : 1);
  common_info.seldepth = max_depth_;
  common_info.time = GetTimeSinceStart();
  common_info.nodes = total_playouts_ + initial_visits_;
  common_info.hashfull =
      cache_->GetSize() * 1000LL / std::max(cache_->GetCapacity(), 1);
  common_info.nps =
      common_info.time ? (total_playouts_ * 1000 / common_info.time) : 0;
  common_info.tb_hits = tb_hits_.load(std::memory_order_acquire);

  int multipv = 0;
  const auto default_q = -root_node_->GetQ();
  for (const auto& edge : edges) {
    ++multipv;
    uci_infos.emplace_back(common_info);
    auto& uci_info = uci_infos.back();
    if (score_type == "centipawn") {
      uci_info.score = 295 * edge.GetQ(default_q) /
                       (1 - 0.976953126 * std::pow(edge.GetQ(default_q), 14));
    } else if (score_type == "centipawn_2018") {
      uci_info.score = 290.680623072 * tan(1.548090806 * edge.GetQ(default_q));
    } else if (score_type == "win_percentage") {
      uci_info.score = edge.GetQ(default_q) * 5000 + 5000;
    } else if (score_type == "Q") {
      uci_info.score = edge.GetQ(default_q) * 10000;
    }
    if (params_.GetMultiPv() > 1) uci_info.multipv = multipv;
    bool flip = played_history_.IsBlackToMove();
    for (auto iter = edge; iter;
         iter = GetBestChildNoTemperature(iter.node()), flip = !flip) {
      uci_info.pv.push_back(iter.GetMove(flip));
      if (!iter.node()) break;  // Last edge was dangling, cannot continue.
    }
  }

  if (!uci_infos.empty()) last_outputted_uci_info_ = uci_infos.front();
  if (current_best_edge_ && !edges.empty()) {
    last_outputted_info_edge_ = current_best_edge_.edge();
  }

  info_callback_(uci_infos);
}

// Decides whether anything important changed in stats and new info should be
// shown to a user.
void Search::MaybeOutputInfo() {
  SharedMutex::Lock lock(nodes_mutex_);
  Mutex::Lock counters_lock(counters_mutex_);
  if (!bestmove_is_sent_ && current_best_edge_ &&
      (current_best_edge_.edge() != last_outputted_info_edge_ ||
       last_outputted_uci_info_.depth !=
           static_cast<int>(cum_depth_ /
                            (total_playouts_ ? total_playouts_ : 1)) ||
       last_outputted_uci_info_.seldepth != max_depth_ ||
       last_outputted_uci_info_.time + kUciInfoMinimumFrequencyMs <
           GetTimeSinceStart())) {
    SendUciInfo();
    if (params_.GetLogLiveStats()) {
      SendMovesStats();
    }
    if (stop_.load(std::memory_order_acquire) && !ok_to_respond_bestmove_) {
      ThinkingInfo info;
      info.comment =
          "WARNING: Search has reached limit and does not make any progress.";
      info_callback_({info});
    }
  }
}

int64_t Search::GetTimeSinceStart() const {
  return std::chrono::duration_cast<std::chrono::milliseconds>(
             std::chrono::steady_clock::now() - start_time_)
      .count();
}

namespace {
inline float GetFpu(const SearchParams& params, Node* node, bool is_root_node) {
  const auto value = params.GetFpuValue(is_root_node);
  return params.GetFpuAbsolute(is_root_node)
             ? value
             : -node->GetQ() - value * std::sqrt(node->GetVisitedPolicy());
}

inline float ComputeCpuct(const SearchParams& params, uint32_t N) {
  const float init = params.GetCpuct();
  const float k = params.GetCpuctFactor();
  const float base = params.GetCpuctBase();
  return init + (k ? k * FastLog((N + base) / base) : 0.0f);
}
}  // namespace

std::vector<std::string> Search::GetVerboseStats(Node* node,
                                                 bool is_black_to_move) const {
  const float fpu = GetFpu(params_, node, node == root_node_);
  const float cpuct = ComputeCpuct(params_, node->GetN());
  const float U_coeff =
    cpuct * std::sqrt(std::max(node->GetChildrenVisits(), 1u));
  const bool logit_q = params_.GetLogitQ();

  std::vector<EdgeAndNode> edges;
  for (const auto& edge : node->Edges()) edges.push_back(edge);

  std::sort(
      edges.begin(), edges.end(),
      [&fpu, &U_coeff, &logit_q](EdgeAndNode a, EdgeAndNode b) {
        return std::forward_as_tuple(
          a.GetN(), a.GetQ(fpu, logit_q) + a.GetU(U_coeff)) <
          std::forward_as_tuple(
          b.GetN(), b.GetQ(fpu, logit_q) + b.GetU(U_coeff));
      });

  std::vector<std::string> infos;
  for (const auto& edge : edges) {
    std::ostringstream oss;
    oss << std::fixed;

    oss << std::left << std::setw(5)
        << edge.GetMove(is_black_to_move).as_string();

    oss << " (" << std::setw(4) << edge.GetMove().as_nn_index() << ")";

    oss << " N: " << std::right << std::setw(7) << edge.GetN() << " (+"
        << std::setw(2) << edge.GetNInFlight() << ") ";

    oss << "(P: " << std::setw(5) << std::setprecision(2) << edge.GetP() * 100
        << "%) ";

    oss << "(Q: " << std::setw(8) << std::setprecision(5) << edge.GetQ(fpu)
        << ") ";

    oss << "(D: " << std::setw(6) << std::setprecision(3) << edge.GetD()
        << ") ";

    oss << "(U: " << std::setw(6) << std::setprecision(5) << edge.GetU(U_coeff)
        << ") ";

    oss << "(Q+U: " << std::setw(8) << std::setprecision(5)
        << edge.GetQ(fpu, logit_q) + edge.GetU(U_coeff)
        << ") ";

    oss << "(V: ";
    optional<float> v;
    if (edge.IsTerminal()) {
      v = edge.node()->GetQ();
    } else {
      NNCacheLock nneval = GetCachedNNEval(edge.node());
      if (nneval) v = -nneval->q;
    }
    if (v) {
      oss << std::setw(7) << std::setprecision(4) << *v;
    } else {
      oss << " -.----";
    }
    oss << ") ";

    if (edge.IsTerminal()) oss << "(T) ";
    infos.emplace_back(oss.str());
  }
  return infos;
}

void Search::SendMovesStats() const REQUIRES(counters_mutex_) {
  const bool is_black_to_move = played_history_.IsBlackToMove();
  auto move_stats = GetVerboseStats(root_node_, is_black_to_move);

  if (params_.GetVerboseStats()) {
    std::vector<ThinkingInfo> infos;
    std::transform(move_stats.begin(), move_stats.end(),
                   std::back_inserter(infos), [](const std::string& line) {
                     ThinkingInfo info;
                     info.comment = line;
                     return info;
                   });
    info_callback_(infos);
  } else {
    LOGFILE << "=== Move stats:";
    for (const auto& line : move_stats) LOGFILE << line;
  }
  if (final_bestmove_.HasNode()) {
    LOGFILE
        << "--- Opponent moves after: "
        << final_bestmove_.GetMove(played_history_.IsBlackToMove()).as_string();
    for (const auto& line :
         GetVerboseStats(final_bestmove_.node(), !is_black_to_move)) {
      LOGFILE << line;
    }
  }
}

NNCacheLock Search::GetCachedNNEval(Node* node) const {
  if (!node) return {};

  std::vector<Move> moves;
  for (; node != root_node_; node = node->GetParent()) {
    moves.push_back(node->GetOwnEdge()->GetMove());
  }
  PositionHistory history(played_history_);
  for (auto iter = moves.rbegin(), end = moves.rend(); iter != end; ++iter) {
    history.Append(*iter);
  }
  const auto hash = history.HashLast(params_.GetCacheHistoryLength() + 1);
  NNCacheLock nneval(cache_, hash);
  return nneval;
}

void Search::MaybeTriggerStop(const IterationStats& stats,
                              TimeManagerHints* hints) {
  hints->Reset();
  SharedMutex::Lock nodes_lock(nodes_mutex_);
  Mutex::Lock lock(counters_mutex_);
  // Already responded bestmove, nothing to do here.
  if (bestmove_is_sent_) return;
  // Don't stop when the root node is not yet expanded.
  if (total_playouts_ == 0) return;

  if (!stop_.load(std::memory_order_acquire) || !ok_to_respond_bestmove_) {
    if (stopper_->ShouldStop(stats, hints)) FireStopInternal();
  }

  // If we are the first to see that stop is needed.
  if (stop_.load(std::memory_order_acquire) && ok_to_respond_bestmove_ &&
      !bestmove_is_sent_) {
    SendUciInfo();
    EnsureBestMoveKnown();
    SendMovesStats();
    best_move_callback_(
        {final_bestmove_.GetMove(played_history_.IsBlackToMove()),
         final_pondermove_.GetMove(!played_history_.IsBlackToMove())});
    stopper_->OnSearchDone(stats);
    bestmove_is_sent_ = true;
    current_best_edge_ = EdgeAndNode();
  }

  // Use a 0 visit cancel score update to clear out any cached best edge, as
  // at the next iteration remaining playouts may be different.
  // TODO(crem) Is it really needed?
  root_node_->CancelScoreUpdate(0);
}

// Return the evaluation of the actual best child, regardless of temperature
// settings. This differs from GetBestMove, which does obey any temperature
// settings. So, somethimes, they may return results of different moves.
std::pair<float, float> Search::GetBestEval() const {
  SharedMutex::SharedLock lock(nodes_mutex_);
  Mutex::Lock counters_lock(counters_mutex_);
  float parent_q = -root_node_->GetQ();
  float parent_d = root_node_->GetD();
  if (!root_node_->HasChildren()) return {parent_q, parent_d};
  EdgeAndNode best_edge = GetBestChildNoTemperature(root_node_);
  return {best_edge.GetQ(parent_q), best_edge.GetD()};
}

std::pair<Move, Move> Search::GetBestMove() {
  SharedMutex::Lock lock(nodes_mutex_);
  Mutex::Lock counters_lock(counters_mutex_);
  EnsureBestMoveKnown();
  return {final_bestmove_.GetMove(played_history_.IsBlackToMove()),
          final_pondermove_.GetMove(!played_history_.IsBlackToMove())};
}

std::int64_t Search::GetTotalPlayouts() const {
  SharedMutex::SharedLock lock(nodes_mutex_);
  return total_playouts_;
}

bool Search::PopulateRootMoveLimit(MoveList* root_moves) const {
  // Search moves overrides tablebase.
  if (!searchmoves_.empty()) {
    *root_moves = searchmoves_;
    return false;
  }
  auto board = played_history_.Last().GetBoard();
  if (!syzygy_tb_ || !board.castlings().no_legal_castle() ||
      (board.ours() | board.theirs()).count() > syzygy_tb_->max_cardinality()) {
    return false;
  }
  return syzygy_tb_->root_probe(
             played_history_.Last(),
             params_.GetSyzygyFastPlay() ||
                 played_history_.DidRepeatSinceLastZeroingMove(),
             root_moves) ||
         syzygy_tb_->root_probe_wdl(played_history_.Last(), root_moves);
}

// Computes the best move, maybe with temperature (according to the settings).
void Search::EnsureBestMoveKnown() REQUIRES(nodes_mutex_)
    REQUIRES(counters_mutex_) {
  if (bestmove_is_sent_) return;
  if (!root_node_->HasChildren()) return;

  float temperature = params_.GetTemperature();
  const int cutoff_move = params_.GetTemperatureCutoffMove();
  const int moves = played_history_.Last().GetGamePly() / 2;
  if (cutoff_move && (moves + 1) >= cutoff_move) {
    temperature = params_.GetTemperatureEndgame();
  } else if (temperature && params_.GetTempDecayMoves()) {
    if (moves >= params_.GetTempDecayMoves()) {
      temperature = 0.0;
    } else {
      temperature *= static_cast<float>(params_.GetTempDecayMoves() - moves) /
                     params_.GetTempDecayMoves();
    }
  }

  final_bestmove_ = temperature
                        ? GetBestChildWithTemperature(root_node_, temperature)
                        : GetBestChildNoTemperature(root_node_);

  if (final_bestmove_.HasNode() && final_bestmove_.node()->HasChildren()) {
    final_pondermove_ = GetBestChildNoTemperature(final_bestmove_.node());
  }
}

// Returns @count children with most visits.
std::vector<EdgeAndNode> Search::GetBestChildrenNoTemperature(Node* parent,
                                                              int count) const {
  MoveList root_limit;
  if (parent == root_node_) {
    PopulateRootMoveLimit(&root_limit);
  }
  // Best child is selected using the following criteria:
  // * Largest number of playouts.
  // * If two nodes have equal number:
  //   * If that number is 0, the one with larger prior wins.
  //   * If that number is larger than 0, the one with larger eval wins.
  using El = std::tuple<uint64_t, float, float, EdgeAndNode>;
  std::vector<El> edges;
  for (auto edge : parent->Edges()) {
    if (parent == root_node_ && !root_limit.empty() &&
        std::find(root_limit.begin(), root_limit.end(), edge.GetMove()) ==
            root_limit.end()) {
      continue;
    }
    edges.emplace_back(edge.GetN(), edge.GetQ(0), edge.GetP(), edge);
  }
  const auto middle = (static_cast<int>(edges.size()) > count)
                          ? edges.begin() + count
                          : edges.end();
  std::partial_sort(edges.begin(), middle, edges.end(), std::greater<El>());

  std::vector<EdgeAndNode> res;
  std::transform(edges.begin(), middle, std::back_inserter(res),
                 [](const El& x) { return std::get<3>(x); });
  return res;
}

// Returns a child with most visits.
EdgeAndNode Search::GetBestChildNoTemperature(Node* parent) const {
  auto res = GetBestChildrenNoTemperature(parent, 1);
  return res.empty() ? EdgeAndNode() : res.front();
}

// Returns a child chosen according to weighted-by-temperature visit count.
EdgeAndNode Search::GetBestChildWithTemperature(Node* parent,
                                                float temperature) const {
  MoveList root_limit;
  if (parent == root_node_) {
    PopulateRootMoveLimit(&root_limit);
  }

  std::vector<float> cumulative_sums;
  float sum = 0.0;
  float max_n = 0.0;
  const float offset = params_.GetTemperatureVisitOffset();
  float max_eval = -1.0f;
  const float fpu = GetFpu(params_, parent, parent == root_node_);

  for (auto edge : parent->Edges()) {
    if (parent == root_node_ && !root_limit.empty() &&
        std::find(root_limit.begin(), root_limit.end(), edge.GetMove()) ==
            root_limit.end()) {
      continue;
    }
    if (edge.GetN() + offset > max_n) {
      max_n = edge.GetN() + offset;
      max_eval = edge.GetQ(fpu);
    }
  }

  // No move had enough visits for temperature, so use default child criteria
  if (max_n <= 0.0f) return GetBestChildNoTemperature(parent);

  // TODO(crem) Simplify this code when samplers.h is merged.
  const float min_eval =
      max_eval - params_.GetTemperatureWinpctCutoff() / 50.0f;
  for (auto edge : parent->Edges()) {
    if (parent == root_node_ && !root_limit.empty() &&
        std::find(root_limit.begin(), root_limit.end(), edge.GetMove()) ==
            root_limit.end()) {
      continue;
    }
    if (edge.GetQ(fpu) < min_eval) continue;
    sum += std::pow(
        std::max(0.0f, (static_cast<float>(edge.GetN()) + offset) / max_n),
        1 / temperature);
    cumulative_sums.push_back(sum);
  }
  assert(sum);

  const float toss = Random::Get().GetFloat(cumulative_sums.back());
  int idx =
      std::lower_bound(cumulative_sums.begin(), cumulative_sums.end(), toss) -
      cumulative_sums.begin();

  for (auto edge : parent->Edges()) {
    if (parent == root_node_ && !root_limit.empty() &&
        std::find(root_limit.begin(), root_limit.end(), edge.GetMove()) ==
            root_limit.end()) {
      continue;
    }
    if (edge.GetQ(fpu) < min_eval) continue;
    if (idx-- == 0) return edge;
  }
  assert(false);
  return {};
}

void Search::StartThreads(size_t how_many) {
  Mutex::Lock lock(threads_mutex_);
  // First thread is a watchdog thread.
  if (threads_.size() == 0) {
    threads_.emplace_back([this]() { WatchdogThread(); });
  }
  // Start working threads.
  while (threads_.size() <= how_many) {
    threads_.emplace_back([this]() {
      SearchWorker worker(this, params_);
      worker.RunBlocking();
    });
  }
  LOGFILE << "Search started. "
          << std::chrono::duration_cast<std::chrono::milliseconds>(
                 std::chrono::steady_clock::now() - start_time_)
                 .count()
          << "ms already passed.";
}

void Search::RunBlocking(size_t threads) {
  StartThreads(threads);
  Wait();
}

bool Search::IsSearchActive() const {
  return !stop_.load(std::memory_order_acquire);
}

void Search::PopulateCommonIterationStats(IterationStats* stats) {
  stats->time_since_movestart = GetTimeSinceStart();

  SharedMutex::SharedLock nodes_lock(nodes_mutex_);
  stats->total_nodes = total_playouts_ + initial_visits_;
  stats->nodes_since_movestart = total_playouts_;
  stats->average_depth = cum_depth_ / (total_playouts_ ? total_playouts_ : 1);
  stats->edge_n.clear();
  for (const auto& edge : root_node_->Edges()) {
    stats->edge_n.push_back(edge.GetN());
  }
}

void Search::WatchdogThread() {
  LOGFILE << "Start a watchdog thread.";
  TimeManagerHints hints;
  IterationStats stats;
  while (true) {
    hints.Reset();
    PopulateCommonIterationStats(&stats);
    MaybeTriggerStop(stats, &hints);
    MaybeOutputInfo();

    using namespace std::chrono_literals;
    constexpr auto kMaxWaitTimeMs = 100;
    constexpr auto kMinWaitTimeMs = 1;

    Mutex::Lock lock(counters_mutex_);
    // Only exit when bestmove is responded. It may happen that search threads
    // already all exited, and we need at least one thread that can do that.
    if (bestmove_is_sent_) break;

    auto remaining_time = hints.GetEstimatedRemainingTimeMs();
    if (remaining_time > kMaxWaitTimeMs) remaining_time = kMaxWaitTimeMs;
    if (remaining_time < kMinWaitTimeMs) remaining_time = kMinWaitTimeMs;
    // There is no real need to have max wait time, and sometimes it's fine
    // to wait without timeout at all (e.g. in `go nodes` mode), but we
    // still limit wait time for exotic cases like when pc goes to sleep
    // mode during thinking.
    // Minimum wait time is there to prevent busy wait and other threads
    // starvation.
    watchdog_cv_.wait_for(
        lock.get_raw(), std::chrono::milliseconds(remaining_time),
        [this]() { return stop_.load(std::memory_order_acquire); });
  }
  LOGFILE << "End a watchdog thread.";
}

void Search::FireStopInternal() {
  stop_.store(true, std::memory_order_release);
  watchdog_cv_.notify_all();
}

void Search::Stop() {
  Mutex::Lock lock(counters_mutex_);
  ok_to_respond_bestmove_ = true;
  FireStopInternal();
  LOGFILE << "Stopping search due to `stop` uci command.";
}

void Search::Abort() {
  Mutex::Lock lock(counters_mutex_);
  if (!stop_.load(std::memory_order_acquire) ||
      (!bestmove_is_sent_ && !ok_to_respond_bestmove_)) {
    bestmove_is_sent_ = true;
    FireStopInternal();
  }
  LOGFILE << "Aborting search, if it is still active.";
}

void Search::Wait() {
  Mutex::Lock lock(threads_mutex_);
  while (!threads_.empty()) {
    threads_.back().join();
    threads_.pop_back();
  }
}

Search::~Search() {
  Abort();
  Wait();
  LOGFILE << "Search destroyed.";
}

//////////////////////////////////////////////////////////////////////////////
// SearchWorker
//////////////////////////////////////////////////////////////////////////////

void SearchWorker::ExecuteOneIteration() {
  // 1. Initialize internal structures.
  InitializeIteration(search_->network_->NewComputation());

  // 2. Gather minibatch.
  GatherMinibatch();

  // 3. Prefetch into cache.
  MaybePrefetchIntoCache();

  // 4. Run NN computation.
  RunNNComputation();

  // 5. Retrieve NN computations (and terminal values) into nodes.
  FetchMinibatchResults();

  // 6. Propagate the new nodes' information to all their parents in the tree.
  DoBackupUpdate();

  // 7. Update the Search's status and progress information.
  UpdateCounters();
}

// 1. Initialize internal structures.
// ~~~~~~~~~~~~~~~~~~~~~~~~~~~~~~~~~~
void SearchWorker::InitializeIteration(
    std::unique_ptr<NetworkComputation> computation) {
  computation_ = std::make_unique<CachingComputation>(std::move(computation),
                                                      search_->cache_);
  minibatch_.clear();

  if (!root_move_filter_populated_) {
    root_move_filter_populated_ = true;
    if (search_->PopulateRootMoveLimit(&root_move_filter_)) {
      search_->tb_hits_.fetch_add(1, std::memory_order_acq_rel);
    }
  }
}

// 2. Gather minibatch.
// ~~~~~~~~~~~~~~~~~~~~
void SearchWorker::GatherMinibatch() {
  // Total number of nodes to process.
  int minibatch_size = 0;
  int collision_events_left = params_.GetMaxCollisionEvents();
  int collisions_left = params_.GetMaxCollisionVisitsId();

  // Number of nodes processed out of order.
  number_out_of_order_ = 0;

  // Gather nodes to process in the current batch.
  // If we had too many (kMiniBatchSize) nodes out of order, also interrupt the
  // iteration so that search can exit.
  while (minibatch_size < params_.GetMiniBatchSize() &&
         number_out_of_order_ < params_.GetMiniBatchSize()) {
    // If there's something to process without touching slow neural net, do it.
    if (minibatch_size > 0 && computation_->GetCacheMisses() == 0) return;
    // Pick next node to extend.
    minibatch_.emplace_back(PickNodeToExtend(collisions_left));
    auto& picked_node = minibatch_.back();
    auto* node = picked_node.node;

    // There was a collision. If limit has been reached, return, otherwise
    // just start search of another node.
    if (picked_node.IsCollision()) {
      if (--collision_events_left <= 0) return;
      if ((collisions_left -= picked_node.multivisit) <= 0) return;
      if (search_->stop_.load(std::memory_order_acquire)) return;
      continue;
    }
    ++minibatch_size;

    // If node is already known as terminal (win/loss/draw according to rules
    // of the game), it means that we already visited this node before.
    if (picked_node.IsExtendable()) {
      // Node was never visited, extend it.
      ExtendNode(node);

      // Only send non-terminal nodes to a neural network.
      if (!node->IsTerminal()) {
        picked_node.nn_queried = true;
        picked_node.is_cache_hit = AddNodeToComputation(node, true);
      }
    }

    // If out of order eval is enabled and the node to compute we added last
    // doesn't require NN eval (i.e. it's a cache hit or terminal node), do
    // out of order eval for it.
    if (params_.GetOutOfOrderEval() && picked_node.CanEvalOutOfOrder()) {
      // Perform out of order eval for the last entry in minibatch_.
      FetchSingleNodeResult(&picked_node, computation_->GetBatchSize() - 1);
      {
        // Nodes mutex for doing node updates.
        SharedMutex::Lock lock(search_->nodes_mutex_);
        DoBackupUpdateSingleNode(picked_node);
      }

      // Remove last entry in minibatch_, as it has just been
      // processed.
      // If NN eval was already processed out of order, remove it.
      if (picked_node.nn_queried) computation_->PopCacheHit();
      minibatch_.pop_back();
      --minibatch_size;
      ++number_out_of_order_;
    }
    // Check for stop at the end so we have at least one node.
    if (search_->stop_.load(std::memory_order_acquire)) return;
  }
}

namespace {
void IncrementNInFlight(Node* node, Node* root, int amount) {
  if (amount == 0) return;
  while (true) {
    node->IncrementNInFlight(amount);
    if (node == root) break;
    node = node->GetParent();
  }
}
}  // namespace

// Returns node and whether there's been a search collision on the node.
SearchWorker::NodeToProcess SearchWorker::PickNodeToExtend(
    int collision_limit) {
  // Starting from search_->root_node_, generate a playout, choosing a
  // node at each level according to the MCTS formula. n_in_flight_ is
  // incremented for each node in the playout (via TryStartScoreUpdate()).

  Node* node = search_->root_node_;
  Node::Iterator best_edge;
  Node::Iterator second_best_edge;

  // Precache a newly constructed node to avoid memory allocations being
  // performed while the mutex is held.
  if (!precached_node_) {
    precached_node_ = std::make_unique<Node>(nullptr, 0);
  }

  SharedMutex::Lock lock(search_->nodes_mutex_);

  // Fetch the current best root node visits for possible smart pruning.
  const int64_t best_node_n = search_->current_best_edge_.GetN();

  // True on first iteration, false as we dive deeper.
  bool is_root_node = true;
  uint16_t depth = 0;
  bool node_already_updated = true;

  while (true) {
    // First, terminate if we find collisions or leaf nodes.
    // Set 'node' to point to the node that was picked on previous iteration,
    // possibly spawning it.
    // TODO(crem) This statement has to be in the end of the loop rather than
    //            in the beginning (and there would be no need for "if
    //            (!is_root_node)"), but that would mean extra mutex lock.
    //            Will revisit that after rethinking locking strategy.
    if (!node_already_updated) {
      node = best_edge.GetOrSpawnNode(/* parent */ node, &precached_node_);
    }
    best_edge.Reset();
    depth++;
    // n_in_flight_ is incremented. If the method returns false, then there is
    // a search collision, and this node is already being expanded.
    if (!node->TryStartScoreUpdate()) {
      if (!is_root_node) {
        IncrementNInFlight(node->GetParent(), search_->root_node_,
                           collision_limit - 1);
      }
      return NodeToProcess::Collision(node, depth, collision_limit);
    }
    // Either terminal or unexamined leaf node -- the end of this playout.
    if (node->IsTerminal() || !node->HasChildren()) {
      return NodeToProcess::Visit(node, depth);
    }
    Node* possible_shortcut_child = node->GetCachedBestChild();
    if (possible_shortcut_child) {
      // Add two here to reverse the conservatism that goes into calculating the
      // remaining cache visits.
      collision_limit =
          std::min(collision_limit, node->GetRemainingCacheVisits() + 2);
      is_root_node = false;
      node = possible_shortcut_child;
      node_already_updated = true;
      continue;
    }
    node_already_updated = false;

    // If we fall through, then n_in_flight_ has been incremented but this
    // playout remains incomplete; we must go deeper.
    const float cpuct = ComputeCpuct(params_, node->GetN());
    const float puct_mult =
        cpuct * std::sqrt(std::max(node->GetChildrenVisits(), 1u));
    float best = std::numeric_limits<float>::lowest();
    float second_best = std::numeric_limits<float>::lowest();
    const float fpu = GetFpu(params_, node, is_root_node);
    for (auto child : node->Edges()) {
      if (is_root_node) {
        // If there's no chance to catch up to the current best node with
        // remaining playouts, don't consider it.
        // best_move_node_ could have changed since best_node_n was retrieved.
        // To ensure we have at least one node to expand, always include
        // current best node.
        if (child != search_->current_best_edge_ &&
            latest_time_manager_hints_.GetEstimatedRemainingPlayouts() <
                best_node_n - child.GetN()) {
          continue;
        }
        // If root move filter exists, make sure move is in the list.
        if (!root_move_filter_.empty() &&
            std::find(root_move_filter_.begin(), root_move_filter_.end(),
                      child.GetMove()) == root_move_filter_.end()) {
          continue;
        }
      }
      const float Q = child.GetQ(fpu, params_.GetLogitQ());
      const float score = child.GetU(puct_mult) + Q;
      if (score > best) {
        second_best = best;
        second_best_edge = best_edge;
        best = score;
        best_edge = child;
      } else if (score > second_best) {
        second_best = score;
        second_best_edge = child;
      }
    }

    if (second_best_edge) {
      int estimated_visits_to_change_best =
          best_edge.GetVisitsToReachU(second_best, puct_mult, fpu,
                                      params_.GetLogitQ());
      // Only cache for n-2 steps as the estimate created by GetVisitsToReachU
      // has potential rounding errors and some conservative logic that can push
      // it up to 2 away from the real value.
      node->UpdateBestChild(best_edge,
                            std::max(0, estimated_visits_to_change_best - 2));
      collision_limit =
          std::min(collision_limit, estimated_visits_to_change_best);
      assert(collision_limit >= 1);
      second_best_edge.Reset();
    }

<<<<<<< HEAD
=======
    if (is_root_node && possible_moves <= 1 && !search_->limits_.infinite &&
        params_.GetSmartPruningFactor()) {
      // If there is only one move theoretically possible within remaining time,
      // output it.
      Mutex::Lock counters_lock(search_->counters_mutex_);
      search_->only_one_possible_move_left_ = true;
    }
>>>>>>> 90124a1f
    is_root_node = false;
  }
}

void SearchWorker::ExtendNode(Node* node) {
  // Initialize position sequence with pre-move position.
  history_.Trim(search_->played_history_.GetLength());
  std::vector<Move> to_add;
  // Could instead reserve one more than the difference between history_.size()
  // and history_.capacity().
  to_add.reserve(60);
  Node* cur = node;
  while (cur != search_->root_node_) {
    Node* prev = cur->GetParent();
    to_add.push_back(prev->GetEdgeToNode(cur)->GetMove());
    cur = prev;
  }
  for (int i = to_add.size() - 1; i >= 0; i--) {
    history_.Append(to_add[i]);
  }

  // We don't need the mutex because other threads will see that N=0 and
  // N-in-flight=1 and will not touch this node.
  const auto& board = history_.Last().GetBoard();
  auto legal_moves = board.GenerateLegalMoves();

  // Check whether it's a draw/lose by position. Importantly, we must check
  // these before doing the by-rule checks below.
  if (legal_moves.empty()) {
    // Could be a checkmate or a stalemate
    if (board.IsUnderCheck()) {
      node->MakeTerminal(GameResult::WHITE_WON);
    } else {
      node->MakeTerminal(GameResult::DRAW);
    }
    return;
  }

  // We can shortcircuit these draws-by-rule only if they aren't root;
  // if they are root, then thinking about them is the point.
  if (node != search_->root_node_) {
    if (!board.HasMatingMaterial()) {
      node->MakeTerminal(GameResult::DRAW);
      return;
    }

    if (history_.Last().GetNoCaptureNoPawnPly() >= 100) {
      node->MakeTerminal(GameResult::DRAW);
      return;
    }

    if (history_.Last().GetRepetitions() >= 2) {
      node->MakeTerminal(GameResult::DRAW);
      return;
    }

    // Neither by-position or by-rule termination, but maybe it's a TB position.
    if (search_->syzygy_tb_ && board.castlings().no_legal_castle() &&
        history_.Last().GetNoCaptureNoPawnPly() == 0 &&
        (board.ours() | board.theirs()).count() <=
            search_->syzygy_tb_->max_cardinality()) {
      ProbeState state;
      const WDLScore wdl =
          search_->syzygy_tb_->probe_wdl(history_.Last(), &state);
      // Only fail state means the WDL is wrong, probe_wdl may produce correct
      // result with a stat other than OK.
      if (state != FAIL) {
        // If the colors seem backwards, check the checkmate check above.
        if (wdl == WDL_WIN) {
          node->MakeTerminal(GameResult::BLACK_WON);
        } else if (wdl == WDL_LOSS) {
          node->MakeTerminal(GameResult::WHITE_WON);
        } else {  // Cursed wins and blessed losses count as draws.
          node->MakeTerminal(GameResult::DRAW);
        }
        search_->tb_hits_.fetch_add(1, std::memory_order_acq_rel);
        return;
      }
    }
  }

  // Add legal moves as edges of this node.
  node->CreateEdges(legal_moves);
}

// Returns whether node was already in cache.
bool SearchWorker::AddNodeToComputation(Node* node, bool add_if_cached) {
  const auto hash = history_.HashLast(params_.GetCacheHistoryLength() + 1);
  // If already in cache, no need to do anything.
  if (add_if_cached) {
    if (computation_->AddInputByHash(hash)) return true;
  } else {
    if (search_->cache_->ContainsKey(hash)) return true;
  }
  auto planes = EncodePositionForNN(history_, 8, params_.GetHistoryFill());

  std::vector<uint16_t> moves;

  if (node && node->HasChildren()) {
    // Legal moves are known, use them.
    moves.reserve(node->GetNumEdges());
    for (const auto& edge : node->Edges()) {
      moves.emplace_back(edge.GetMove().as_nn_index());
    }
  } else {
    // Cache pseudolegal moves. A bit of a waste, but faster.
    const auto& pseudolegal_moves =
        history_.Last().GetBoard().GeneratePseudolegalMoves();
    moves.reserve(pseudolegal_moves.size());
    for (auto iter = pseudolegal_moves.begin(), end = pseudolegal_moves.end();
         iter != end; ++iter) {
      moves.emplace_back(iter->as_nn_index());
    }
  }

  computation_->AddInput(hash, std::move(planes), std::move(moves));
  return false;
}

// 3. Prefetch into cache.
// ~~~~~~~~~~~~~~~~~~~~~~~
void SearchWorker::MaybePrefetchIntoCache() {
  // TODO(mooskagh) Remove prefetch into cache if node collisions work well.
  // If there are requests to NN, but the batch is not full, try to prefetch
  // nodes which are likely useful in future.
  if (search_->stop_.load(std::memory_order_acquire)) return;
  if (computation_->GetCacheMisses() > 0 &&
      computation_->GetCacheMisses() < params_.GetMaxPrefetchBatch()) {
    history_.Trim(search_->played_history_.GetLength());
    SharedMutex::SharedLock lock(search_->nodes_mutex_);
    PrefetchIntoCache(search_->root_node_, params_.GetMaxPrefetchBatch() -
                                               computation_->GetCacheMisses());
  }
}

// Prefetches up to @budget nodes into cache. Returns number of nodes
// prefetched.
int SearchWorker::PrefetchIntoCache(Node* node, int budget) {
  if (budget <= 0) return 0;

  // We are in a leaf, which is not yet being processed.
  if (!node || node->GetNStarted() == 0) {
    if (AddNodeToComputation(node, false)) {
      // Make it return 0 to make it not use the slot, so that the function
      // tries hard to find something to cache even among unpopular moves.
      // In practice that slows things down a lot though, as it's not always
      // easy to find what to cache.
      return 1;
    }
    return 1;
  }

  assert(node);
  // n = 0 and n_in_flight_ > 0, that means the node is being extended.
  if (node->GetN() == 0) return 0;
  // The node is terminal; don't prefetch it.
  if (node->IsTerminal()) return 0;

  // Populate all subnodes and their scores.
  typedef std::pair<float, EdgeAndNode> ScoredEdge;
  std::vector<ScoredEdge> scores;
  const float cpuct = ComputeCpuct(params_, node->GetN());
  const float puct_mult =
      cpuct * std::sqrt(std::max(node->GetChildrenVisits(), 1u));
  const float fpu = GetFpu(params_, node, node == search_->root_node_);
  for (auto edge : node->Edges()) {
    if (edge.GetP() == 0.0f) continue;
    // Flip the sign of a score to be able to easily sort.
    scores.emplace_back(-edge.GetU(puct_mult) - edge.GetQ(fpu), edge);
  }

  size_t first_unsorted_index = 0;
  int total_budget_spent = 0;
  int budget_to_spend = budget;  // Initialize for the case where there's only
                                 // one child.
  for (size_t i = 0; i < scores.size(); ++i) {
    if (search_->stop_.load(std::memory_order_acquire)) break;
    if (budget <= 0) break;

    // Sort next chunk of a vector. 3 at a time. Most of the time it's fine.
    if (first_unsorted_index != scores.size() &&
        i + 2 >= first_unsorted_index) {
      const int new_unsorted_index =
          std::min(scores.size(), budget < 2 ? first_unsorted_index + 2
                                             : first_unsorted_index + 3);
      std::partial_sort(scores.begin() + first_unsorted_index,
                        scores.begin() + new_unsorted_index, scores.end(),
                        [](const ScoredEdge& a, const ScoredEdge& b) {
                          return a.first < b.first;
                        });
      first_unsorted_index = new_unsorted_index;
    }

    auto edge = scores[i].second;
    // Last node gets the same budget as prev-to-last node.
    if (i != scores.size() - 1) {
      // Sign of the score was flipped for sorting, so flip it back.
      const float next_score = -scores[i + 1].first;
      const float q = edge.GetQ(-fpu);
      if (next_score > q) {
        budget_to_spend =
            std::min(budget, int(edge.GetP() * puct_mult / (next_score - q) -
                                 edge.GetNStarted()) +
                                 1);
      } else {
        budget_to_spend = budget;
      }
    }
    history_.Append(edge.GetMove());
    const int budget_spent = PrefetchIntoCache(edge.node(), budget_to_spend);
    history_.Pop();
    budget -= budget_spent;
    total_budget_spent += budget_spent;
  }
  return total_budget_spent;
}

// 4. Run NN computation.
// ~~~~~~~~~~~~~~~~~~~~~~
void SearchWorker::RunNNComputation() { computation_->ComputeBlocking(); }

// 5. Retrieve NN computations (and terminal values) into nodes.
// ~~~~~~~~~~~~~~~~~~~~~~~~~~~~~~~~~~~~~~~~~~~~~~~~~~~~~~~~~~~~~
void SearchWorker::FetchMinibatchResults() {
  // Populate NN/cached results, or terminal results, into nodes.
  int idx_in_computation = 0;
  for (auto& node_to_process : minibatch_) {
    FetchSingleNodeResult(&node_to_process, idx_in_computation);
    if (node_to_process.nn_queried) ++idx_in_computation;
  }
}

void SearchWorker::FetchSingleNodeResult(NodeToProcess* node_to_process,
                                         int idx_in_computation) {
  Node* node = node_to_process->node;
  if (!node_to_process->nn_queried) {
    // Terminal nodes don't involve the neural NetworkComputation, nor do
    // they require any further processing after value retrieval.
    node_to_process->v = node->GetQ();
    node_to_process->d = node->GetD();
    return;
  }
  // For NN results, we need to populate policy as well as value.
  // First the value...
  node_to_process->v = -computation_->GetQVal(idx_in_computation);
  node_to_process->d = computation_->GetDVal(idx_in_computation);
  // ...and secondly, the policy data.
  // Calculate maximum first.
  float max_p = -std::numeric_limits<float>::infinity();
  for (auto edge : node->Edges()) {
    max_p =
        std::max(max_p, computation_->GetPVal(idx_in_computation,
                                              edge.GetMove().as_nn_index()));
  }
  float total = 0.0;
  for (auto edge : node->Edges()) {
    float p =
        computation_->GetPVal(idx_in_computation, edge.GetMove().as_nn_index());
    // Perform softmax and take into account policy softmax temperature T.
    // Note that we want to calculate (exp(p-max_p))^(1/T) = exp((p-max_p)/T).
    p = FastExp((p - max_p) / params_.GetPolicySoftmaxTemp());

    // Note that p now lies in [0, 1], so it is safe to store it in compressed
    // format. Normalization happens later.
    edge.edge()->SetP(p);
    // Edge::SetP does some rounding, so only add to the total after rounding.
    total += edge.edge()->GetP();
  }
  // Normalize P values to add up to 1.0.
  if (total > 0.0f) {
    const float scale = 1.0f / total;
    for (auto edge : node->Edges()) edge.edge()->SetP(edge.GetP() * scale);
  }
  // Add Dirichlet noise if enabled and at root.
  if (params_.GetNoiseEpsilon() && node == search_->root_node_) {
    ApplyDirichletNoise(node, params_.GetNoiseEpsilon(),
                        params_.GetNoiseAlpha());
  }
}

// 6. Propagate the new nodes' information to all their parents in the tree.
// ~~~~~~~~~~~~~~
void SearchWorker::DoBackupUpdate() {
  // Nodes mutex for doing node updates.
  SharedMutex::Lock lock(search_->nodes_mutex_);

  for (const NodeToProcess& node_to_process : minibatch_) {
    DoBackupUpdateSingleNode(node_to_process);
  }
}

void SearchWorker::DoBackupUpdateSingleNode(
    const NodeToProcess& node_to_process) REQUIRES(search_->nodes_mutex_) {
  Node* node = node_to_process.node;
  if (node_to_process.IsCollision()) {
    // If it was a collision, just undo counters.
    for (node = node->GetParent(); node != search_->root_node_->GetParent();
         node = node->GetParent()) {
      node->CancelScoreUpdate(node_to_process.multivisit);
    }
    return;
  }

  // For the first visit to a terminal, maybe convert ancestors to terminal too.
  auto can_convert =
      params_.GetStickyEndgames() && node->IsTerminal() && !node->GetN();

  // Backup V value up to a root. After 1 visit, V = Q.
  float v = node_to_process.v;
  float d = node_to_process.d;
  for (Node *n = node, *p; n != search_->root_node_->GetParent(); n = p) {
    p = n->GetParent();

    // Current node might have become terminal from some other descendant, so
    // backup the rest of the way with more accurate values.
    if (n->IsTerminal()) {
      v = n->GetQ();
      d = n->GetD();
    }
    n->FinalizeScoreUpdate(v, d, node_to_process.multivisit);

    // Nothing left to do without ancestors to update.
    if (!p) break;

    // Convert parents to terminals except the root or those already converted.
    can_convert = can_convert && p != search_->root_node_ && !p->IsTerminal();

    // A non-winning terminal move needs all other moves to have the same value.
    if (can_convert && v != 1.0f) {
      for (const auto& edge : p->Edges()) {
        can_convert = can_convert && edge.IsTerminal() && edge.GetQ(0.0f) == v;
      }
    }

    // Convert the parent to a terminal loss if at least one move is winning or
    // to a terminal win or draw if all moves are loss or draw respectively.
    if (can_convert) {
      p->MakeTerminal(v == 1.0f ? GameResult::BLACK_WON
                                : v == -1.0f ? GameResult::WHITE_WON
                                             : GameResult::DRAW);
    }

    // Q will be flipped for opponent.
    v = -v;

    // Update the stats.
    // Best move.
    if (p == search_->root_node_ &&
        search_->current_best_edge_.GetN() <= n->GetN()) {
      search_->current_best_edge_ =
          search_->GetBestChildNoTemperature(search_->root_node_);
    }
  }
  search_->total_playouts_ += node_to_process.multivisit;
  search_->cum_depth_ += node_to_process.depth * node_to_process.multivisit;
  search_->max_depth_ = std::max(search_->max_depth_, node_to_process.depth);
}  // namespace lczero

// 7. Update the Search's status and progress information.
//~~~~~~~~~~~~~~~~~~~~
void SearchWorker::UpdateCounters() {
  search_->PopulateCommonIterationStats(&iteration_stats_);
  search_->MaybeTriggerStop(iteration_stats_, &latest_time_manager_hints_);
  search_->MaybeOutputInfo();

  // If this thread had no work, not even out of order, then sleep for some
  // milliseconds. Collisions don't count as work, so have to enumerate to find
  // out if there was anything done.
  bool work_done = number_out_of_order_ > 0;
  if (!work_done) {
    for (NodeToProcess& node_to_process : minibatch_) {
      if (!node_to_process.IsCollision()) {
        work_done = true;
        break;
      }
    }
  }
  if (!work_done) {
    std::this_thread::sleep_for(std::chrono::milliseconds(10));
  }
}

}  // namespace lczero<|MERGE_RESOLUTION|>--- conflicted
+++ resolved
@@ -876,16 +876,6 @@
       second_best_edge.Reset();
     }
 
-<<<<<<< HEAD
-=======
-    if (is_root_node && possible_moves <= 1 && !search_->limits_.infinite &&
-        params_.GetSmartPruningFactor()) {
-      // If there is only one move theoretically possible within remaining time,
-      // output it.
-      Mutex::Lock counters_lock(search_->counters_mutex_);
-      search_->only_one_possible_move_left_ = true;
-    }
->>>>>>> 90124a1f
     is_root_node = false;
   }
 }
