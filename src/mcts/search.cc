--- conflicted
+++ resolved
@@ -980,12 +980,8 @@
     float best = std::numeric_limits<float>::lowest();
     float second_best = std::numeric_limits<float>::lowest();
     int possible_moves = 0;
-<<<<<<< HEAD
     const float fpu = is_root_node && params_.GetEarlyRootWidening() ? 1.0f :
                           GetFpu(params_, node, is_root_node);
-=======
-    const float fpu = GetFpu(params_, node, is_root_node);
->>>>>>> 4d69b772
     bool parent_upperbounded = node->IsOnlyUBounded();
     for (auto child : node->Edges()) {
       if (is_root_node) {
@@ -1159,11 +1155,7 @@
 
   if (certaintyresult.trigger != CertaintyTrigger::NONE) {
     if (certaintyresult.trigger == CertaintyTrigger::TERMINAL)
-<<<<<<< HEAD
-      node->MakeTerminal(certaintyresult.gameresult);
-=======
       node->MakeTerminal(certaintyresult.gameResult);
->>>>>>> 4d69b772
     else
       node->MakeCertain(certaintyresult);
     return;
