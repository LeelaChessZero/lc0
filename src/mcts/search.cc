/*
  This file is part of Leela Chess Zero.
  Copyright (C) 2018-2019 The LCZero Authors

  Leela Chess is free software: you can redistribute it and/or modify
  it under the terms of the GNU General Public License as published by
  the Free Software Foundation, either version 3 of the License, or
  (at your option) any later version.

  Leela Chess is distributed in the hope that it will be useful,
  but WITHOUT ANY WARRANTY; without even the implied warranty of
  MERCHANTABILITY or FITNESS FOR A PARTICULAR PURPOSE.  See the
  GNU General Public License for more details.

  You should have received a copy of the GNU General Public License
  along with Leela Chess.  If not, see <http://www.gnu.org/licenses/>.

  Additional permission under GNU GPL version 3 section 7

  If you modify this Program, or any covered work, by linking or
  combining it with NVIDIA Corporation's libraries from the NVIDIA CUDA
  Toolkit and the NVIDIA CUDA Deep Neural Network library (or a
  modified version of those libraries), containing parts covered by the
  terms of the respective license agreement, the licensors of this
  Program grant you additional permission to convey the resulting work.
*/

#include "mcts/search.h"

#include <algorithm>
#include <chrono>
#include <cmath>
#include <iomanip>
#include <iostream>
#include <iterator>
#include <sstream>
#include <thread>

#include "mcts/node.h"
#include "neural/cache.h"
#include "neural/encoder.h"
#include "utils/fastmath.h"
#include "utils/random.h"

namespace lczero {

namespace {
// Maximum delay between outputting "uci info" when nothing interesting happens.
const int kUciInfoMinimumFrequencyMs = 5000;
}  // namespace

Search::Search(const NodeTree& tree, Network* network,
               std::unique_ptr<UciResponder> uci_responder,
               const MoveList& searchmoves,
               std::chrono::steady_clock::time_point start_time,
               std::unique_ptr<SearchStopper> stopper, bool infinite,
               const OptionsDict& options, NNCache* cache,
               SyzygyTablebase* syzygy_tb)
    : ok_to_respond_bestmove_(!infinite),
      stopper_(std::move(stopper)),
      root_node_(tree.GetCurrentHead()),
      cache_(cache),
      syzygy_tb_(syzygy_tb),
      played_history_(tree.GetPositionHistory()),
      network_(network),
      searchmoves_(searchmoves),
      start_time_(start_time),
      initial_visits_(root_node_->GetN()),
      uci_responder_(std::move(uci_responder)),
      params_(options) {
  if (params_.GetMaxConcurrentSearchers() != 0) {
    pending_searchers_.store(params_.GetMaxConcurrentSearchers(),
                             std::memory_order_release);
  }
}

namespace {
void ApplyDirichletNoise(Node* node, float eps, double alpha) {
  float total = 0;
  std::vector<float> noise;

  for (int i = 0; i < node->GetNumEdges(); ++i) {
    float eta = Random::Get().GetGamma(alpha, 1.0);
    noise.emplace_back(eta);
    total += eta;
  }

  if (total < std::numeric_limits<float>::min()) return;

  int noise_idx = 0;
  for (const auto& child : node->Edges()) {
    auto* edge = child.edge();
    edge->SetP(edge->GetP() * (1 - eps) + eps * noise[noise_idx++] / total);
  }
}
}  // namespace

void Search::SendUciInfo() REQUIRES(nodes_mutex_) {
  const auto max_pv = params_.GetMultiPv();
  const auto edges = GetBestChildrenNoTemperature(root_node_, max_pv, 0);
  const auto score_type = params_.GetScoreType();
  const auto per_pv_counters = params_.GetPerPvCounters();
  const auto display_cache_usage = params_.GetDisplayCacheUsage();
  const auto draw_score = GetDrawScore(false);

  std::vector<ThinkingInfo> uci_infos;

  // Info common for all multipv variants.
  ThinkingInfo common_info;
  common_info.depth = cum_depth_ / (total_playouts_ ? total_playouts_ : 1);
  common_info.seldepth = max_depth_;
  common_info.time = GetTimeSinceStart();
  if (!per_pv_counters) {
    common_info.nodes = total_playouts_ + initial_visits_;
  }
  if (display_cache_usage) {
    common_info.hashfull =
        cache_->GetSize() * 1000LL / std::max(cache_->GetCapacity(), 1);
  }
  if (nps_start_time_) {
    const auto time_since_first_batch_ms =
        std::chrono::duration_cast<std::chrono::milliseconds>(
            std::chrono::steady_clock::now() - *nps_start_time_)
            .count();
    if (time_since_first_batch_ms > 0) {
      common_info.nps = total_playouts_ * 1000 / time_since_first_batch_ms;
    }
  }
  common_info.tb_hits = tb_hits_.load(std::memory_order_acquire);

  int multipv = 0;
  const auto default_q = -root_node_->GetQ(-draw_score);
  const auto default_wl = -root_node_->GetWL();
  const auto default_d = root_node_->GetD();
  for (const auto& edge : edges) {
    ++multipv;
    uci_infos.emplace_back(common_info);
    auto& uci_info = uci_infos.back();
    const auto wl = edge.GetWL(default_wl);
    const auto d = edge.GetD(default_d);
    const int w = static_cast<int>(std::round(500.0 * (1.0 + wl - d)));
    const auto q = edge.GetQ(default_q, draw_score, /* logit_q= */ false);
    if (edge.IsTerminal() && wl != 0.0f) {
      uci_info.mate = std::copysign(
          std::round(edge.GetM(0.0f)) / 2 + (edge.IsTbTerminal() ? 101 : 1),
          wl);
    } else if (score_type == "centipawn_with_drawscore") {
      uci_info.score = 90 * tan(1.5637541897 * q);
    } else if (score_type == "centipawn") {
      uci_info.score = 90 * tan(1.5637541897 * wl);
    } else if (score_type == "centipawn_2019") {
      uci_info.score = 295 * wl / (1 - 0.976953126 * std::pow(wl, 14));
    } else if (score_type == "centipawn_2018") {
      uci_info.score = 290.680623072 * tan(1.548090806 * wl);
    } else if (score_type == "win_percentage") {
      uci_info.score = wl * 5000 + 5000;
    } else if (score_type == "Q") {
      uci_info.score = q * 10000;
    } else if (score_type == "W-L") {
      uci_info.score = wl * 10000;
    }
    const int l = static_cast<int>(std::round(500.0 * (1.0 - wl - d)));
    // Using 1000-w-l instead of 1000*d for D score so that W+D+L add up to
    // 1000.0.
    uci_info.wdl = ThinkingInfo::WDL{w, 1000 - w - l, l};
    if (max_pv > 1) uci_info.multipv = multipv;
    if (per_pv_counters) uci_info.nodes = edge.GetN();
    bool flip = played_history_.IsBlackToMove();
    int depth = 0;
    for (auto iter = edge; iter;
         iter = GetBestChildNoTemperature(iter.node(), depth), flip = !flip) {
      uci_info.pv.push_back(iter.GetMove(flip));
      if (!iter.node()) break;  // Last edge was dangling, cannot continue.
      depth += 1;
    }
  }

  if (!uci_infos.empty()) last_outputted_uci_info_ = uci_infos.front();
  if (current_best_edge_ && !edges.empty()) {
    last_outputted_info_edge_ = current_best_edge_.edge();
  }

  uci_responder_->OutputThinkingInfo(&uci_infos);
}

// Decides whether anything important changed in stats and new info should be
// shown to a user.
void Search::MaybeOutputInfo() {
  SharedMutex::Lock lock(nodes_mutex_);
  Mutex::Lock counters_lock(counters_mutex_);
  if (!bestmove_is_sent_ && current_best_edge_ &&
      (current_best_edge_.edge() != last_outputted_info_edge_ ||
       last_outputted_uci_info_.depth !=
           static_cast<int>(cum_depth_ /
                            (total_playouts_ ? total_playouts_ : 1)) ||
       last_outputted_uci_info_.seldepth != max_depth_ ||
       last_outputted_uci_info_.time + kUciInfoMinimumFrequencyMs <
           GetTimeSinceStart())) {
    SendUciInfo();
    if (params_.GetLogLiveStats()) {
      SendMovesStats();
    }
    if (stop_.load(std::memory_order_acquire) && !ok_to_respond_bestmove_) {
      std::vector<ThinkingInfo> info(1);
      info.back().comment =
          "WARNING: Search has reached limit and does not make any progress.";
      uci_responder_->OutputThinkingInfo(&info);
    }
  }
}

int64_t Search::GetTimeSinceStart() const {
  return std::chrono::duration_cast<std::chrono::milliseconds>(
             std::chrono::steady_clock::now() - start_time_)
      .count();
}

int64_t Search::GetTimeSinceFirstBatch() const {
  if (!nps_start_time_) return 0;
  return std::chrono::duration_cast<std::chrono::milliseconds>(
             std::chrono::steady_clock::now() - *nps_start_time_)
      .count();
}

// Root is depth 0, i.e. even depth.
float Search::GetDrawScore(bool is_odd_depth) const {
  return (is_odd_depth ? params_.GetOpponentDrawScore()
                       : params_.GetSidetomoveDrawScore()) +
         (is_odd_depth == played_history_.IsBlackToMove()
              ? params_.GetWhiteDrawDelta()
              : params_.GetBlackDrawDelta());
}

namespace {
inline float GetFpu(const SearchParams& params, Node* node, bool is_root_node,
                    float draw_score) {
  const auto value = params.GetFpuValue(is_root_node);
  return params.GetFpuAbsolute(is_root_node)
             ? value
             : -node->GetQ(-draw_score) -
                   value * std::sqrt(node->GetVisitedPolicy());
}

inline float ComputeCpuct(const SearchParams& params, uint32_t N,
                          bool is_root_node) {
  const float init = params.GetCpuct(is_root_node);
  const float k = params.GetCpuctFactor(is_root_node);
  const float base = params.GetCpuctBase(is_root_node);
  return init + (k ? k * FastLog((N + base) / base) : 0.0f);
}
}  // namespace

std::vector<std::string> Search::GetVerboseStats(Node* node) const {
  assert(node == root_node_ || node->GetParent() == root_node_);
  const bool is_root = (node == root_node_);
  const bool is_odd_depth = !is_root;
  const bool is_black_to_move = (played_history_.IsBlackToMove() == is_root);
  const float draw_score = GetDrawScore(is_odd_depth);
  const float fpu = GetFpu(params_, node, is_root, draw_score);
  const float cpuct = ComputeCpuct(params_, node->GetN(), is_root);
  const float U_coeff =
      cpuct * std::sqrt(std::max(node->GetChildrenVisits(), 1u));
  const bool logit_q = params_.GetLogitQ();
  const float april_factor = params_.GetAprilFactor();
  const float april_factor_parent = params_.GetAprilFactorParent();
  const float m_slope = params_.GetMovesLeftSlope();
  const float m_cap = params_.GetMovesLeftMaxEffect();
  const float a = params_.GetMovesLeftConstantFactor();
  const float b = params_.GetMovesLeftScaledFactor();
  const float c = params_.GetMovesLeftQuadraticFactor();
  const bool do_moves_left_adjustment =
      network_->GetCapabilities().moves_left !=
          pblczero::NetworkFormat::MOVES_LEFT_NONE &&
      (std::abs(node->GetQ(0.0f)) > params_.GetMovesLeftThreshold());
  std::vector<EdgeAndNode> edges;
  for (const auto& edge : node->Edges()) edges.push_back(edge);

  std::sort(
      edges.begin(), edges.end(),
      [&fpu, &U_coeff, &logit_q, &draw_score, &april_factor,
                &april_factor_parent](EdgeAndNode a, EdgeAndNode b) {
        return std::forward_as_tuple(
                   a.GetN(),
                   a.GetQ(fpu, draw_score, logit_q) + a.GetU(U_coeff,
                                     april_factor, april_factor_parent)) <
               std::forward_as_tuple(
                   b.GetN(),
                   b.GetQ(fpu, draw_score, logit_q) + b.GetU(U_coeff,
                                     april_factor, april_factor_parent));
      });

<<<<<<< HEAD
  std::vector<std::string> infos;
  for (const auto& edge : edges) {
    std::ostringstream oss;
    oss << std::fixed;

    oss << std::left << std::setw(5)
        << edge.GetMove(is_black_to_move).as_string();

    float Q = edge.GetQ(fpu, draw_score, logit_q);
    float M_effect = do_moves_left_adjustment
        ? (std::clamp(m_slope * edge.GetM(0.0f), -m_cap, m_cap) *
            std::copysign(1.0f, -Q) * (a + b * std::abs(Q) + c * Q * Q))
        : 0.0f;

    // TODO: should this be displaying transformed index?
    oss << " (" << std::setw(4) << edge.GetMove().as_nn_index(0) << ")";

    oss << " N: " << std::right << std::setw(7) << edge.GetN() << " (+"
        << std::setw(2) << edge.GetNInFlight() << ") ";

    oss << "(P: " << std::setw(5) << std::setprecision(2) << edge.GetP() * 100
        << "%) ";

    // Default value here assumes user knows to ignore this field when N is 0.
    oss << "(WL: " << std::setw(8) << std::setprecision(5) << edge.GetWL(0.0f)
        << ") ";

    // Default value here assumes user knows to ignore this field when N is 0.
    oss << "(D: " << std::setw(6) << std::setprecision(3) << edge.GetD(0.0f)
        << ") ";

    // Default value here assumes user knows to ignore this field when N is 0.
    oss << "(M: " << std::setw(4) << std::setprecision(1) << edge.GetM(0.0f)
        << ") ";

    oss << "(Q: " << std::setw(8) << std::setprecision(5)
        << edge.GetQ(fpu, draw_score, /* logit_q= */ false) << ") ";

    oss << "(U: " << std::setw(6) << std::setprecision(5) << edge.GetU(U_coeff,
               params_.GetAprilFactor(), params_.GetAprilFactorParent())
        << ") ";

    oss << "(Q+U: " << std::setw(8) << std::setprecision(5)
        << edge.GetQ(fpu, draw_score, logit_q) + edge.GetU(U_coeff,
            params_.GetAprilFactor(), params_.GetAprilFactorParent()) + M_effect << ") ";

    oss << "(V: ";
=======
  auto print = [](auto* oss, auto pre, auto v, auto post, auto w, int p = 0) {
    *oss << pre << std::setw(w) << std::setprecision(p) << v << post;
  };
  auto print_head = [&](auto* oss, auto label, auto i, auto n, auto f, auto p) {
    *oss << std::fixed;
    print(oss, "", label, " ", 5);
    print(oss, "(", i, ") ", 4);
    *oss << std::right;
    print(oss, "N: ", n, " ", 7);
    print(oss, "(+", f, ") ", 2);
    print(oss, "(P: ", p * 100, "%) ", 5, 2);
  };
  auto print_stats = [&](auto* oss, const auto* n) {
    const auto sign = n == node ? -1 : 1;
    if (n) {
      print(oss, "(WL: ", sign * n->GetWL(), ") ", 8, 5);
      print(oss, "(D: ", n->GetD(), ") ", 5, 3);
      print(oss, "(M: ", n->GetM(), ") ", 4, 1);
    } else {
      *oss << "(WL:  -.-----) (D: -.---) (M:  -.-) ";
    }
    print(oss, "(Q: ", n ? sign * n->GetQ(sign * draw_score) : fpu, ") ", 8, 5);
  };
  auto print_tail = [&](auto* oss, const auto* n) {
    const auto sign = n == node ? -1 : 1;
>>>>>>> a53a44ee
    std::optional<float> v;
    if (n && n->IsTerminal()) {
      v = n->GetQ(sign * draw_score);
    } else {
      NNCacheLock nneval = GetCachedNNEval(n);
      if (nneval) v = -nneval->q;
    }
    if (v) {
      print(oss, "(V: ", sign * *v, ") ", 7, 4);
    } else {
      *oss << "(V:  -.----) ";
    }

    if (n) {
      auto [lo, up] = n->GetBounds();
      if (sign == -1) {
        lo = -lo;
        up = -up;
        std::swap(lo, up);
      }
      *oss << (lo == up
                   ? "(T) "
                   : lo == GameResult::DRAW && up == GameResult::WHITE_WON
                         ? "(W) "
                         : lo == GameResult::BLACK_WON && up == GameResult::DRAW
                               ? "(L) "
                               : "");
    }
  };

  std::vector<std::string> infos;
  for (const auto& edge : edges) {
    float Q = edge.GetQ(fpu, draw_score, logit_q);
    float M_effect =
        do_moves_left_adjustment
            ? (std::clamp(m_slope * edge.GetM(0.0f), -m_cap, m_cap) *
               std::copysign(1.0f, -Q) * (a + b * std::abs(Q) + c * Q * Q))
            : 0.0f;

    std::ostringstream oss;
    oss << std::left;
    // TODO: should this be displaying transformed index?
    print_head(&oss, edge.GetMove(is_black_to_move).as_string(),
               edge.GetMove().as_nn_index(0), edge.GetN(), edge.GetNInFlight(),
               edge.GetP());
    print_stats(&oss, edge.node());
    print(&oss, "(U: ", edge.GetU(U_coeff), ") ", 6, 5);
    print(&oss, "(S: ", Q + edge.GetU(U_coeff) + M_effect, ") ", 8, 5);
    print_tail(&oss, edge.node());
    infos.emplace_back(oss.str());
  }

  // Include stats about the node in similar format to its children above.
  std::ostringstream oss;
  print_head(&oss, "node ", node->GetNumEdges(), node->GetN(),
             node->GetNInFlight(), node->GetVisitedPolicy());
  print_stats(&oss, node);
  print_tail(&oss, node);
  infos.emplace_back(oss.str());
  return infos;
}

void Search::SendMovesStats() const REQUIRES(counters_mutex_) {
  auto move_stats = GetVerboseStats(root_node_);

  if (params_.GetVerboseStats()) {
    std::vector<ThinkingInfo> infos;
    std::transform(move_stats.begin(), move_stats.end(),
                   std::back_inserter(infos), [](const std::string& line) {
                     ThinkingInfo info;
                     info.comment = line;
                     return info;
                   });
    uci_responder_->OutputThinkingInfo(&infos);
  } else {
    LOGFILE << "=== Move stats:";
    for (const auto& line : move_stats) LOGFILE << line;
  }
  if (final_bestmove_.HasNode()) {
    LOGFILE
        << "--- Opponent moves after: "
        << final_bestmove_.GetMove(played_history_.IsBlackToMove()).as_string();
    for (const auto& line : GetVerboseStats(final_bestmove_.node())) {
      LOGFILE << line;
    }
  }
}

NNCacheLock Search::GetCachedNNEval(const Node* node) const {
  if (!node) return {};

  std::vector<Move> moves;
  for (; node != root_node_; node = node->GetParent()) {
    moves.push_back(node->GetOwnEdge()->GetMove());
  }
  PositionHistory history(played_history_);
  for (auto iter = moves.rbegin(), end = moves.rend(); iter != end; ++iter) {
    history.Append(*iter);
  }
  const auto hash = history.HashLast(params_.GetCacheHistoryLength() + 1);
  NNCacheLock nneval(cache_, hash);
  return nneval;
}

void Search::MaybeTriggerStop(const IterationStats& stats,
                              StoppersHints* hints) {
  hints->Reset();
  SharedMutex::Lock nodes_lock(nodes_mutex_);
  Mutex::Lock lock(counters_mutex_);
  // Already responded bestmove, nothing to do here.
  if (bestmove_is_sent_) return;
  // Don't stop when the root node is not yet expanded.
  if (total_playouts_ + initial_visits_ == 0) return;

  if (!stop_.load(std::memory_order_acquire) || !ok_to_respond_bestmove_) {
    if (stopper_->ShouldStop(stats, hints)) FireStopInternal();
  }

  // If we are the first to see that stop is needed.
  if (stop_.load(std::memory_order_acquire) && ok_to_respond_bestmove_ &&
      !bestmove_is_sent_) {
    SendUciInfo();
    EnsureBestMoveKnown();
    SendMovesStats();
    BestMoveInfo info(
        final_bestmove_.GetMove(played_history_.IsBlackToMove()),
        final_pondermove_.GetMove(!played_history_.IsBlackToMove()));
    uci_responder_->OutputBestMove(&info);
    stopper_->OnSearchDone(stats);
    bestmove_is_sent_ = true;
    current_best_edge_ = EdgeAndNode();
  }

  // Use a 0 visit cancel score update to clear out any cached best edge, as
  // at the next iteration remaining playouts may be different.
  // TODO(crem) Is it really needed?
  root_node_->CancelScoreUpdate(0);
}

// Return the evaluation of the actual best child, regardless of temperature
// settings. This differs from GetBestMove, which does obey any temperature
// settings. So, somethimes, they may return results of different moves.
Search::BestEval Search::GetBestEval() const {
  SharedMutex::SharedLock lock(nodes_mutex_);
  Mutex::Lock counters_lock(counters_mutex_);
  float parent_wl = -root_node_->GetWL();
  float parent_d = root_node_->GetD();
  float parent_m = root_node_->GetM();
  if (!root_node_->HasChildren()) return {parent_wl, parent_d, parent_m};
  EdgeAndNode best_edge = GetBestChildNoTemperature(root_node_, 0);
  return {best_edge.GetWL(parent_wl), best_edge.GetD(parent_d),
          best_edge.GetM(parent_m - 1) + 1};
}

std::pair<Move, Move> Search::GetBestMove() {
  SharedMutex::Lock lock(nodes_mutex_);
  Mutex::Lock counters_lock(counters_mutex_);
  EnsureBestMoveKnown();
  return {final_bestmove_.GetMove(played_history_.IsBlackToMove()),
          final_pondermove_.GetMove(!played_history_.IsBlackToMove())};
}

std::int64_t Search::GetTotalPlayouts() const {
  SharedMutex::SharedLock lock(nodes_mutex_);
  return total_playouts_;
}

bool Search::PopulateRootMoveLimit(MoveList* root_moves) const {
  // Search moves overrides tablebase.
  if (!searchmoves_.empty()) {
    *root_moves = searchmoves_;
    return false;
  }
  auto board = played_history_.Last().GetBoard();
  if (!syzygy_tb_ || !board.castlings().no_legal_castle() ||
      (board.ours() | board.theirs()).count() > syzygy_tb_->max_cardinality()) {
    return false;
  }
  return syzygy_tb_->root_probe(
             played_history_.Last(),
             params_.GetSyzygyFastPlay() ||
                 played_history_.DidRepeatSinceLastZeroingMove(),
             root_moves) ||
         syzygy_tb_->root_probe_wdl(played_history_.Last(), root_moves);
}

void Search::ResetBestMove() {
  SharedMutex::Lock nodes_lock(nodes_mutex_);
  Mutex::Lock lock(counters_mutex_);
  bool old_sent = bestmove_is_sent_;
  bestmove_is_sent_ = false;
  EnsureBestMoveKnown();
  bestmove_is_sent_ = old_sent;
}

// Computes the best move, maybe with temperature (according to the settings).
void Search::EnsureBestMoveKnown() REQUIRES(nodes_mutex_)
    REQUIRES(counters_mutex_) {
  if (bestmove_is_sent_) return;
  if (!root_node_->HasChildren()) return;

  float temperature = params_.GetTemperature();
  const int cutoff_move = params_.GetTemperatureCutoffMove();
  const int decay_delay_moves = params_.GetTempDecayDelayMoves();
  const int decay_moves = params_.GetTempDecayMoves();
  const int moves = played_history_.Last().GetGamePly() / 2;

  if (cutoff_move && (moves + 1) >= cutoff_move) {
    temperature = params_.GetTemperatureEndgame();
  } else if (temperature && decay_moves) {
    if (moves >= decay_delay_moves + decay_moves) {
      temperature = 0.0;
    } else if (moves >= decay_delay_moves) {
      temperature *= static_cast<float>
        (decay_delay_moves + decay_moves - moves) / decay_moves;
    }
    // don't allow temperature to decay below endgame temperature
    if (temperature < params_.GetTemperatureEndgame()) {
      temperature = params_.GetTemperatureEndgame();
    }
  }

  final_bestmove_ = temperature ? GetBestRootChildWithTemperature(temperature)
                                : GetBestChildNoTemperature(root_node_, 0);

  if (final_bestmove_.HasNode() && final_bestmove_.node()->HasChildren()) {
    final_pondermove_ = GetBestChildNoTemperature(final_bestmove_.node(), 1);
  }
}

// Returns @count children with most visits.
std::vector<EdgeAndNode> Search::GetBestChildrenNoTemperature(Node* parent,
                                                              int count,
                                                              int depth) const {
  MoveList root_limit;
  if (parent == root_node_) {
    PopulateRootMoveLimit(&root_limit);
  }
  const bool is_odd_depth = (depth % 2) == 1;
  const float draw_score = GetDrawScore(is_odd_depth);
  // Best child is selected using the following criteria:
  // * Prefer shorter terminal wins / avoid shorter terminal losses.
  // * Largest number of playouts.
  // * If two nodes have equal number:
  //   * If that number is 0, the one with larger prior wins.
  //   * If that number is larger than 0, the one with larger eval wins.
  std::vector<EdgeAndNode> edges;
  for (auto edge : parent->Edges()) {
    if (parent == root_node_ && !root_limit.empty() &&
        std::find(root_limit.begin(), root_limit.end(), edge.GetMove()) ==
            root_limit.end()) {
      continue;
    }
    edges.push_back(edge);
  }
  const auto middle = (static_cast<int>(edges.size()) > count)
                          ? edges.begin() + count
                          : edges.end();
  std::partial_sort(
      edges.begin(), middle, edges.end(),
      [draw_score](const auto& a, const auto& b) {
        // The function returns "true" when a is preferred to b.

        // Lists edge types from less desirable to more desirable.
        enum EdgeRank {
          kTerminalLoss,
          kTablebaseLoss,
          kNonTerminal,  // Non terminal or terminal draw.
          kTablebaseWin,
          kTerminalWin,
        };

        auto GetEdgeRank = [](const EdgeAndNode& edge) {
          // This default isn't used as wl only checked for case edge is
          // terminal.
          const auto wl = edge.GetWL(0.0f);
          if (!edge.IsTerminal() || !wl) return kNonTerminal;
          if (edge.IsTbTerminal()) {
            return wl < 0.0 ? kTablebaseLoss : kTablebaseWin;
          }
          return wl < 0.0 ? kTerminalLoss : kTerminalWin;
        };

        // If moves have different outcomes, prefer better outcome.
        const auto a_rank = GetEdgeRank(a);
        const auto b_rank = GetEdgeRank(b);
        if (a_rank != b_rank) return a_rank > b_rank;

        // If both are terminal draws, try to make it shorter.
        if (a_rank == kNonTerminal && a.IsTerminal() && b.IsTerminal()) {
          if (a.IsTbTerminal() != b.IsTbTerminal()) {
            // Prefer non-tablebase draws.
            return a.IsTbTerminal() < b.IsTbTerminal();
          }
          // Prefer shorter draws.
          return a.GetM(0.0f) < b.GetM(0.0f);
        }

        // Neither is terminal, use standard rule.
        if (a_rank == kNonTerminal) {
          // Prefer largest playouts then eval then prior.
          if (a.GetN() != b.GetN()) return a.GetN() > b.GetN();
          // Default doesn't matter here so long as they are the same as either
          // both are N==0 (thus we're comparing equal defaults) or N!=0 and
          // default isn't used.
          if (a.GetQ(0.0f, draw_score, false) !=
              b.GetQ(0.0f, draw_score, false)) {
            return a.GetQ(0.0f, draw_score, false) >
                   b.GetQ(0.0f, draw_score, false);
          }
          return a.GetP() > b.GetP();
        }

        // Both variants are winning, prefer shortest win.
        if (a_rank > kNonTerminal) {
          return a.GetM(0.0f) < b.GetM(0.0f);
        }

        // Both variants are losing, prefer longest losses.
        return a.GetM(0.0f) > b.GetM(0.0f);
      });

  if (count < static_cast<int>(edges.size())) {
    edges.resize(count);
  }
  return edges;
}

// Returns a child with most visits.
EdgeAndNode Search::GetBestChildNoTemperature(Node* parent, int depth) const {
  auto res = GetBestChildrenNoTemperature(parent, 1, depth);
  return res.empty() ? EdgeAndNode() : res.front();
}

// Returns a child of a root chosen according to weighted-by-temperature visit
// count.
EdgeAndNode Search::GetBestRootChildWithTemperature(float temperature) const {
  // Root is at even depth.
  const float draw_score = GetDrawScore(/* is_odd_depth= */ false);
  MoveList root_limit;
  PopulateRootMoveLimit(&root_limit);

  std::vector<float> cumulative_sums;
  float sum = 0.0;
  float max_n = 0.0;
  const float offset = params_.GetTemperatureVisitOffset();
  float max_eval = -1.0f;
  const float fpu =
      GetFpu(params_, root_node_, /* is_root= */ true, draw_score);

  for (auto edge : root_node_->Edges()) {
    if (!root_limit.empty() && std::find(root_limit.begin(), root_limit.end(),
                                         edge.GetMove()) == root_limit.end()) {
      continue;
    }
    if (edge.GetN() + offset > max_n) {
      max_n = edge.GetN() + offset;
      max_eval = edge.GetQ(fpu, draw_score, /* logit_q= */ false);
    }
  }

  // No move had enough visits for temperature, so use default child criteria
  if (max_n <= 0.0f) return GetBestChildNoTemperature(root_node_, 0);

  // TODO(crem) Simplify this code when samplers.h is merged.
  const float min_eval =
      max_eval - params_.GetTemperatureWinpctCutoff() / 50.0f;
  for (auto edge : root_node_->Edges()) {
    if (!root_limit.empty() && std::find(root_limit.begin(), root_limit.end(),
                                         edge.GetMove()) == root_limit.end()) {
      continue;
    }
    if (edge.GetQ(fpu, draw_score, /* logit_q= */ false) < min_eval) continue;
    sum += std::pow(
        std::max(0.0f, (static_cast<float>(edge.GetN()) + offset) / max_n),
        1 / temperature);
    cumulative_sums.push_back(sum);
  }
  assert(sum);

  const float toss = Random::Get().GetFloat(cumulative_sums.back());
  int idx =
      std::lower_bound(cumulative_sums.begin(), cumulative_sums.end(), toss) -
      cumulative_sums.begin();

  for (auto edge : root_node_->Edges()) {
    if (!root_limit.empty() && std::find(root_limit.begin(), root_limit.end(),
                                         edge.GetMove()) == root_limit.end()) {
      continue;
    }
    if (edge.GetQ(fpu, draw_score, /* logit_q= */ false) < min_eval) continue;
    if (idx-- == 0) return edge;
  }
  assert(false);
  return {};
}

void Search::StartThreads(size_t how_many) {
  Mutex::Lock lock(threads_mutex_);
  // First thread is a watchdog thread.
  if (threads_.size() == 0) {
    threads_.emplace_back([this]() { WatchdogThread(); });
  }
  // Start working threads.
  while (threads_.size() <= how_many) {
    threads_.emplace_back([this]() {
      SearchWorker worker(this, params_);
      worker.RunBlocking();
    });
  }
  LOGFILE << "Search started. "
          << std::chrono::duration_cast<std::chrono::milliseconds>(
                 std::chrono::steady_clock::now() - start_time_)
                 .count()
          << "ms already passed.";
}

void Search::RunBlocking(size_t threads) {
  StartThreads(threads);
  Wait();
}

bool Search::IsSearchActive() const {
  return !stop_.load(std::memory_order_acquire);
}

void Search::PopulateCommonIterationStats(IterationStats* stats) {
  stats->time_since_movestart = GetTimeSinceStart();

  SharedMutex::SharedLock nodes_lock(nodes_mutex_);
  stats->time_since_first_batch = GetTimeSinceFirstBatch();
  if (!nps_start_time_ && total_playouts_ > 0) {
    nps_start_time_ = std::chrono::steady_clock::now();
  }
  stats->total_nodes = total_playouts_ + initial_visits_;
  stats->nodes_since_movestart = total_playouts_;
  stats->batches_since_movestart = total_batches_;
  stats->average_depth = cum_depth_ / (total_playouts_ ? total_playouts_ : 1);
  stats->edge_n.clear();
  for (const auto& edge : root_node_->Edges()) {
    stats->edge_n.push_back(edge.GetN());
  }
}

void Search::WatchdogThread() {
  LOGFILE << "Start a watchdog thread.";
  StoppersHints hints;
  IterationStats stats;
  while (true) {
    hints.Reset();
    PopulateCommonIterationStats(&stats);
    MaybeTriggerStop(stats, &hints);
    MaybeOutputInfo();

    using namespace std::chrono_literals;
    constexpr auto kMaxWaitTimeMs = 100;
    constexpr auto kMinWaitTimeMs = 1;

    Mutex::Lock lock(counters_mutex_);
    // Only exit when bestmove is responded. It may happen that search threads
    // already all exited, and we need at least one thread that can do that.
    if (bestmove_is_sent_) break;

    auto remaining_time = hints.GetEstimatedRemainingTimeMs();
    if (remaining_time > kMaxWaitTimeMs) remaining_time = kMaxWaitTimeMs;
    if (remaining_time < kMinWaitTimeMs) remaining_time = kMinWaitTimeMs;
    // There is no real need to have max wait time, and sometimes it's fine
    // to wait without timeout at all (e.g. in `go nodes` mode), but we
    // still limit wait time for exotic cases like when pc goes to sleep
    // mode during thinking.
    // Minimum wait time is there to prevent busy wait and other threads
    // starvation.
    watchdog_cv_.wait_for(
        lock.get_raw(), std::chrono::milliseconds(remaining_time),
        [this]() { return stop_.load(std::memory_order_acquire); });
  }
  LOGFILE << "End a watchdog thread.";
}

void Search::FireStopInternal() {
  stop_.store(true, std::memory_order_release);
  watchdog_cv_.notify_all();
}

void Search::Stop() {
  Mutex::Lock lock(counters_mutex_);
  ok_to_respond_bestmove_ = true;
  FireStopInternal();
  LOGFILE << "Stopping search due to `stop` uci command.";
}

void Search::Abort() {
  Mutex::Lock lock(counters_mutex_);
  if (!stop_.load(std::memory_order_acquire) ||
      (!bestmove_is_sent_ && !ok_to_respond_bestmove_)) {
    bestmove_is_sent_ = true;
    FireStopInternal();
  }
  LOGFILE << "Aborting search, if it is still active.";
}

void Search::Wait() {
  Mutex::Lock lock(threads_mutex_);
  while (!threads_.empty()) {
    threads_.back().join();
    threads_.pop_back();
  }
}

void Search::CancelSharedCollisions() REQUIRES(nodes_mutex_) {
  for (auto& entry : shared_collisions_) {
    Node* node = entry.first;
    for (node = node->GetParent(); node != root_node_->GetParent();
         node = node->GetParent()) {
      node->CancelScoreUpdate(entry.second);
    }
  }
  shared_collisions_.clear();
}

Search::~Search() {
  Abort();
  Wait();
  {
    SharedMutex::Lock lock(nodes_mutex_);
    CancelSharedCollisions();
  }
  LOGFILE << "Search destroyed.";
}

//////////////////////////////////////////////////////////////////////////////
// SearchWorker
//////////////////////////////////////////////////////////////////////////////

void SearchWorker::ExecuteOneIteration() {
  // 1. Initialize internal structures.
  InitializeIteration(search_->network_->NewComputation());

  if (params_.GetMaxConcurrentSearchers() != 0) {
    while (true) {
      // If search is stop, we've not gathered or done anything and we don't
      // want to, so we can safely skip all below. But make sure we have done
      // at least one iteration.
      if (search_->stop_.load(std::memory_order_acquire) &&
          search_->GetTotalPlayouts() + search_->initial_visits_ > 0) {
        return;
      }
      int available =
          search_->pending_searchers_.load(std::memory_order_acquire);
      if (available > 0 &&
          search_->pending_searchers_.compare_exchange_weak(
              available, available - 1, std::memory_order_acq_rel)) {
        break;
      }
      // This is a hard spin lock to reduce latency but at the expense of busy
      // wait cpu usage. If search worker count is large, this is probably a bad
      // idea.
    }
  }

  // 2. Gather minibatch.
  GatherMinibatch();

  // 2b. Collect collisions.
  CollectCollisions();

  // 3. Prefetch into cache.
  MaybePrefetchIntoCache();

  if (params_.GetMaxConcurrentSearchers() != 0) {
    search_->pending_searchers_.fetch_add(1, std::memory_order_acq_rel);
  }

  // 4. Run NN computation.
  RunNNComputation();

  // 5. Retrieve NN computations (and terminal values) into nodes.
  FetchMinibatchResults();

  // 6. Propagate the new nodes' information to all their parents in the tree.
  DoBackupUpdate();

  // 7. Update the Search's status and progress information.
  UpdateCounters();
}

// 1. Initialize internal structures.
// ~~~~~~~~~~~~~~~~~~~~~~~~~~~~~~~~~~
void SearchWorker::InitializeIteration(
    std::unique_ptr<NetworkComputation> computation) {
  computation_ = std::make_unique<CachingComputation>(std::move(computation),
                                                      search_->cache_);
  minibatch_.clear();

  if (!root_move_filter_populated_) {
    root_move_filter_populated_ = true;
    if (search_->PopulateRootMoveLimit(&root_move_filter_)) {
      search_->tb_hits_.fetch_add(1, std::memory_order_acq_rel);
    }
  }
}

// 2. Gather minibatch.
// ~~~~~~~~~~~~~~~~~~~~
void SearchWorker::GatherMinibatch() {
  // Total number of nodes to process.
  int minibatch_size = 0;
  int collision_events_left = params_.GetMaxCollisionEvents();
  int collisions_left = params_.GetMaxCollisionVisitsId();

  // Number of nodes processed out of order.
  number_out_of_order_ = 0;

  // Gather nodes to process in the current batch.
  // If we had too many nodes out of order, also interrupt the iteration so
  // that search can exit.
  while (minibatch_size < params_.GetMiniBatchSize() &&
         number_out_of_order_ < params_.GetMaxOutOfOrderEvals()) {
    // If there's something to process without touching slow neural net, do it.
    if (minibatch_size > 0 && computation_->GetCacheMisses() == 0) return;
    // Pick next node to extend.
    minibatch_.emplace_back(PickNodeToExtend(collisions_left));
    auto& picked_node = minibatch_.back();
    auto* node = picked_node.node;

    // There was a collision. If limit has been reached, return, otherwise
    // just start search of another node.
    if (picked_node.IsCollision()) {
      if (--collision_events_left <= 0) return;
      if ((collisions_left -= picked_node.multivisit) <= 0) return;
      if (search_->stop_.load(std::memory_order_acquire)) return;
      continue;
    }
    ++minibatch_size;

    // If node is already known as terminal (win/loss/draw according to rules
    // of the game), it means that we already visited this node before.
    if (picked_node.IsExtendable()) {
      // Node was never visited, extend it.
      ExtendNode(node);

      // Only send non-terminal nodes to a neural network.
      if (!node->IsTerminal()) {
        picked_node.nn_queried = true;
        int transform;
        picked_node.is_cache_hit = AddNodeToComputation(node, true, &transform);
        picked_node.probability_transform = transform;
      }
    }

    // If out of order eval is enabled and the node to compute we added last
    // doesn't require NN eval (i.e. it's a cache hit or terminal node), do
    // out of order eval for it.
    if (params_.GetOutOfOrderEval() && picked_node.CanEvalOutOfOrder()) {
      // Perform out of order eval for the last entry in minibatch_.
      FetchSingleNodeResult(&picked_node, computation_->GetBatchSize() - 1);
      {
        // Nodes mutex for doing node updates.
        SharedMutex::Lock lock(search_->nodes_mutex_);
        DoBackupUpdateSingleNode(picked_node);
      }

      // Remove last entry in minibatch_, as it has just been
      // processed.
      // If NN eval was already processed out of order, remove it.
      if (picked_node.nn_queried) computation_->PopCacheHit();
      minibatch_.pop_back();
      --minibatch_size;
      ++number_out_of_order_;
    }
    // Check for stop at the end so we have at least one node.
    if (search_->stop_.load(std::memory_order_acquire)) return;
  }
}

namespace {
void IncrementNInFlight(Node* node, Node* root, int amount) {
  if (amount == 0) return;
  while (true) {
    node->IncrementNInFlight(amount);
    if (node == root) break;
    node = node->GetParent();
  }
}
}  // namespace

// Returns node and whether there's been a search collision on the node.
SearchWorker::NodeToProcess SearchWorker::PickNodeToExtend(
    int collision_limit) {
  // Starting from search_->root_node_, generate a playout, choosing a
  // node at each level according to the MCTS formula. n_in_flight_ is
  // incremented for each node in the playout (via TryStartScoreUpdate()).

  Node* node = search_->root_node_;
  Node::Iterator best_edge;
  Node::Iterator second_best_edge;

  // Precache a newly constructed node to avoid memory allocations being
  // performed while the mutex is held.
  if (!precached_node_) {
    precached_node_ = std::make_unique<Node>(nullptr, 0);
  }

  SharedMutex::Lock lock(search_->nodes_mutex_);

  // Fetch the current best root node visits for possible smart pruning.
  const int64_t best_node_n = search_->current_best_edge_.GetN();

  // True on first iteration, false as we dive deeper.
  bool is_root_node = true;
  const float even_draw_score = search_->GetDrawScore(false);
  const float odd_draw_score = search_->GetDrawScore(true);
  uint16_t depth = 0;
  bool node_already_updated = true;

  while (true) {
    // First, terminate if we find collisions or leaf nodes.
    // Set 'node' to point to the node that was picked on previous iteration,
    // possibly spawning it.
    // TODO(crem) This statement has to be in the end of the loop rather than
    //            in the beginning (and there would be no need for "if
    //            (!is_root_node)"), but that would mean extra mutex lock.
    //            Will revisit that after rethinking locking strategy.
    if (!node_already_updated) {
      node = best_edge.GetOrSpawnNode(/* parent */ node, &precached_node_);
    }
    best_edge.Reset();
    depth++;

    // n_in_flight_ is incremented. If the method returns false, then there is
    // a search collision, and this node is already being expanded.
    if (!node->TryStartScoreUpdate()) {
      if (!is_root_node) {
        IncrementNInFlight(node->GetParent(), search_->root_node_,
                           collision_limit - 1);
      }
      return NodeToProcess::Collision(node, depth, collision_limit);
    }
    // Either terminal or unexamined leaf node -- the end of this playout.
    if (node->IsTerminal() || !node->HasChildren()) {
      return NodeToProcess::Visit(node, depth);
    }
    Node* possible_shortcut_child = node->GetCachedBestChild();
    if (possible_shortcut_child) {
      // Add two here to reverse the conservatism that goes into calculating the
      // remaining cache visits.
      collision_limit =
          std::min(collision_limit, node->GetRemainingCacheVisits() + 2);
      is_root_node = false;
      node = possible_shortcut_child;
      node_already_updated = true;
      continue;
    }
    node_already_updated = false;

    // If we fall through, then n_in_flight_ has been incremented but this
    // playout remains incomplete; we must go deeper.
    const float cpuct = ComputeCpuct(params_, node->GetN(), is_root_node);
    const float puct_mult =
        cpuct * std::sqrt(std::max(node->GetChildrenVisits(), 1u));
    float best = std::numeric_limits<float>::lowest();
    float best_without_u = std::numeric_limits<float>::lowest();
    float second_best = std::numeric_limits<float>::lowest();
    // Root depth is 1 here, while for GetDrawScore() it's 0-based, that's why
    // the weirdness.
    const float draw_score =
        (depth % 2 == 0) ? odd_draw_score : even_draw_score;
    const float fpu = GetFpu(params_, node, is_root_node, draw_score);

    const float node_q = node->GetQ(0.0f);
    const bool do_moves_left_adjustment =
        moves_left_support_ &&
        (std::abs(node_q) > params_.GetMovesLeftThreshold());

    for (auto child : node->Edges()) {
      if (is_root_node) {
        // If there's no chance to catch up to the current best node with
        // remaining playouts, don't consider it.
        // best_move_node_ could have changed since best_node_n was retrieved.
        // To ensure we have at least one node to expand, always include
        // current best node.
        if (child != search_->current_best_edge_ &&
            latest_time_manager_hints_.GetEstimatedRemainingPlayouts() <
                best_node_n - child.GetN()) {
          continue;
        }
        // If root move filter exists, make sure move is in the list.
        if (!root_move_filter_.empty() &&
            std::find(root_move_filter_.begin(), root_move_filter_.end(),
                      child.GetMove()) == root_move_filter_.end()) {
          continue;
        }
      }

      const float Q = child.GetQ(fpu, draw_score, params_.GetLogitQ());
      float M = 0.0f;
      if (do_moves_left_adjustment) {
        const float m_slope = params_.GetMovesLeftSlope();
        const float m_cap = params_.GetMovesLeftMaxEffect();
        const float parent_m = node->GetM();
        const float child_m = child.GetM(parent_m);
        M = std::clamp(m_slope * (child_m - parent_m), -m_cap, m_cap) *
            std::copysign(1.0f, -Q);
        const float a = params_.GetMovesLeftConstantFactor();
        const float b = params_.GetMovesLeftScaledFactor();
        const float c = params_.GetMovesLeftQuadraticFactor();
        M *= a + b * std::abs(Q) + c * Q * Q;
      }

      const float score = child.GetU(puct_mult, params_.GetAprilFactor(),
                              params_.GetAprilFactorParent()) + Q + M;

      if (score > best) {
        second_best = best;
        second_best_edge = best_edge;
        best = score;
        best_without_u = Q + M;
        best_edge = child;
      } else if (score > second_best) {
        second_best = score;
        second_best_edge = child;
      }
    }

    if (second_best_edge) {
      int estimated_visits_to_change_best =
          best_edge.GetVisitsToReachU(second_best, puct_mult, best_without_u,
                      params_.GetAprilFactor(), params_.GetAprilFactorParent());
      // Only cache for n-2 steps as the estimate created by GetVisitsToReachU
      // has potential rounding errors and some conservative logic that can push
      // it up to 2 away from the real value.
      node->UpdateBestChild(best_edge,
                            std::max(0, estimated_visits_to_change_best - 2));
      collision_limit =
          std::min(collision_limit, estimated_visits_to_change_best);
      assert(collision_limit >= 1);
      second_best_edge.Reset();
    }

    is_root_node = false;
  }
}

void SearchWorker::ExtendNode(Node* node) {
  // Initialize position sequence with pre-move position.
  history_.Trim(search_->played_history_.GetLength());
  std::vector<Move> to_add;
  // Could instead reserve one more than the difference between history_.size()
  // and history_.capacity().
  to_add.reserve(60);
  Node* cur = node;
  while (cur != search_->root_node_) {
    Node* prev = cur->GetParent();
    to_add.push_back(prev->GetEdgeToNode(cur)->GetMove());
    cur = prev;
  }
  for (int i = to_add.size() - 1; i >= 0; i--) {
    history_.Append(to_add[i]);
  }

  // We don't need the mutex because other threads will see that N=0 and
  // N-in-flight=1 and will not touch this node.
  const auto& board = history_.Last().GetBoard();
  auto legal_moves = board.GenerateLegalMoves();

  // Check whether it's a draw/lose by position. Importantly, we must check
  // these before doing the by-rule checks below.
  if (legal_moves.empty()) {
    // Could be a checkmate or a stalemate
    if (board.IsUnderCheck()) {
      node->MakeTerminal(GameResult::WHITE_WON);
    } else {
      node->MakeTerminal(GameResult::DRAW);
    }
    return;
  }

  // We can shortcircuit these draws-by-rule only if they aren't root;
  // if they are root, then thinking about them is the point.
  if (node != search_->root_node_) {
    if (!board.HasMatingMaterial()) {
      node->MakeTerminal(GameResult::DRAW);
      return;
    }

    if (history_.Last().GetRule50Ply() >= 100) {
      node->MakeTerminal(GameResult::DRAW);
      return;
    }

    if (history_.Last().GetRepetitions() >= 2) {
      node->MakeTerminal(GameResult::DRAW);
      return;
    }

    // Neither by-position or by-rule termination, but maybe it's a TB position.
    if (search_->syzygy_tb_ && board.castlings().no_legal_castle() &&
        history_.Last().GetRule50Ply() == 0 &&
        (board.ours() | board.theirs()).count() <=
            search_->syzygy_tb_->max_cardinality()) {
      ProbeState state;
      const WDLScore wdl =
          search_->syzygy_tb_->probe_wdl(history_.Last(), &state);
      // Only fail state means the WDL is wrong, probe_wdl may produce correct
      // result with a stat other than OK.
      if (state != FAIL) {
        // TB nodes don't have NN evaluation, assign M from parent node.
        float m = 0.0f;
        auto parent = node->GetParent();
        if (parent) {
          m = std::max(0.0f, parent->GetM() - 1.0f);
        }
        // If the colors seem backwards, check the checkmate check above.
        if (wdl == WDL_WIN) {
          node->MakeTerminal(GameResult::BLACK_WON, m,
                             Node::Terminal::Tablebase);
        } else if (wdl == WDL_LOSS) {
          node->MakeTerminal(GameResult::WHITE_WON, m,
                             Node::Terminal::Tablebase);
        } else {  // Cursed wins and blessed losses count as draws.
          node->MakeTerminal(GameResult::DRAW, m, Node::Terminal::Tablebase);
        }
        search_->tb_hits_.fetch_add(1, std::memory_order_acq_rel);
        return;
      }
    }
  }

  // Add legal moves as edges of this node.
  node->CreateEdges(legal_moves);
}

// Returns whether node was already in cache.
bool SearchWorker::AddNodeToComputation(Node* node, bool add_if_cached,
                                        int* transform_out) {
  const auto hash = history_.HashLast(params_.GetCacheHistoryLength() + 1);
  // If already in cache, no need to do anything.
  if (add_if_cached) {
    if (computation_->AddInputByHash(hash)) {
      if (transform_out) {
        *transform_out = TransformForPosition(
            search_->network_->GetCapabilities().input_format, history_);
      }
      return true;
    }
  } else {
    if (search_->cache_->ContainsKey(hash)) {
      if (transform_out) {
        *transform_out = TransformForPosition(
            search_->network_->GetCapabilities().input_format, history_);
      }
      return true;
    }
  }
  int transform;
  auto planes =
      EncodePositionForNN(search_->network_->GetCapabilities().input_format,
                          history_, 8, params_.GetHistoryFill(), &transform);

  std::vector<uint16_t> moves;

  if (node && node->HasChildren()) {
    // Legal moves are known, use them.
    moves.reserve(node->GetNumEdges());
    for (const auto& edge : node->Edges()) {
      moves.emplace_back(edge.GetMove().as_nn_index(transform));
    }
  } else {
    // Cache pseudolegal moves. A bit of a waste, but faster.
    const auto& pseudolegal_moves =
        history_.Last().GetBoard().GeneratePseudolegalMoves();
    moves.reserve(pseudolegal_moves.size());
    for (auto iter = pseudolegal_moves.begin(), end = pseudolegal_moves.end();
         iter != end; ++iter) {
      moves.emplace_back(iter->as_nn_index(transform));
    }
  }

  computation_->AddInput(hash, std::move(planes), std::move(moves));
  if (transform_out) *transform_out = transform;
  return false;
}

// 2b. Copy collisions into shared collisions.
void SearchWorker::CollectCollisions() {
  SharedMutex::Lock lock(search_->nodes_mutex_);

  for (const NodeToProcess& node_to_process : minibatch_) {
    if (node_to_process.IsCollision()) {
      search_->shared_collisions_.emplace_back(node_to_process.node,
                                               node_to_process.multivisit);
    }
  }
}

// 3. Prefetch into cache.
// ~~~~~~~~~~~~~~~~~~~~~~~
void SearchWorker::MaybePrefetchIntoCache() {
  // TODO(mooskagh) Remove prefetch into cache if node collisions work well.
  // If there are requests to NN, but the batch is not full, try to prefetch
  // nodes which are likely useful in future.
  if (search_->stop_.load(std::memory_order_acquire)) return;
  if (computation_->GetCacheMisses() > 0 &&
      computation_->GetCacheMisses() < params_.GetMaxPrefetchBatch()) {
    history_.Trim(search_->played_history_.GetLength());
    SharedMutex::SharedLock lock(search_->nodes_mutex_);
    PrefetchIntoCache(
        search_->root_node_,
        params_.GetMaxPrefetchBatch() - computation_->GetCacheMisses(), false);
  }
}

// Prefetches up to @budget nodes into cache. Returns number of nodes
// prefetched.
int SearchWorker::PrefetchIntoCache(Node* node, int budget, bool is_odd_depth) {
  const float draw_score = search_->GetDrawScore(is_odd_depth);
  if (budget <= 0) return 0;

  // We are in a leaf, which is not yet being processed.
  if (!node || node->GetNStarted() == 0) {
    if (AddNodeToComputation(node, false, nullptr)) {
      // Make it return 0 to make it not use the slot, so that the function
      // tries hard to find something to cache even among unpopular moves.
      // In practice that slows things down a lot though, as it's not always
      // easy to find what to cache.
      return 1;
    }
    return 1;
  }

  assert(node);
  // n = 0 and n_in_flight_ > 0, that means the node is being extended.
  if (node->GetN() == 0) return 0;
  // The node is terminal; don't prefetch it.
  if (node->IsTerminal()) return 0;

  // Populate all subnodes and their scores.
  typedef std::pair<float, EdgeAndNode> ScoredEdge;
  std::vector<ScoredEdge> scores;
  const float cpuct =
      ComputeCpuct(params_, node->GetN(), node == search_->root_node_);
  const float puct_mult =
      cpuct * std::sqrt(std::max(node->GetChildrenVisits(), 1u));
  const float fpu =
      GetFpu(params_, node, node == search_->root_node_, draw_score);
  for (auto edge : node->Edges()) {
    if (edge.GetP() == 0.0f) continue;
    // Flip the sign of a score to be able to easily sort.
    // TODO: should this use logit_q if set??
    scores.emplace_back(-edge.GetU(puct_mult, params_.GetAprilFactor(),
                               params_.GetAprilFactorParent()) -
                            edge.GetQ(fpu, draw_score, /* logit_q= */ false),
                        edge);
  }

  size_t first_unsorted_index = 0;
  int total_budget_spent = 0;
  int budget_to_spend = budget;  // Initialize for the case where there's only
                                 // one child.
  for (size_t i = 0; i < scores.size(); ++i) {
    if (search_->stop_.load(std::memory_order_acquire)) break;
    if (budget <= 0) break;

    // Sort next chunk of a vector. 3 at a time. Most of the time it's fine.
    if (first_unsorted_index != scores.size() &&
        i + 2 >= first_unsorted_index) {
      const int new_unsorted_index =
          std::min(scores.size(), budget < 2 ? first_unsorted_index + 2
                                             : first_unsorted_index + 3);
      std::partial_sort(scores.begin() + first_unsorted_index,
                        scores.begin() + new_unsorted_index, scores.end(),
                        [](const ScoredEdge& a, const ScoredEdge& b) {
                          return a.first < b.first;
                        });
      first_unsorted_index = new_unsorted_index;
    }

    auto edge = scores[i].second;
    // Last node gets the same budget as prev-to-last node.
    if (i != scores.size() - 1) {
      // Sign of the score was flipped for sorting, so flip it back.
      const float next_score = -scores[i + 1].first;
      // TODO: As above - should this use logit_q if set?
      const float q = edge.GetQ(-fpu, draw_score, /* logit_q= */ false);
      if (next_score > q) {
        budget_to_spend =
            std::min(budget, int(edge.GetPApril(params_.GetAprilFactor(),
            params_.GetAprilFactorParent()) * puct_mult / (next_score - q) -
                                 edge.GetNStarted()) +
                                 1);
      } else {
        budget_to_spend = budget;
      }
    }
    history_.Append(edge.GetMove());
    const int budget_spent =
        PrefetchIntoCache(edge.node(), budget_to_spend, !is_odd_depth);
    history_.Pop();
    budget -= budget_spent;
    total_budget_spent += budget_spent;
  }
  return total_budget_spent;
}

// 4. Run NN computation.
// ~~~~~~~~~~~~~~~~~~~~~~
void SearchWorker::RunNNComputation() { computation_->ComputeBlocking(); }

// 5. Retrieve NN computations (and terminal values) into nodes.
// ~~~~~~~~~~~~~~~~~~~~~~~~~~~~~~~~~~~~~~~~~~~~~~~~~~~~~~~~~~~~~
void SearchWorker::FetchMinibatchResults() {
  // Populate NN/cached results, or terminal results, into nodes.
  int idx_in_computation = 0;
  for (auto& node_to_process : minibatch_) {
    FetchSingleNodeResult(&node_to_process, idx_in_computation);
    if (node_to_process.nn_queried) ++idx_in_computation;
  }
}

void SearchWorker::FetchSingleNodeResult(NodeToProcess* node_to_process,
                                         int idx_in_computation) {
  Node* node = node_to_process->node;
  if (!node_to_process->nn_queried) {
    // Terminal nodes don't involve the neural NetworkComputation, nor do
    // they require any further processing after value retrieval.
    node_to_process->v = node->GetWL();
    node_to_process->d = node->GetD();
    node_to_process->m = node->GetM();
    return;
  }
  // For NN results, we need to populate policy as well as value.
  // First the value...
  node_to_process->v = -computation_->GetQVal(idx_in_computation);
  node_to_process->d = computation_->GetDVal(idx_in_computation);
  node_to_process->m = computation_->GetMVal(idx_in_computation);
  // ...and secondly, the policy data.
  // Calculate maximum first.
  float max_p = -std::numeric_limits<float>::infinity();
  for (auto edge : node->Edges()) {
    max_p = std::max(max_p, computation_->GetPVal(
                                idx_in_computation,
                                edge.GetMove().as_nn_index(
                                    node_to_process->probability_transform)));
  }
  float total = 0.0;
  for (auto edge : node->Edges()) {
    float p = computation_->GetPVal(
        idx_in_computation,
        edge.GetMove().as_nn_index(node_to_process->probability_transform));
    // Perform softmax and take into account policy softmax temperature T.
    // Note that we want to calculate (exp(p-max_p))^(1/T) = exp((p-max_p)/T).
    p = FastExp((p - max_p) / params_.GetPolicySoftmaxTemp());

    // Note that p now lies in [0, 1], so it is safe to store it in compressed
    // format. Normalization happens later.
    edge.edge()->SetP(p);
    // Edge::SetP does some rounding, so only add to the total after rounding.
    total += edge.edge()->GetP();
  }
  // Normalize P values to add up to 1.0.
  if (total > 0.0f) {
    const float scale = 1.0f / total;
    for (auto edge : node->Edges()) edge.edge()->SetP(edge.GetP() * scale);
  }
  // Add Dirichlet noise if enabled and at root.
  if (params_.GetNoiseEpsilon() && node == search_->root_node_) {
    ApplyDirichletNoise(node, params_.GetNoiseEpsilon(),
                        params_.GetNoiseAlpha());
  }
}

// 6. Propagate the new nodes' information to all their parents in the tree.
// ~~~~~~~~~~~~~~
void SearchWorker::DoBackupUpdate() {
  // Nodes mutex for doing node updates.
  SharedMutex::Lock lock(search_->nodes_mutex_);

  bool work_done = number_out_of_order_ > 0;
  for (const NodeToProcess& node_to_process : minibatch_) {
    DoBackupUpdateSingleNode(node_to_process);
    if (!node_to_process.IsCollision()) {
      work_done = true;
    }
  }
  if (!work_done) return;
  search_->CancelSharedCollisions();
  search_->total_batches_ += 1;
}

void SearchWorker::DoBackupUpdateSingleNode(
    const NodeToProcess& node_to_process) REQUIRES(search_->nodes_mutex_) {
  Node* node = node_to_process.node;
  if (node_to_process.IsCollision()) {
    // Collisions are handled via shared_collisions instead.
    return;
  }

  // For the first visit to a terminal, maybe update parent bounds too.
  auto update_parent_bounds =
      params_.GetStickyEndgames() && node->IsTerminal() && !node->GetN();

  // Backup V value up to a root. After 1 visit, V = Q.
  float v = node_to_process.v;
  float d = node_to_process.d;
  float m = node_to_process.m;
  int depth = 0;
  for (Node *n = node, *p; n != search_->root_node_->GetParent(); n = p) {
    p = n->GetParent();

    // Current node might have become terminal from some other descendant, so
    // backup the rest of the way with more accurate values.
    if (n->IsTerminal()) {
      v = n->GetWL();
      d = n->GetD();
      m = n->GetM();
    }
    n->FinalizeScoreUpdate(v / (1.0f + params_.GetShortSightedness() * depth),
                           d, m, node_to_process.multivisit);

    // Nothing left to do without ancestors to update.
    if (!p) break;

    // Try setting parent bounds except the root or those already terminal.
    update_parent_bounds = update_parent_bounds && p != search_->root_node_ &&
                           !p->IsTerminal() && MaybeSetBounds(p, m);

    // Q will be flipped for opponent.
    v = -v;
    depth++;
    m++;

    // Update the stats.
    // Best move.
    if (p == search_->root_node_ &&
        search_->current_best_edge_.GetN() <= n->GetN()) {
      search_->current_best_edge_ =
          search_->GetBestChildNoTemperature(search_->root_node_, 0);
    }
  }
  search_->total_playouts_ += node_to_process.multivisit;
  search_->cum_depth_ += node_to_process.depth * node_to_process.multivisit;
  search_->max_depth_ = std::max(search_->max_depth_, node_to_process.depth);
}

bool SearchWorker::MaybeSetBounds(Node* p, float m) const {
  auto losing_m = 0.0f;
  auto prefer_tb = false;

  // Determine the maximum (lower, upper) bounds across all children.
  // (-1,-1) Loss (initial and lowest bounds)
  // (-1, 0) Can't Win
  // (-1, 1) Regular node
  // ( 0, 0) Draw
  // ( 0, 1) Can't Lose
  // ( 1, 1) Win (highest bounds)
  auto lower = GameResult::BLACK_WON;
  auto upper = GameResult::BLACK_WON;
  for (const auto& edge : p->Edges()) {
    const auto [edge_lower, edge_upper] = edge.GetBounds();
    lower = std::max(edge_lower, lower);
    upper = std::max(edge_upper, upper);

    // Checkmate is the best, so short-circuit.
    const auto is_tb = edge.IsTbTerminal();
    if (edge_lower == GameResult::WHITE_WON && !is_tb) {
      prefer_tb = false;
      break;
    } else if (edge_upper == GameResult::BLACK_WON) {
      // Track the longest loss.
      losing_m = std::max(losing_m, edge.GetM(0.0f));
    }
    prefer_tb = prefer_tb || is_tb;
  }

  // The parent's bounds are flipped from the children (-max(U), -max(L))
  // aggregated as if it was a single child (forced move) of the same bound.
  //       Loss (-1,-1) -> ( 1, 1) Win
  //  Can't Win (-1, 0) -> ( 0, 1) Can't Lose
  //    Regular (-1, 1) -> (-1, 1) Regular
  //       Draw ( 0, 0) -> ( 0, 0) Draw
  // Can't Lose ( 0, 1) -> (-1, 0) Can't Win
  //        Win ( 1, 1) -> (-1,-1) Loss

  // Nothing left to do for ancestors if the parent would be a regular node.
  if (lower == GameResult::BLACK_WON && upper == GameResult::WHITE_WON) {
    return false;
  } else if (lower == upper) {
    // Search can stop at the parent if the bounds can't change anymore, so make
    // it terminal preferring shorter wins and longer losses.
    p->MakeTerminal(
        -upper,
        (upper == GameResult::BLACK_WON ? std::max(losing_m, m) : m) + 1.0f,
        prefer_tb ? Node::Terminal::Tablebase : Node::Terminal::EndOfGame);
  } else {
    p->SetBounds(-upper, -lower);
  }

  // Bounds were set, so indicate we should check the parent too.
  return true;
}

// 7. Update the Search's status and progress information.
//~~~~~~~~~~~~~~~~~~~~
void SearchWorker::UpdateCounters() {
  search_->PopulateCommonIterationStats(&iteration_stats_);
  search_->MaybeTriggerStop(iteration_stats_, &latest_time_manager_hints_);
  search_->MaybeOutputInfo();

  // If this thread had no work, not even out of order, then sleep for some
  // milliseconds. Collisions don't count as work, so have to enumerate to find
  // out if there was anything done.
  bool work_done = number_out_of_order_ > 0;
  if (!work_done) {
    for (NodeToProcess& node_to_process : minibatch_) {
      if (!node_to_process.IsCollision()) {
        work_done = true;
        break;
      }
    }
  }
  if (!work_done) {
    std::this_thread::sleep_for(std::chrono::milliseconds(10));
  }
}

}  // namespace lczero<|MERGE_RESOLUTION|>--- conflicted
+++ resolved
@@ -289,55 +289,6 @@
                                      april_factor, april_factor_parent));
       });
 
-<<<<<<< HEAD
-  std::vector<std::string> infos;
-  for (const auto& edge : edges) {
-    std::ostringstream oss;
-    oss << std::fixed;
-
-    oss << std::left << std::setw(5)
-        << edge.GetMove(is_black_to_move).as_string();
-
-    float Q = edge.GetQ(fpu, draw_score, logit_q);
-    float M_effect = do_moves_left_adjustment
-        ? (std::clamp(m_slope * edge.GetM(0.0f), -m_cap, m_cap) *
-            std::copysign(1.0f, -Q) * (a + b * std::abs(Q) + c * Q * Q))
-        : 0.0f;
-
-    // TODO: should this be displaying transformed index?
-    oss << " (" << std::setw(4) << edge.GetMove().as_nn_index(0) << ")";
-
-    oss << " N: " << std::right << std::setw(7) << edge.GetN() << " (+"
-        << std::setw(2) << edge.GetNInFlight() << ") ";
-
-    oss << "(P: " << std::setw(5) << std::setprecision(2) << edge.GetP() * 100
-        << "%) ";
-
-    // Default value here assumes user knows to ignore this field when N is 0.
-    oss << "(WL: " << std::setw(8) << std::setprecision(5) << edge.GetWL(0.0f)
-        << ") ";
-
-    // Default value here assumes user knows to ignore this field when N is 0.
-    oss << "(D: " << std::setw(6) << std::setprecision(3) << edge.GetD(0.0f)
-        << ") ";
-
-    // Default value here assumes user knows to ignore this field when N is 0.
-    oss << "(M: " << std::setw(4) << std::setprecision(1) << edge.GetM(0.0f)
-        << ") ";
-
-    oss << "(Q: " << std::setw(8) << std::setprecision(5)
-        << edge.GetQ(fpu, draw_score, /* logit_q= */ false) << ") ";
-
-    oss << "(U: " << std::setw(6) << std::setprecision(5) << edge.GetU(U_coeff,
-               params_.GetAprilFactor(), params_.GetAprilFactorParent())
-        << ") ";
-
-    oss << "(Q+U: " << std::setw(8) << std::setprecision(5)
-        << edge.GetQ(fpu, draw_score, logit_q) + edge.GetU(U_coeff,
-            params_.GetAprilFactor(), params_.GetAprilFactorParent()) + M_effect << ") ";
-
-    oss << "(V: ";
-=======
   auto print = [](auto* oss, auto pre, auto v, auto post, auto w, int p = 0) {
     *oss << pre << std::setw(w) << std::setprecision(p) << v << post;
   };
@@ -363,7 +314,6 @@
   };
   auto print_tail = [&](auto* oss, const auto* n) {
     const auto sign = n == node ? -1 : 1;
->>>>>>> a53a44ee
     std::optional<float> v;
     if (n && n->IsTerminal()) {
       v = n->GetQ(sign * draw_score);
@@ -410,8 +360,10 @@
                edge.GetMove().as_nn_index(0), edge.GetN(), edge.GetNInFlight(),
                edge.GetP());
     print_stats(&oss, edge.node());
-    print(&oss, "(U: ", edge.GetU(U_coeff), ") ", 6, 5);
-    print(&oss, "(S: ", Q + edge.GetU(U_coeff) + M_effect, ") ", 8, 5);
+    print(&oss, "(U: ", edge.GetU(U_coeff,
+            params_.GetAprilFactor(), params_.GetAprilFactorParent()), ") ", 6, 5);
+    print(&oss, "(S: ", Q + edge.GetU(U_coeff,
+            params_.GetAprilFactor(), params_.GetAprilFactorParent()) + M_effect, ") ", 8, 5);
     print_tail(&oss, edge.node());
     infos.emplace_back(oss.str());
   }
