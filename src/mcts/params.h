/*
  This file is part of Leela Chess Zero.
  Copyright (C) 2018-2019 The LCZero Authors

  Leela Chess is free software: you can redistribute it and/or modify
  it under the terms of the GNU General Public License as published by
  the Free Software Foundation, either version 3 of the License, or
  (at your option) any later version.

  Leela Chess is distributed in the hope that it will be useful,
  but WITHOUT ANY WARRANTY; without even the implied warranty of
  MERCHANTABILITY or FITNESS FOR A PARTICULAR PURPOSE.  See the
  GNU General Public License for more details.

  You should have received a copy of the GNU General Public License
  along with Leela Chess.  If not, see <http://www.gnu.org/licenses/>.

  Additional permission under GNU GPL version 3 section 7

  If you modify this Program, or any covered work, by linking or
  combining it with NVIDIA Corporation's libraries from the NVIDIA CUDA
  Toolkit and the NVIDIA CUDA Deep Neural Network library (or a
  modified version of those libraries), containing parts covered by the
  terms of the respective license agreement, the licensors of this
  Program grant you additional permission to convey the resulting work.
*/

#pragma once

#include "neural/encoder.h"
#include "utils/optionsdict.h"
#include "utils/optionsparser.h"

namespace lczero {

class SearchParams {
 public:
  SearchParams(const OptionsDict& options);
  SearchParams(const SearchParams&) = delete;

  // Populates UciOptions with search parameters.
  static void Populate(OptionsParser* options);

  // Parameter getters.
  int GetMiniBatchSize() const { return kMiniBatchSize; }
  int GetMaxPrefetchBatch() const {
    return options_.Get<int>(kMaxPrefetchBatchId.GetId());
  }
  bool GetLogitQ() const { return kLogitQ; }
  float GetCpuct() const { return kCpuct; }
  float GetCpuctBase() const { return kCpuctBase; }
  float GetCpuctFactor() const { return kCpuctFactor; }
  float GetTemperature() const {
    return options_.Get<float>(kTemperatureId.GetId());
  }
  float GetTemperatureVisitOffset() const {
    return options_.Get<float>(kTemperatureVisitOffsetId.GetId());
  }
  int GetTempDecayMoves() const {
    return options_.Get<int>(kTempDecayMovesId.GetId());
  }
  int GetTemperatureCutoffMove() const {
    return options_.Get<int>(kTemperatureCutoffMoveId.GetId());
  }
  float GetTemperatureEndgame() const {
    return options_.Get<float>(kTemperatureEndgameId.GetId());
  }
  float GetTemperatureWinpctCutoff() const {
    return options_.Get<float>(kTemperatureWinpctCutoffId.GetId());
  }

  float GetNoiseEpsilon() const { return kNoiseEpsilon; }
  float GetNoiseAlpha() const { return kNoiseAlpha; }
  bool GetVerboseStats() const {
    return options_.Get<bool>(kVerboseStatsId.GetId());
  }
  bool GetLogLiveStats() const {
    return options_.Get<bool>(kLogLiveStatsId.GetId());
  }
  bool GetFpuAbsolute(bool at_root) const {
    return at_root ? kFpuAbsoluteAtRoot : kFpuAbsolute;
  }
  float GetFpuValue(bool at_root) const {
    return at_root ? kFpuValueAtRoot : kFpuValue;
  }
  int GetCacheHistoryLength() const { return kCacheHistoryLength; }
  float GetPolicySoftmaxTemp() const { return kPolicySoftmaxTemp; }
  float GetShortSightedness() const { return kShortSightedness; }
  int GetMaxCollisionEvents() const { return kMaxCollisionEvents; }
  int GetMaxCollisionVisitsId() const { return kMaxCollisionVisits; }
  bool GetOutOfOrderEval() const { return kOutOfOrderEval; }
  bool GetStickyEndgames() const { return kStickyEndgames; }
  bool GetSyzygyFastPlay() const { return kSyzygyFastPlay; }
  int GetMultiPv() const { return options_.Get<int>(kMultiPvId.GetId()); }
  std::string GetScoreType() const {
    return options_.Get<std::string>(kScoreTypeId.GetId());
  }
  FillEmptyHistory GetHistoryFill() const { return kHistoryFill; }

  // Search parameter IDs.
  static const OptionId kMiniBatchSizeId;
  static const OptionId kMaxPrefetchBatchId;
  static const OptionId kLogitQId;
  static const OptionId kCpuctId;
  static const OptionId kCpuctBaseId;
  static const OptionId kCpuctFactorId;
  static const OptionId kTemperatureId;
  static const OptionId kTempDecayMovesId;
  static const OptionId kTemperatureCutoffMoveId;
  static const OptionId kTemperatureEndgameId;
  static const OptionId kTemperatureWinpctCutoffId;
  static const OptionId kTemperatureVisitOffsetId;
  static const OptionId kNoiseId;
  static const OptionId kNoiseEpsilonId;
  static const OptionId kNoiseAlphaId;
  static const OptionId kVerboseStatsId;
  static const OptionId kLogLiveStatsId;
  static const OptionId kFpuStrategyId;
  static const OptionId kFpuValueId;
  static const OptionId kFpuStrategyAtRootId;
  static const OptionId kFpuValueAtRootId;
  static const OptionId kCacheHistoryLengthId;
  static const OptionId kPolicySoftmaxTempId;
  static const OptionId kMaxCollisionEventsId;
  static const OptionId kMaxCollisionVisitsId;
  static const OptionId kOutOfOrderEvalId;
  static const OptionId kStickyEndgamesId;
  static const OptionId kSyzygyFastPlayId;
  static const OptionId kMultiPvId;
  static const OptionId kScoreTypeId;
  static const OptionId kHistoryFillId;
<<<<<<< HEAD
=======
  static const OptionId kMinimumKLDGainPerNode;
  static const OptionId kKLDGainAverageInterval;
  static const OptionId kShortSightednessId;
>>>>>>> c0705b77

 private:
  const OptionsDict& options_;
  // Cached parameter values. Values have to be cached if either:
  // 1. Parameter is accessed often and has to be cached for performance
  // reasons.
  // 2. Parameter has to stay the say during the search.
  // TODO(crem) Some of those parameters can be converted to be dynamic after
  //            trivial search optimiations.
  const bool kLogitQ;
  const float kCpuct;
  const float kCpuctBase;
  const float kCpuctFactor;
  const float kNoiseEpsilon;
  const float kNoiseAlpha;
  const bool kFpuAbsolute;
  const float kFpuValue;
  const bool kFpuAbsoluteAtRoot;
  const float kFpuValueAtRoot;
  const int kCacheHistoryLength;
  const float kPolicySoftmaxTemp;
  const int kMaxCollisionEvents;
  const int kMaxCollisionVisits;
  const bool kOutOfOrderEval;
  const bool kStickyEndgames;
  const bool kSyzygyFastPlay;
  const FillEmptyHistory kHistoryFill;
  const int kMiniBatchSize;
  const float kShortSightedness;
};

}  // namespace lczero<|MERGE_RESOLUTION|>--- conflicted
+++ resolved
@@ -129,12 +129,7 @@
   static const OptionId kMultiPvId;
   static const OptionId kScoreTypeId;
   static const OptionId kHistoryFillId;
-<<<<<<< HEAD
-=======
-  static const OptionId kMinimumKLDGainPerNode;
-  static const OptionId kKLDGainAverageInterval;
   static const OptionId kShortSightednessId;
->>>>>>> c0705b77
 
  private:
   const OptionsDict& options_;
