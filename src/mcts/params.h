/*
  This file is part of Leela Chess Zero.
  Copyright (C) 2018-2019 The LCZero Authors

  Leela Chess is free software: you can redistribute it and/or modify
  it under the terms of the GNU General Public License as published by
  the Free Software Foundation, either version 3 of the License, or
  (at your option) any later version.

  Leela Chess is distributed in the hope that it will be useful,
  but WITHOUT ANY WARRANTY; without even the implied warranty of
  MERCHANTABILITY or FITNESS FOR A PARTICULAR PURPOSE.  See the
  GNU General Public License for more details.

  You should have received a copy of the GNU General Public License
  along with Leela Chess.  If not, see <http://www.gnu.org/licenses/>.

  Additional permission under GNU GPL version 3 section 7

  If you modify this Program, or any covered work, by linking or
  combining it with NVIDIA Corporation's libraries from the NVIDIA CUDA
  Toolkit and the NVIDIA CUDA Deep Neural Network library (or a
  modified version of those libraries), containing parts covered by the
  terms of the respective license agreement, the licensors of this
  Program grant you additional permission to convey the resulting work.
*/

#pragma once

#include "neural/encoder.h"
#include "utils/optionsdict.h"
#include "utils/optionsparser.h"

namespace lczero {

class SearchParams {
 public:
  SearchParams(const OptionsDict& options);
  SearchParams(const SearchParams&) = delete;

  // Populates UciOptions with search parameters.
  static void Populate(OptionsParser* options);

  // Parameter getters.
  int GetMiniBatchSize() const { return kMiniBatchSize; }
  int GetMaxPrefetchBatch() const {
    return options_.Get<int>(kMaxPrefetchBatchId);
  }
  float GetCpuct(bool at_root) const { return at_root ? kCpuctAtRoot : kCpuct; }
  float GetCpuctBase(bool at_root) const {
    return at_root ? kCpuctBaseAtRoot : kCpuctBase;
  }
  float GetCpuctFactor(bool at_root) const {
    return at_root ? kCpuctFactorAtRoot : kCpuctFactor;
  }
  bool GetTwoFoldDraws() const { return kTwoFoldDraws; }
  float GetTemperature() const { return options_.Get<float>(kTemperatureId); }
  float GetTemperatureVisitOffset() const {
    return options_.Get<float>(kTemperatureVisitOffsetId);
  }
  int GetTempDecayMoves() const { return options_.Get<int>(kTempDecayMovesId); }
  int GetTempDecayDelayMoves() const {
    return options_.Get<int>(kTempDecayDelayMovesId);
  }
  int GetTemperatureCutoffMove() const {
    return options_.Get<int>(kTemperatureCutoffMoveId);
  }
  float GetTemperatureEndgame() const {
    return options_.Get<float>(kTemperatureEndgameId);
  }
  float GetTemperatureWinpctCutoff() const {
    return options_.Get<float>(kTemperatureWinpctCutoffId);
  }
  float GetNoiseEpsilon() const { return kNoiseEpsilon; }
  float GetNoiseAlpha() const { return kNoiseAlpha; }
  bool GetVerboseStats() const { return options_.Get<bool>(kVerboseStatsId); }
  bool GetLogLiveStats() const { return options_.Get<bool>(kLogLiveStatsId); }
  bool GetFpuAbsolute(bool at_root) const {
    return at_root ? kFpuAbsoluteAtRoot : kFpuAbsolute;
  }
  float GetFpuValue(bool at_root) const {
    return at_root ? kFpuValueAtRoot : kFpuValue;
  }
  int GetCacheHistoryLength() const { return kCacheHistoryLength; }
  float GetPolicySoftmaxTemp() const { return kPolicySoftmaxTemp; }
  int GetMaxCollisionEvents() const { return kMaxCollisionEvents; }
  int GetMaxCollisionVisits() const { return kMaxCollisionVisits; }
  bool GetOutOfOrderEval() const { return kOutOfOrderEval; }
  bool GetStickyEndgames() const { return kStickyEndgames; }
  bool GetSyzygyFastPlay() const { return kSyzygyFastPlay; }
  int GetMultiPv() const { return options_.Get<int>(kMultiPvId); }
  bool GetPerPvCounters() const { return options_.Get<bool>(kPerPvCountersId); }
  std::string GetScoreType() const {
    return options_.Get<std::string>(kScoreTypeId);
  }
  FillEmptyHistory GetHistoryFill() const { return kHistoryFill; }
  float GetMovesLeftMaxEffect() const { return kMovesLeftMaxEffect; }
  float GetMovesLeftThreshold() const { return kMovesLeftThreshold; }
  float GetMovesLeftSlope() const { return kMovesLeftSlope; }
  float GetMovesLeftConstantFactor() const { return kMovesLeftConstantFactor; }
  float GetMovesLeftScaledFactor() const { return kMovesLeftScaledFactor; }
  float GetMovesLeftQuadraticFactor() const {
    return kMovesLeftQuadraticFactor;
  }
  bool GetDisplayCacheUsage() const { return kDisplayCacheUsage; }
  int GetMaxConcurrentSearchers() const { return kMaxConcurrentSearchers; }
  float GetSidetomoveDrawScore() const { return kDrawScoreSidetomove; }
  float GetOpponentDrawScore() const { return kDrawScoreOpponent; }
  float GetWhiteDrawDelta() const { return kDrawScoreWhite; }
  float GetBlackDrawDelta() const { return kDrawScoreBlack; }
  int GetMaxOutOfOrderEvals() const { return kMaxOutOfOrderEvals; }
  float GetNpsLimit() const { return kNpsLimit; }
  int GetSolidTreeThreshold() const { return kSolidTreeThreshold; }

  bool GetMultiGatherEnabled() const { return kMultiGatherEnabled; }
  int GetTaskWorkersPerSearchWorker() const {
    return kTaskWorkersPerSearchWorker;
  }
  int GetMinimumWorkSizeForProcessing() const {
    return kMinimumWorkSizeForProcessing;
  }
  int GetMinimumWorkSizeForPicking() const {
    return kMinimumWorkSizeForPicking;
  }
  int GetMinimumRemainingWorkSizeForPicking() const {
    return kMinimumRemainingWorkSizeForPicking;
  }
  int GetMinimumWorkPerTaskForProcessing() const {
    return kMinimumWorkPerTaskForProcessing;
  }
  int GetIdlingMinimumWork() const { return kIdlingMinimumWork; }
  int GetThreadIdlingThreshold() const { return kThreadIdlingThreshold; }
<<<<<<< HEAD
  int GetUpdateInterval() const { return kUpdateInterval; }
  float GetRecalculateTemperature() const { return kRecalculateTemperature; }
  float GetLCBPercentile() const { return kLCBPercentile; }
=======
  int GetMaxCollisionVisitsScalingStart() const {
    return kMaxCollisionVisitsScalingStart;
  }
  int GetMaxCollisionVisitsScalingEnd() const {
    return kMaxCollisionVisitsScalingEnd;
  }
  float GetMaxCollisionVisitsScalingPower() const {
    return kMaxCollisionVisitsScalingPower;
  }
>>>>>>> ba241420

  // Search parameter IDs.
  static const OptionId kMiniBatchSizeId;
  static const OptionId kMaxPrefetchBatchId;
  static const OptionId kCpuctId;
  static const OptionId kCpuctAtRootId;
  static const OptionId kCpuctBaseId;
  static const OptionId kCpuctBaseAtRootId;
  static const OptionId kCpuctFactorId;
  static const OptionId kCpuctFactorAtRootId;
  static const OptionId kRootHasOwnCpuctParamsId;
  static const OptionId kTwoFoldDrawsId;
  static const OptionId kTemperatureId;
  static const OptionId kTempDecayMovesId;
  static const OptionId kTempDecayDelayMovesId;
  static const OptionId kTemperatureCutoffMoveId;
  static const OptionId kTemperatureEndgameId;
  static const OptionId kTemperatureWinpctCutoffId;
  static const OptionId kTemperatureVisitOffsetId;
  static const OptionId kNoiseEpsilonId;
  static const OptionId kNoiseAlphaId;
  static const OptionId kVerboseStatsId;
  static const OptionId kLogLiveStatsId;
  static const OptionId kFpuStrategyId;
  static const OptionId kFpuValueId;
  static const OptionId kFpuStrategyAtRootId;
  static const OptionId kFpuValueAtRootId;
  static const OptionId kCacheHistoryLengthId;
  static const OptionId kPolicySoftmaxTempId;
  static const OptionId kMaxCollisionEventsId;
  static const OptionId kMaxCollisionVisitsId;
  static const OptionId kOutOfOrderEvalId;
  static const OptionId kStickyEndgamesId;
  static const OptionId kSyzygyFastPlayId;
  static const OptionId kMultiPvId;
  static const OptionId kPerPvCountersId;
  static const OptionId kScoreTypeId;
  static const OptionId kHistoryFillId;
  static const OptionId kMovesLeftMaxEffectId;
  static const OptionId kMovesLeftThresholdId;
  static const OptionId kMovesLeftConstantFactorId;
  static const OptionId kMovesLeftScaledFactorId;
  static const OptionId kMovesLeftQuadraticFactorId;
  static const OptionId kMovesLeftSlopeId;
  static const OptionId kDisplayCacheUsageId;
  static const OptionId kMaxConcurrentSearchersId;
  static const OptionId kDrawScoreSidetomoveId;
  static const OptionId kDrawScoreOpponentId;
  static const OptionId kDrawScoreWhiteId;
  static const OptionId kDrawScoreBlackId;
  static const OptionId kMaxOutOfOrderEvalsId;
  static const OptionId kNpsLimitId;
  static const OptionId kSolidTreeThresholdId;
  static const OptionId kMultiGatherEnabledId;
  static const OptionId kTaskWorkersPerSearchWorkerId;
  static const OptionId kMinimumWorkSizeForProcessingId;
  static const OptionId kMinimumWorkSizeForPickingId;
  static const OptionId kMinimumRemainingWorkSizeForPickingId;
  static const OptionId kMinimumWorkPerTaskForProcessingId;
  static const OptionId kIdlingMinimumWorkId;
  static const OptionId kThreadIdlingThresholdId;
<<<<<<< HEAD
  static const OptionId kUpdateIntervalId;
  static const OptionId kRecalculateTemperatureId;
  static const OptionId kLCBPercentileId;
=======
  static const OptionId kMaxCollisionVisitsScalingStartId;
  static const OptionId kMaxCollisionVisitsScalingEndId;
  static const OptionId kMaxCollisionVisitsScalingPowerId;
>>>>>>> ba241420

 private:
  const OptionsDict& options_;
  // Cached parameter values. Values have to be cached if either:
  // 1. Parameter is accessed often and has to be cached for performance
  // reasons.
  // 2. Parameter has to stay the say during the search.
  // TODO(crem) Some of those parameters can be converted to be dynamic after
  //            trivial search optimizations.
  const float kCpuct;
  const float kCpuctAtRoot;
  const float kCpuctBase;
  const float kCpuctBaseAtRoot;
  const float kCpuctFactor;
  const float kCpuctFactorAtRoot;
  const bool kTwoFoldDraws;
  const float kNoiseEpsilon;
  const float kNoiseAlpha;
  const bool kFpuAbsolute;
  const float kFpuValue;
  const bool kFpuAbsoluteAtRoot;
  const float kFpuValueAtRoot;
  const int kCacheHistoryLength;
  const float kPolicySoftmaxTemp;
  const int kMaxCollisionEvents;
  const int kMaxCollisionVisits;
  const bool kOutOfOrderEval;
  const bool kStickyEndgames;
  const bool kSyzygyFastPlay;
  const FillEmptyHistory kHistoryFill;
  const int kMiniBatchSize;
  const float kMovesLeftMaxEffect;
  const float kMovesLeftThreshold;
  const float kMovesLeftSlope;
  const float kMovesLeftConstantFactor;
  const float kMovesLeftScaledFactor;
  const float kMovesLeftQuadraticFactor;
  const bool kDisplayCacheUsage;
  const int kMaxConcurrentSearchers;
  const float kDrawScoreSidetomove;
  const float kDrawScoreOpponent;
  const float kDrawScoreWhite;
  const float kDrawScoreBlack;
  const int kMaxOutOfOrderEvals;
  const float kNpsLimit;
  const int kSolidTreeThreshold;
  const bool kMultiGatherEnabled;
  const int kTaskWorkersPerSearchWorker;
  const int kMinimumWorkSizeForProcessing;
  const int kMinimumWorkSizeForPicking;
  const int kMinimumRemainingWorkSizeForPicking;
  const int kMinimumWorkPerTaskForProcessing;
  const int kIdlingMinimumWork;
  const int kThreadIdlingThreshold;
<<<<<<< HEAD
  const int kUpdateInterval;
  const float kRecalculateTemperature;
  const float kLCBPercentile;
=======
  const int kMaxCollisionVisitsScalingStart;
  const int kMaxCollisionVisitsScalingEnd;
  const float kMaxCollisionVisitsScalingPower;
>>>>>>> ba241420
};

}  // namespace lczero<|MERGE_RESOLUTION|>--- conflicted
+++ resolved
@@ -130,11 +130,9 @@
   }
   int GetIdlingMinimumWork() const { return kIdlingMinimumWork; }
   int GetThreadIdlingThreshold() const { return kThreadIdlingThreshold; }
-<<<<<<< HEAD
   int GetUpdateInterval() const { return kUpdateInterval; }
   float GetRecalculateTemperature() const { return kRecalculateTemperature; }
   float GetLCBPercentile() const { return kLCBPercentile; }
-=======
   int GetMaxCollisionVisitsScalingStart() const {
     return kMaxCollisionVisitsScalingStart;
   }
@@ -144,7 +142,6 @@
   float GetMaxCollisionVisitsScalingPower() const {
     return kMaxCollisionVisitsScalingPower;
   }
->>>>>>> ba241420
 
   // Search parameter IDs.
   static const OptionId kMiniBatchSizeId;
@@ -206,15 +203,12 @@
   static const OptionId kMinimumWorkPerTaskForProcessingId;
   static const OptionId kIdlingMinimumWorkId;
   static const OptionId kThreadIdlingThresholdId;
-<<<<<<< HEAD
   static const OptionId kUpdateIntervalId;
   static const OptionId kRecalculateTemperatureId;
   static const OptionId kLCBPercentileId;
-=======
   static const OptionId kMaxCollisionVisitsScalingStartId;
   static const OptionId kMaxCollisionVisitsScalingEndId;
   static const OptionId kMaxCollisionVisitsScalingPowerId;
->>>>>>> ba241420
 
  private:
   const OptionsDict& options_;
@@ -269,15 +263,12 @@
   const int kMinimumWorkPerTaskForProcessing;
   const int kIdlingMinimumWork;
   const int kThreadIdlingThreshold;
-<<<<<<< HEAD
   const int kUpdateInterval;
   const float kRecalculateTemperature;
   const float kLCBPercentile;
-=======
   const int kMaxCollisionVisitsScalingStart;
   const int kMaxCollisionVisitsScalingEnd;
   const float kMaxCollisionVisitsScalingPower;
->>>>>>> ba241420
 };
 
 }  // namespace lczero